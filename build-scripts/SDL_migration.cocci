//
// This is a coccinelle semantic patch to ease migration of your project from SDL2 to SDL3.
//
// It generates a patch that you can apply to your project to build for SDL3. It does not
// handle conceptual API changes, but it automates API name changes and function parameter
// transformations.
//
// To install (native Ubuntu or using WSL on Windows):
//	sudo apt install coccinelle
//
// Apply the semantic patch to generate a patch file:
//	cd path/to/your/code
//	spatch --sp-file path/to/SDL_migration.cocci . >patch.txt
//
// A few options:
//   --c++=11            to parse cpp file
//   --max-width 200     to increase line witdth of generated source
//
// Apply the patch to your project:
//	patch -p1 <patch.txt
//
//
// #############
// In very short, a semantic patch is composed of two sub-blocks, like
//
// @@
// declaration
// @@
// rule / transformation
//
// So this file is a set of many semantic patches, mostly independant.


@ rule_audio_open @
expression e1, e2;
@@
- SDL_OpenAudio(e1, e2)
+ (g_audio_id = SDL_OpenAudioDevice(NULL, 0, e1, e2, 0)) > 0 ? 0 : -1

@ depends on rule_audio_open @
@@
{
+ /* FIXME MIGRATION: maybe move this to a global scope ? */
+ SDL_AudioDeviceID g_audio_id = -1;
...
SDL_OpenAudioDevice(...)
...
}

@@
@@
- SDL_LockAudio()
+ SDL_LockAudioDevice(g_audio_id)

@@
@@
- SDL_UnlockAudio()
+ SDL_UnlockAudioDevice(g_audio_id)

@@
@@
- SDL_CloseAudio(void)
+ SDL_CloseAudioDevice(g_audio_id)

@@
expression e;
@@
- SDL_PauseAudio(e)
+ e == SDL_TRUE ? SDL_PauseAudioDevice(g_audio_id) : SDL_PlayAudioDevice(g_audio_id)

@@
@@
- SDL_GetAudioStatus()
+ SDL_GetAudioDeviceStatus(g_audio_id)

@@
@@
- SDL_GetQueuedAudioSize(1)
+ SDL_GetQueuedAudioSize(g_audio_id)

@@
expression e1, e2;
@@
- SDL_QueueAudio(1, e1, e2)
+ SDL_QueueAudio(g_audio_id, e1, e2)




// SDL_EventState() - replaced with SDL_SetEventEnabled()
@@
expression e1;
@@
(
- SDL_EventState(e1, SDL_IGNORE)
+ SDL_SetEventEnabled(e1, SDL_FALSE)
|
- SDL_EventState(e1, SDL_DISABLE)
+ SDL_SetEventEnabled(e1, SDL_FALSE)
|
- SDL_EventState(e1, SDL_ENABLE)
+ SDL_SetEventEnabled(e1, SDL_TRUE)
|
- SDL_EventState(e1, SDL_QUERY)
+ SDL_EventEnabled(e1)
)

// SDL_GetEventState() - replaced with SDL_EventEnabled()
@@
expression e1;
@@
- SDL_GetEventState(e1)
+ SDL_EventEnabled(e1)

@@
expression e;
@@
- SDL_JoystickGetDevicePlayerIndex(e)
+ /* FIXME MIGRATION: check for valid instance */
+ SDL_GetJoystickInstancePlayerIndex(GetJoystickInstanceFromIndex(e))

@@
expression e;
@@
- SDL_JoystickIsVirtual(e)
+ /* FIXME MIGRATION: check for valid instance */
+ SDL_IsJoystickVirtual(GetJoystickInstanceFromIndex(e))

@@
expression e;
@@
- SDL_JoystickPathForIndex(e)
+ /* FIXME MIGRATION: check for valid instance */
+ SDL_GetJoystickInstancePath(GetJoystickInstanceFromIndex(e))

@@
expression e;
@@
- SDL_IsGameController(e)
+ /* FIXME MIGRATION: check for valid instance */
+ SDL_IsGamepad(GetJoystickInstanceFromIndex(e))

@@
expression e;
@@
- SDL_GameControllerMappingForDeviceIndex(e)
+ /* FIXME MIGRATION: check for valid instance */
+ SDL_GetGamepadInstanceMapping(GetJoystickInstanceFromIndex(e))

@@
expression e;
@@
- SDL_GameControllerNameForIndex(e)
+ /* FIXME MIGRATION: check for valid instance */
+ SDL_GetGamepadInstanceName(GetJoystickInstanceFromIndex(e))

@@
expression e;
@@
- SDL_GameControllerPathForIndex(e)
+ /* FIXME MIGRATION: check for valid instance */
+ SDL_GetGamepadInstancePath(GetJoystickInstanceFromIndex(e))

@@
expression e;
@@
- SDL_GameControllerTypeForIndex(e)
+ /* FIXME MIGRATION: check for valid instance */
+ SDL_GetGamepadInstanceType(GetJoystickInstanceFromIndex(e))


// SDL_Has3DNow() has been removed; there is no replacement.
@@
@@
+ /* FIXME MIGRATION: SDL_Has3DNow() has been removed; there is no replacement. */ 0
- SDL_Has3DNow()

// SDL_HINT_VIDEO_X11_XINERAMA (Xinerama no longer supported by the X11 backend)
@@
@@
+ /* FIXME MIGRATION: no longer support by the X11 backend */ NULL
- SDL_HINT_VIDEO_X11_XINERAMA

// SDL_HINT_VIDEO_X11_XVIDMODE (Xvidmode no longer supported by the X11 backend)
@@
@@
+ /* FIXME MIGRATION: no longer support by the X11 backend */ NULL
- SDL_HINT_VIDEO_X11_XVIDMODE

// SDL_HINT_VIDEO_X11_FORCE_EGL (use SDL_HINT_VIDEO_FORCE_EGL instead)
@@
@@
- SDL_HINT_VIDEO_X11_FORCE_EGL
+ SDL_HINT_VIDEO_FORCE_EGL

@@
@@
- SDL_HINT_AUDIODRIVER
+ SDL_HINT_AUDIO_DRIVER

@@
@@
- SDL_HINT_VIDEODRIVER
+ SDL_HINT_VIDEO_DRIVER

@@
@@
- M_PI
+ SDL_PI_D

// SDL_GetRevisionNumber() has been removed from the API, it always returned 0 in SDL 2.0.
@@
@@
+ /* FIXME MIGRATION: SDL_GetRevisionNumber() removed */ 0
- SDL_GetRevisionNumber()

// SDL_RWread
@ rule_rwread @
expression e1, e2, e3, e4;
identifier i;
@@
(
   i = SDL_RWread(e1, e2,
-  e3, e4);
+  e3 * e4);
+  i = (i <= 0) ? 0 : i / e3;
|
   SDL_RWread(e1, e2,
-  e3, e4);
+  e3 * e4);
|
+  /* FIXME MIGRATION: double-check if you use the returned value of SDL_RWread() */
   SDL_RWread(e1, e2,
-  e3, e4)
+  e3 * e4)

)

// SDL_RWwrite
@ rule_rwwrite @
expression e1, e2, e3, e4;
identifier i;
@@
(
   i = SDL_RWwrite(e1, e2,
-  e3, e4);
+  e3 * e4);
+  i = (i <= 0) ? 0 : i / e3;
|
   SDL_RWwrite(e1, e2,
-  e3, e4);
+  e3 * e4);
|
+  /* FIXME MIGRATION: double-check if you use the returned value of SDL_RWwrite() */
   SDL_RWwrite(e1, e2,
-  e3, e4)
+  e3 * e4)
)

@ depends on rule_rwread || rule_rwwrite @
expression e;
@@
(
- e * 1
+ e
|
- e / 1
+ e
)

// SDL_SIMDAlloc(), SDL_SIMDFree() have been removed.
@@
expression e1;
@@
- SDL_SIMDAlloc(e1)
+ SDL_aligned_alloc(SDL_SIMDGetAlignment(), e1)

@@
expression e1;
@@
- SDL_SIMDFree(
+ SDL_aligned_free(
  e1)

// SDL_Vulkan_GetInstanceExtensions() no longer takes a window parameter.
@@
expression e1, e2, e3;
@@
  SDL_Vulkan_GetInstanceExtensions(
- e1,
  e2, e3)

// SDL_Vulkan_GetVkGetInstanceProcAddr() now returns `SDL_FunctionPointer` instead of `void *`, and should be cast to PFN_vkGetInstanceProcAddr.
@@
typedef PFN_vkGetInstanceProcAddr;
@@
(
  (PFN_vkGetInstanceProcAddr)SDL_Vulkan_GetVkGetInstanceProcAddr()
|
+ (PFN_vkGetInstanceProcAddr)
  SDL_Vulkan_GetVkGetInstanceProcAddr()
)

// SDL_PauseAudioDevice / SDL_PlayAudioDevice
@@
expression e;
@@
(
- SDL_PauseAudioDevice(e, 1)
+ SDL_PauseAudioDevice(e)
|
- SDL_PauseAudioDevice(e, SDL_TRUE)
+ SDL_PauseAudioDevice(e)
|
- SDL_PauseAudioDevice(e, 0)
+ SDL_PlayAudioDevice(e)
|
- SDL_PauseAudioDevice(e, SDL_FALSE)
+ SDL_PlayAudioDevice(e)
)

@@
expression e, pause_on;
@@
- SDL_PauseAudioDevice(e, pause_on);
+ if (pause_on) {
+    SDL_PauseAudioDevice(e);
+ } else {
+    SDL_PlayAudioDevice(e);
+ }


// Remove SDL_WINDOW_SHOWN
@@
expression e;
@@
(
- SDL_WINDOW_SHOWN | e
+ e
|
- SDL_WINDOW_SHOWN
+ 0
)


@@
// Remove parameter from SDL_ConvertSurface
expression e1, e2, e3;
@@
SDL_ConvertSurface(e1, e2
- ,e3)
+ )


@@
// Remove parameter from SDL_ConvertSurfaceFormat
expression e1, e2, e3;
@@
SDL_ConvertSurfaceFormat(e1, e2
- ,e3)
+ )


@@
// SDL_CreateRGBSurfaceWithFormat
// remove 'flags'
// remove 'depth'
// rename to SDL_CreateSurface
expression e1, e2, e3, e4, e5;
@@
- SDL_CreateRGBSurfaceWithFormat(e1, e2, e3, e4, e5)
+ SDL_CreateSurface(e2, e3, e5)


@@
// SDL_CreateRGBSurfaceWithFormat:
// remove 'depth'
// rename to SDL_CreateSurfaceFrom
expression e1, e2, e3, e4, e5, e6;
@@
- SDL_CreateRGBSurfaceWithFormatFrom(e1, e2, e3, e4, e5, e6)
+ SDL_CreateSurfaceFrom(e1, e2, e3, e5, e6)



@@
// SDL_CreateRGBSurface : convert Masks to format
expression e1, e2, e3, e4, e5, e6, e7, e8, e9;

@@

(

// Generated for all formats:

- SDL_CreateRGBSurface(e1, e2, e3, 1, 0x00000000, 0x00000000, 0x00000000, 0x00000000)
+ SDL_CreateSurface(e2, e3, SDL_PIXELFORMAT_INDEX1LSB)

|

- SDL_CreateRGBSurfaceFrom(e1, e2, e3, 1, e4, 0x00000000, 0x00000000, 0x00000000, 0x00000000)
+ SDL_CreateSurfaceFrom(e1, e2, e3, e4, SDL_PIXELFORMAT_INDEX1LSB)

|

- SDL_CreateRGBSurface(e1, e2, e3, 1, 0x00000000, 0x00000000, 0x00000000, 0x00000000)
+ SDL_CreateSurface(e2, e3, SDL_PIXELFORMAT_INDEX1MSB)

|

- SDL_CreateRGBSurfaceFrom(e1, e2, e3, 1, e4, 0x00000000, 0x00000000, 0x00000000, 0x00000000)
+ SDL_CreateSurfaceFrom(e1, e2, e3, e4, SDL_PIXELFORMAT_INDEX1MSB)

|

- SDL_CreateRGBSurface(e1, e2, e3, 4, 0x00000000, 0x00000000, 0x00000000, 0x00000000)
+ SDL_CreateSurface(e2, e3, SDL_PIXELFORMAT_INDEX4LSB)

|

- SDL_CreateRGBSurfaceFrom(e1, e2, e3, 4, e4, 0x00000000, 0x00000000, 0x00000000, 0x00000000)
+ SDL_CreateSurfaceFrom(e1, e2, e3, e4, SDL_PIXELFORMAT_INDEX4LSB)

|

- SDL_CreateRGBSurface(e1, e2, e3, 4, 0x00000000, 0x00000000, 0x00000000, 0x00000000)
+ SDL_CreateSurface(e2, e3, SDL_PIXELFORMAT_INDEX4MSB)

|

- SDL_CreateRGBSurfaceFrom(e1, e2, e3, 4, e4, 0x00000000, 0x00000000, 0x00000000, 0x00000000)
+ SDL_CreateSurfaceFrom(e1, e2, e3, e4, SDL_PIXELFORMAT_INDEX4MSB)

|

- SDL_CreateRGBSurface(e1, e2, e3, 8, 0x00000000, 0x00000000, 0x00000000, 0x00000000)
+ SDL_CreateSurface(e2, e3, SDL_PIXELFORMAT_INDEX8)

|

- SDL_CreateRGBSurfaceFrom(e1, e2, e3, 8, e4, 0x00000000, 0x00000000, 0x00000000, 0x00000000)
+ SDL_CreateSurfaceFrom(e1, e2, e3, e4, SDL_PIXELFORMAT_INDEX8)

|

- SDL_CreateRGBSurface(e1, e2, e3, 8, 0x000000E0, 0x0000001C, 0x00000003, 0x00000000)
+ SDL_CreateSurface(e2, e3, SDL_PIXELFORMAT_RGB332)

|

- SDL_CreateRGBSurfaceFrom(e1, e2, e3, 8, e4, 0x000000E0, 0x0000001C, 0x00000003, 0x00000000)
+ SDL_CreateSurfaceFrom(e1, e2, e3, e4, SDL_PIXELFORMAT_RGB332)

|

- SDL_CreateRGBSurface(e1, e2, e3, 12, 0x00000F00, 0x000000F0, 0x0000000F, 0x00000000)
+ SDL_CreateSurface(e2, e3, SDL_PIXELFORMAT_RGB444)

|

- SDL_CreateRGBSurfaceFrom(e1, e2, e3, 12, e4, 0x00000F00, 0x000000F0, 0x0000000F, 0x00000000)
+ SDL_CreateSurfaceFrom(e1, e2, e3, e4, SDL_PIXELFORMAT_RGB444)

|

- SDL_CreateRGBSurface(e1, e2, e3, 15, 0x00007C00, 0x000003E0, 0x0000001F, 0x00000000)
+ SDL_CreateSurface(e2, e3, SDL_PIXELFORMAT_RGB555)

|

- SDL_CreateRGBSurfaceFrom(e1, e2, e3, 15, e4, 0x00007C00, 0x000003E0, 0x0000001F, 0x00000000)
+ SDL_CreateSurfaceFrom(e1, e2, e3, e4, SDL_PIXELFORMAT_RGB555)

|

- SDL_CreateRGBSurface(e1, e2, e3, 15, 0x0000001F, 0x000003E0, 0x00007C00, 0x00000000)
+ SDL_CreateSurface(e2, e3, SDL_PIXELFORMAT_BGR555)

|

- SDL_CreateRGBSurfaceFrom(e1, e2, e3, 15, e4, 0x0000001F, 0x000003E0, 0x00007C00, 0x00000000)
+ SDL_CreateSurfaceFrom(e1, e2, e3, e4, SDL_PIXELFORMAT_BGR555)

|

- SDL_CreateRGBSurface(e1, e2, e3, 16, 0x00000F00, 0x000000F0, 0x0000000F, 0x0000F000)
+ SDL_CreateSurface(e2, e3, SDL_PIXELFORMAT_ARGB4444)

|

- SDL_CreateRGBSurfaceFrom(e1, e2, e3, 16, e4, 0x00000F00, 0x000000F0, 0x0000000F, 0x0000F000)
+ SDL_CreateSurfaceFrom(e1, e2, e3, e4, SDL_PIXELFORMAT_ARGB4444)

|

- SDL_CreateRGBSurface(e1, e2, e3, 16, 0x0000F000, 0x00000F00, 0x000000F0, 0x0000000F)
+ SDL_CreateSurface(e2, e3, SDL_PIXELFORMAT_RGBA4444)

|

- SDL_CreateRGBSurfaceFrom(e1, e2, e3, 16, e4, 0x0000F000, 0x00000F00, 0x000000F0, 0x0000000F)
+ SDL_CreateSurfaceFrom(e1, e2, e3, e4, SDL_PIXELFORMAT_RGBA4444)

|

- SDL_CreateRGBSurface(e1, e2, e3, 16, 0x0000000F, 0x000000F0, 0x00000F00, 0x0000F000)
+ SDL_CreateSurface(e2, e3, SDL_PIXELFORMAT_ABGR4444)

|

- SDL_CreateRGBSurfaceFrom(e1, e2, e3, 16, e4, 0x0000000F, 0x000000F0, 0x00000F00, 0x0000F000)
+ SDL_CreateSurfaceFrom(e1, e2, e3, e4, SDL_PIXELFORMAT_ABGR4444)

|

- SDL_CreateRGBSurface(e1, e2, e3, 16, 0x000000F0, 0x00000F00, 0x0000F000, 0x0000000F)
+ SDL_CreateSurface(e2, e3, SDL_PIXELFORMAT_BGRA4444)

|

- SDL_CreateRGBSurfaceFrom(e1, e2, e3, 16, e4, 0x000000F0, 0x00000F00, 0x0000F000, 0x0000000F)
+ SDL_CreateSurfaceFrom(e1, e2, e3, e4, SDL_PIXELFORMAT_BGRA4444)

|

- SDL_CreateRGBSurface(e1, e2, e3, 16, 0x00007C00, 0x000003E0, 0x0000001F, 0x00008000)
+ SDL_CreateSurface(e2, e3, SDL_PIXELFORMAT_ARGB1555)

|

- SDL_CreateRGBSurfaceFrom(e1, e2, e3, 16, e4, 0x00007C00, 0x000003E0, 0x0000001F, 0x00008000)
+ SDL_CreateSurfaceFrom(e1, e2, e3, e4, SDL_PIXELFORMAT_ARGB1555)

|

- SDL_CreateRGBSurface(e1, e2, e3, 16, 0x0000F800, 0x000007C0, 0x0000003E, 0x00000001)
+ SDL_CreateSurface(e2, e3, SDL_PIXELFORMAT_RGBA5551)

|

- SDL_CreateRGBSurfaceFrom(e1, e2, e3, 16, e4, 0x0000F800, 0x000007C0, 0x0000003E, 0x00000001)
+ SDL_CreateSurfaceFrom(e1, e2, e3, e4, SDL_PIXELFORMAT_RGBA5551)

|

- SDL_CreateRGBSurface(e1, e2, e3, 16, 0x0000001F, 0x000003E0, 0x00007C00, 0x00008000)
+ SDL_CreateSurface(e2, e3, SDL_PIXELFORMAT_ABGR1555)

|

- SDL_CreateRGBSurfaceFrom(e1, e2, e3, 16, e4, 0x0000001F, 0x000003E0, 0x00007C00, 0x00008000)
+ SDL_CreateSurfaceFrom(e1, e2, e3, e4, SDL_PIXELFORMAT_ABGR1555)

|

- SDL_CreateRGBSurface(e1, e2, e3, 16, 0x0000003E, 0x000007C0, 0x0000F800, 0x00000001)
+ SDL_CreateSurface(e2, e3, SDL_PIXELFORMAT_BGRA5551)

|

- SDL_CreateRGBSurfaceFrom(e1, e2, e3, 16, e4, 0x0000003E, 0x000007C0, 0x0000F800, 0x00000001)
+ SDL_CreateSurfaceFrom(e1, e2, e3, e4, SDL_PIXELFORMAT_BGRA5551)

|

- SDL_CreateRGBSurface(e1, e2, e3, 16, 0x0000F800, 0x000007E0, 0x0000001F, 0x00000000)
+ SDL_CreateSurface(e2, e3, SDL_PIXELFORMAT_RGB565)

|

- SDL_CreateRGBSurfaceFrom(e1, e2, e3, 16, e4, 0x0000F800, 0x000007E0, 0x0000001F, 0x00000000)
+ SDL_CreateSurfaceFrom(e1, e2, e3, e4, SDL_PIXELFORMAT_RGB565)

|

- SDL_CreateRGBSurface(e1, e2, e3, 16, 0x0000001F, 0x000007E0, 0x0000F800, 0x00000000)
+ SDL_CreateSurface(e2, e3, SDL_PIXELFORMAT_BGR565)

|

- SDL_CreateRGBSurfaceFrom(e1, e2, e3, 16, e4, 0x0000001F, 0x000007E0, 0x0000F800, 0x00000000)
+ SDL_CreateSurfaceFrom(e1, e2, e3, e4, SDL_PIXELFORMAT_BGR565)

|

- SDL_CreateRGBSurface(e1, e2, e3, 24, 0x000000FF, 0x0000FF00, 0x00FF0000, 0x00000000)
+ SDL_CreateSurface(e2, e3, SDL_PIXELFORMAT_RGB24)

|

- SDL_CreateRGBSurfaceFrom(e1, e2, e3, 24, e4, 0x000000FF, 0x0000FF00, 0x00FF0000, 0x00000000)
+ SDL_CreateSurfaceFrom(e1, e2, e3, e4, SDL_PIXELFORMAT_RGB24)

|

- SDL_CreateRGBSurface(e1, e2, e3, 24, 0x00FF0000, 0x0000FF00, 0x000000FF, 0x00000000)
+ SDL_CreateSurface(e2, e3, SDL_PIXELFORMAT_BGR24)

|

- SDL_CreateRGBSurfaceFrom(e1, e2, e3, 24, e4, 0x00FF0000, 0x0000FF00, 0x000000FF, 0x00000000)
+ SDL_CreateSurfaceFrom(e1, e2, e3, e4, SDL_PIXELFORMAT_BGR24)

|

- SDL_CreateRGBSurface(e1, e2, e3, 32, 0x00FF0000, 0x0000FF00, 0x000000FF, 0x00000000)
+ SDL_CreateSurface(e2, e3, SDL_PIXELFORMAT_RGB888)

|

- SDL_CreateRGBSurfaceFrom(e1, e2, e3, 32, e4, 0x00FF0000, 0x0000FF00, 0x000000FF, 0x00000000)
+ SDL_CreateSurfaceFrom(e1, e2, e3, e4, SDL_PIXELFORMAT_RGB888)

|

- SDL_CreateRGBSurface(e1, e2, e3, 32, 0xFF000000, 0x00FF0000, 0x0000FF00, 0x00000000)
+ SDL_CreateSurface(e2, e3, SDL_PIXELFORMAT_RGBX8888)

|

- SDL_CreateRGBSurfaceFrom(e1, e2, e3, 32, e4, 0xFF000000, 0x00FF0000, 0x0000FF00, 0x00000000)
+ SDL_CreateSurfaceFrom(e1, e2, e3, e4, SDL_PIXELFORMAT_RGBX8888)

|

- SDL_CreateRGBSurface(e1, e2, e3, 32, 0x000000FF, 0x0000FF00, 0x00FF0000, 0x00000000)
+ SDL_CreateSurface(e2, e3, SDL_PIXELFORMAT_BGR888)

|

- SDL_CreateRGBSurfaceFrom(e1, e2, e3, 32, e4, 0x000000FF, 0x0000FF00, 0x00FF0000, 0x00000000)
+ SDL_CreateSurfaceFrom(e1, e2, e3, e4, SDL_PIXELFORMAT_BGR888)

|

- SDL_CreateRGBSurface(e1, e2, e3, 32, 0x0000FF00, 0x00FF0000, 0xFF000000, 0x00000000)
+ SDL_CreateSurface(e2, e3, SDL_PIXELFORMAT_BGRX8888)

|

- SDL_CreateRGBSurfaceFrom(e1, e2, e3, 32, e4, 0x0000FF00, 0x00FF0000, 0xFF000000, 0x00000000)
+ SDL_CreateSurfaceFrom(e1, e2, e3, e4, SDL_PIXELFORMAT_BGRX8888)

|

- SDL_CreateRGBSurface(e1, e2, e3, 32, 0x00FF0000, 0x0000FF00, 0x000000FF, 0xFF000000)
+ SDL_CreateSurface(e2, e3, SDL_PIXELFORMAT_ARGB8888)

|

- SDL_CreateRGBSurfaceFrom(e1, e2, e3, 32, e4, 0x00FF0000, 0x0000FF00, 0x000000FF, 0xFF000000)
+ SDL_CreateSurfaceFrom(e1, e2, e3, e4, SDL_PIXELFORMAT_ARGB8888)

|

- SDL_CreateRGBSurface(e1, e2, e3, 32, 0xFF000000, 0x00FF0000, 0x0000FF00, 0x000000FF)
+ SDL_CreateSurface(e2, e3, SDL_PIXELFORMAT_RGBA8888)

|

- SDL_CreateRGBSurfaceFrom(e1, e2, e3, 32, e4, 0xFF000000, 0x00FF0000, 0x0000FF00, 0x000000FF)
+ SDL_CreateSurfaceFrom(e1, e2, e3, e4, SDL_PIXELFORMAT_RGBA8888)

|

- SDL_CreateRGBSurface(e1, e2, e3, 32, 0x000000FF, 0x0000FF00, 0x00FF0000, 0xFF000000)
+ SDL_CreateSurface(e2, e3, SDL_PIXELFORMAT_ABGR8888)

|

- SDL_CreateRGBSurfaceFrom(e1, e2, e3, 32, e4, 0x000000FF, 0x0000FF00, 0x00FF0000, 0xFF000000)
+ SDL_CreateSurfaceFrom(e1, e2, e3, e4, SDL_PIXELFORMAT_ABGR8888)

|

- SDL_CreateRGBSurface(e1, e2, e3, 32, 0x0000FF00, 0x00FF0000, 0xFF000000, 0x000000FF)
+ SDL_CreateSurface(e2, e3, SDL_PIXELFORMAT_BGRA8888)

|

- SDL_CreateRGBSurfaceFrom(e1, e2, e3, 32, e4, 0x0000FF00, 0x00FF0000, 0xFF000000, 0x000000FF)
+ SDL_CreateSurfaceFrom(e1, e2, e3, e4, SDL_PIXELFORMAT_BGRA8888)

|

- SDL_CreateRGBSurface(e1, e2, e3, 32, 0x3FF00000, 0x000FFC00, 0x000003FF, 0xC0000000)
+ SDL_CreateSurface(e2, e3, SDL_PIXELFORMAT_ARGB2101010)

|

- SDL_CreateRGBSurfaceFrom(e1, e2, e3, 32, e4, 0x3FF00000, 0x000FFC00, 0x000003FF, 0xC0000000)
+ SDL_CreateSurfaceFrom(e1, e2, e3, e4, SDL_PIXELFORMAT_ARGB2101010)

|

// End Generated


- SDL_CreateRGBSurface(e1, e2, e3, e4->BitsPerPixel, e4->Rmask, e4->Gmask, e4->Bmask, e4->Amask)
+ SDL_CreateSurface(e2, e3, e4->format)

|

- SDL_CreateRGBSurfaceFrom(e1, e2, e3, e4->BitsPerPixel, e5, e4->Rmask, e4->Gmask, e4->Bmask, e4->Amask)
+ SDL_CreateSurfaceFrom(e1, e2, e3, e5, e4->format)

|

-SDL_CreateRGBSurface(e1, e2, e3, e4, e5, e6, e7, e8)
+SDL_CreateSurface(e2, e3, SDL_MasksToPixelFormatEnum(e4, e5, e6, e7, e8))

|

-SDL_CreateRGBSurfaceFrom(e1, e2, e3, e4, e5, e6, e7, e8, e9)
+SDL_CreateSurfaceFrom(e1, e2, e3, e5, SDL_MasksToPixelFormatEnum(e4, e6, e7, e8, e9))

)

@@
// SDL_CreateRenderer:
// 2nd argument changed from int (default=-1) to const char* (default=NULL)
expression e1, e3;
int e2;
@@

(

-SDL_CreateRenderer(e1, -1, e3)
+SDL_CreateRenderer(e1, NULL, e3)

|

-SDL_CreateRenderer(e1, e2, e3)
+SDL_CreateRenderer(e1, SDL_GetRenderDriver(e2), e3)

)

// Renaming of SDL_oldnames.h

@@
@@
- SDL_AudioStreamAvailable
+ SDL_GetAudioStreamAvailable
  (...)
@@
@@
- SDL_AudioStreamClear
+ SDL_ClearAudioStream
  (...)
@@
@@
- SDL_AudioStreamFlush
+ SDL_FlushAudioStream
  (...)
@@
@@
- SDL_AudioStreamGet
+ SDL_GetAudioStreamData
  (...)
@@
@@
- SDL_AudioStreamPut
+ SDL_PutAudioStreamData
  (...)
@@
@@
- SDL_FreeAudioStream
+ SDL_DestroyAudioStream
  (...)
@@
@@
- SDL_FreeWAV
+ SDL_free
  (...)
@@
@@
- SDL_NewAudioStream
+ SDL_CreateAudioStream
  (...)
@@
@@
- SDL_CONTROLLERAXISMOTION
+ SDL_EVENT_GAMEPAD_AXIS_MOTION
@@
@@
- SDL_CONTROLLERBUTTONDOWN
+ SDL_EVENT_GAMEPAD_BUTTON_DOWN
@@
@@
- SDL_CONTROLLERBUTTONUP
+ SDL_EVENT_GAMEPAD_BUTTON_UP
@@
@@
- SDL_CONTROLLERDEVICEADDED
+ SDL_EVENT_GAMEPAD_ADDED
@@
@@
- SDL_CONTROLLERDEVICEREMAPPED
+ SDL_EVENT_GAMEPAD_REMAPPED
@@
@@
- SDL_CONTROLLERDEVICEREMOVED
+ SDL_EVENT_GAMEPAD_REMOVED
@@
@@
- SDL_CONTROLLERSENSORUPDATE
+ SDL_EVENT_GAMEPAD_SENSOR_UPDATE
@@
@@
- SDL_CONTROLLERTOUCHPADDOWN
+ SDL_EVENT_GAMEPAD_TOUCHPAD_DOWN
@@
@@
- SDL_CONTROLLERTOUCHPADMOTION
+ SDL_EVENT_GAMEPAD_TOUCHPAD_MOTION
@@
@@
- SDL_CONTROLLERTOUCHPADUP
+ SDL_EVENT_GAMEPAD_TOUCHPAD_UP
@@
typedef SDL_ControllerAxisEvent, SDL_GamepadAxisEvent;
@@
- SDL_ControllerAxisEvent
+ SDL_GamepadAxisEvent
@@
typedef SDL_ControllerButtonEvent, SDL_GamepadButtonEvent;
@@
- SDL_ControllerButtonEvent
+ SDL_GamepadButtonEvent
@@
typedef SDL_ControllerDeviceEvent, SDL_GamepadDeviceEvent;
@@
- SDL_ControllerDeviceEvent
+ SDL_GamepadDeviceEvent
@@
typedef SDL_ControllerSensorEvent, SDL_GamepadSensorEvent;
@@
- SDL_ControllerSensorEvent
+ SDL_GamepadSensorEvent
@@
typedef SDL_ControllerTouchpadEvent, SDL_GamepadTouchpadEvent;
@@
- SDL_ControllerTouchpadEvent
+ SDL_GamepadTouchpadEvent
@@
@@
- SDL_CONTROLLER_AXIS_INVALID
+ SDL_GAMEPAD_AXIS_INVALID
@@
@@
- SDL_CONTROLLER_AXIS_LEFTX
+ SDL_GAMEPAD_AXIS_LEFTX
@@
@@
- SDL_CONTROLLER_AXIS_LEFTY
+ SDL_GAMEPAD_AXIS_LEFTY
@@
@@
- SDL_CONTROLLER_AXIS_MAX
+ SDL_GAMEPAD_AXIS_MAX
@@
@@
- SDL_CONTROLLER_AXIS_RIGHTX
+ SDL_GAMEPAD_AXIS_RIGHTX
@@
@@
- SDL_CONTROLLER_AXIS_RIGHTY
+ SDL_GAMEPAD_AXIS_RIGHTY
@@
@@
- SDL_CONTROLLER_AXIS_TRIGGERLEFT
+ SDL_GAMEPAD_AXIS_LEFT_TRIGGER
@@
@@
- SDL_CONTROLLER_AXIS_TRIGGERRIGHT
+ SDL_GAMEPAD_AXIS_RIGHT_TRIGGER
@@
@@
- SDL_CONTROLLER_BINDTYPE_AXIS
+ SDL_GAMEPAD_BINDTYPE_AXIS
@@
@@
- SDL_CONTROLLER_BINDTYPE_BUTTON
+ SDL_GAMEPAD_BINDTYPE_BUTTON
@@
@@
- SDL_CONTROLLER_BINDTYPE_HAT
+ SDL_GAMEPAD_BINDTYPE_HAT
@@
@@
- SDL_CONTROLLER_BINDTYPE_NONE
+ SDL_GAMEPAD_BINDTYPE_NONE
@@
@@
- SDL_CONTROLLER_BUTTON_A
+ SDL_GAMEPAD_BUTTON_A
@@
@@
- SDL_CONTROLLER_BUTTON_B
+ SDL_GAMEPAD_BUTTON_B
@@
@@
- SDL_CONTROLLER_BUTTON_BACK
+ SDL_GAMEPAD_BUTTON_BACK
@@
@@
- SDL_CONTROLLER_BUTTON_DPAD_DOWN
+ SDL_GAMEPAD_BUTTON_DPAD_DOWN
@@
@@
- SDL_CONTROLLER_BUTTON_DPAD_LEFT
+ SDL_GAMEPAD_BUTTON_DPAD_LEFT
@@
@@
- SDL_CONTROLLER_BUTTON_DPAD_RIGHT
+ SDL_GAMEPAD_BUTTON_DPAD_RIGHT
@@
@@
- SDL_CONTROLLER_BUTTON_DPAD_UP
+ SDL_GAMEPAD_BUTTON_DPAD_UP
@@
@@
- SDL_CONTROLLER_BUTTON_GUIDE
+ SDL_GAMEPAD_BUTTON_GUIDE
@@
@@
- SDL_CONTROLLER_BUTTON_INVALID
+ SDL_GAMEPAD_BUTTON_INVALID
@@
@@
- SDL_CONTROLLER_BUTTON_LEFTSHOULDER
+ SDL_GAMEPAD_BUTTON_LEFT_SHOULDER
@@
@@
- SDL_CONTROLLER_BUTTON_LEFTSTICK
+ SDL_GAMEPAD_BUTTON_LEFT_STICK
@@
@@
- SDL_CONTROLLER_BUTTON_MAX
+ SDL_GAMEPAD_BUTTON_MAX
@@
@@
- SDL_CONTROLLER_BUTTON_MISC1
+ SDL_GAMEPAD_BUTTON_MISC1
@@
@@
- SDL_CONTROLLER_BUTTON_PADDLE1
+ SDL_GAMEPAD_BUTTON_PADDLE1
@@
@@
- SDL_CONTROLLER_BUTTON_PADDLE2
+ SDL_GAMEPAD_BUTTON_PADDLE2
@@
@@
- SDL_CONTROLLER_BUTTON_PADDLE3
+ SDL_GAMEPAD_BUTTON_PADDLE3
@@
@@
- SDL_CONTROLLER_BUTTON_PADDLE4
+ SDL_GAMEPAD_BUTTON_PADDLE4
@@
@@
- SDL_CONTROLLER_BUTTON_RIGHTSHOULDER
+ SDL_GAMEPAD_BUTTON_RIGHT_SHOULDER
@@
@@
- SDL_CONTROLLER_BUTTON_RIGHTSTICK
+ SDL_GAMEPAD_BUTTON_RIGHT_STICK
@@
@@
- SDL_CONTROLLER_BUTTON_START
+ SDL_GAMEPAD_BUTTON_START
@@
@@
- SDL_CONTROLLER_BUTTON_TOUCHPAD
+ SDL_GAMEPAD_BUTTON_TOUCHPAD
@@
@@
- SDL_CONTROLLER_BUTTON_X
+ SDL_GAMEPAD_BUTTON_X
@@
@@
- SDL_CONTROLLER_BUTTON_Y
+ SDL_GAMEPAD_BUTTON_Y
@@
@@
- SDL_CONTROLLER_TYPE_AMAZON_LUNA
+ SDL_GAMEPAD_TYPE_AMAZON_LUNA
@@
@@
- SDL_CONTROLLER_TYPE_GOOGLE_STADIA
+ SDL_GAMEPAD_TYPE_GOOGLE_STADIA
@@
@@
- SDL_CONTROLLER_TYPE_NINTENDO_SWITCH_JOYCON_LEFT
+ SDL_GAMEPAD_TYPE_NINTENDO_SWITCH_JOYCON_LEFT
@@
@@
- SDL_CONTROLLER_TYPE_NINTENDO_SWITCH_JOYCON_PAIR
+ SDL_GAMEPAD_TYPE_NINTENDO_SWITCH_JOYCON_PAIR
@@
@@
- SDL_CONTROLLER_TYPE_NINTENDO_SWITCH_JOYCON_RIGHT
+ SDL_GAMEPAD_TYPE_NINTENDO_SWITCH_JOYCON_RIGHT
@@
@@
- SDL_CONTROLLER_TYPE_NINTENDO_SWITCH_PRO
+ SDL_GAMEPAD_TYPE_NINTENDO_SWITCH_PRO
@@
@@
- SDL_CONTROLLER_TYPE_NVIDIA_SHIELD
+ SDL_GAMEPAD_TYPE_NVIDIA_SHIELD
@@
@@
- SDL_CONTROLLER_TYPE_PS3
+ SDL_GAMEPAD_TYPE_PS3
@@
@@
- SDL_CONTROLLER_TYPE_PS4
+ SDL_GAMEPAD_TYPE_PS4
@@
@@
- SDL_CONTROLLER_TYPE_PS5
+ SDL_GAMEPAD_TYPE_PS5
@@
@@
- SDL_CONTROLLER_TYPE_UNKNOWN
+ SDL_GAMEPAD_TYPE_UNKNOWN
@@
@@
- SDL_CONTROLLER_TYPE_VIRTUAL
+ SDL_GAMEPAD_TYPE_VIRTUAL
@@
@@
- SDL_CONTROLLER_TYPE_XBOX360
+ SDL_GAMEPAD_TYPE_XBOX360
@@
@@
- SDL_CONTROLLER_TYPE_XBOXONE
+ SDL_GAMEPAD_TYPE_XBOXONE
@@
typedef SDL_GameController, SDL_Gamepad;
@@
- SDL_GameController
+ SDL_Gamepad
@@
@@
- SDL_GameControllerAddMapping
+ SDL_AddGamepadMapping
  (...)
@@
@@
- SDL_GameControllerAddMappingsFromFile
+ SDL_AddGamepadMappingsFromFile
  (...)
@@
@@
- SDL_GameControllerAddMappingsFromRW
+ SDL_AddGamepadMappingsFromRW
  (...)
@@
typedef SDL_GameControllerAxis, SDL_GamepadAxis;
@@
- SDL_GameControllerAxis
+ SDL_GamepadAxis
@@
typedef SDL_GameControllerBindType, SDL_GamepadBindingType;
@@
- SDL_GameControllerBindType
+ SDL_GamepadBindingType
@@
typedef SDL_GameControllerButton, SDL_GamepadButton;
@@
- SDL_GameControllerButton
+ SDL_GamepadButton
@@
typedef SDL_GameControllerButtonBind, SDL_GamepadBinding;
@@
- SDL_GameControllerButtonBind
+ SDL_GamepadBinding
@@
@@
- SDL_GameControllerClose
+ SDL_CloseGamepad
  (...)
@@
@@
- SDL_GameControllerFromInstanceID
+ SDL_GetGamepadFromInstanceID
  (...)
@@
@@
- SDL_GameControllerFromPlayerIndex
+ SDL_GetGamepadFromPlayerIndex
  (...)
@@
@@
- SDL_GameControllerGetAppleSFSymbolsNameForAxis
+ SDL_GetGamepadAppleSFSymbolsNameForAxis
  (...)
@@
@@
- SDL_GameControllerGetAppleSFSymbolsNameForButton
+ SDL_GetGamepadAppleSFSymbolsNameForButton
  (...)
@@
@@
- SDL_GameControllerGetAttached
+ SDL_GamepadConnected
  (...)
@@
@@
- SDL_GameControllerGetAxis
+ SDL_GetGamepadAxis
  (...)
@@
@@
- SDL_GameControllerGetAxisFromString
+ SDL_GetGamepadAxisFromString
  (...)
@@
@@
- SDL_GameControllerGetBindForAxis
+ SDL_GetGamepadBindForAxis
  (...)
@@
@@
- SDL_GameControllerGetBindForButton
+ SDL_GetGamepadBindForButton
  (...)
@@
@@
- SDL_GameControllerGetButton
+ SDL_GetGamepadButton
  (...)
@@
@@
- SDL_GameControllerGetButtonFromString
+ SDL_GetGamepadButtonFromString
  (...)
@@
@@
- SDL_GameControllerGetFirmwareVersion
+ SDL_GetGamepadFirmwareVersion
  (...)
@@
@@
- SDL_GameControllerGetJoystick
+ SDL_GetGamepadJoystick
  (...)
@@
@@
- SDL_GameControllerGetNumTouchpadFingers
+ SDL_GetGamepadNumTouchpadFingers
  (...)
@@
@@
- SDL_GameControllerGetNumTouchpads
+ SDL_GetGamepadNumTouchpads
  (...)
@@
@@
- SDL_GameControllerGetPlayerIndex
+ SDL_GetGamepadPlayerIndex
  (...)
@@
@@
- SDL_GameControllerGetProduct
+ SDL_GetGamepadProduct
  (...)
@@
@@
- SDL_GameControllerGetProductVersion
+ SDL_GetGamepadProductVersion
  (...)
@@
@@
- SDL_GameControllerGetSensorData
+ SDL_GetGamepadSensorData
  (...)
@@
@@
- SDL_GameControllerGetSensorDataRate
+ SDL_GetGamepadSensorDataRate
  (...)
@@
@@
- SDL_GameControllerGetSerial
+ SDL_GetGamepadSerial
  (...)
@@
@@
- SDL_GameControllerGetStringForAxis
+ SDL_GetGamepadStringForAxis
  (...)
@@
@@
- SDL_GameControllerGetStringForButton
+ SDL_GetGamepadStringForButton
  (...)
@@
@@
- SDL_GameControllerGetTouchpadFinger
+ SDL_GetGamepadTouchpadFinger
  (...)
@@
@@
- SDL_GameControllerGetType
+ SDL_GetGamepadType
  (...)
@@
@@
- SDL_GameControllerGetVendor
+ SDL_GetGamepadVendor
  (...)
@@
@@
- SDL_GameControllerHasAxis
+ SDL_GamepadHasAxis
  (...)
@@
@@
- SDL_GameControllerHasButton
+ SDL_GamepadHasButton
  (...)
@@
@@
- SDL_GameControllerHasLED
+ SDL_GamepadHasLED
  (...)
@@
@@
- SDL_GameControllerHasRumble
+ SDL_GamepadHasRumble
  (...)
@@
@@
- SDL_GameControllerHasRumbleTriggers
+ SDL_GamepadHasRumbleTriggers
  (...)
@@
@@
- SDL_GameControllerHasSensor
+ SDL_GamepadHasSensor
  (...)
@@
@@
- SDL_GameControllerIsSensorEnabled
+ SDL_GamepadSensorEnabled
  (...)
@@
@@
- SDL_GameControllerMapping
+ SDL_GetGamepadMapping
  (...)
@@
@@
- SDL_GameControllerMappingForGUID
+ SDL_GetGamepadMappingForGUID
  (...)
@@
@@
- SDL_GameControllerMappingForIndex
+ SDL_GetGamepadMappingForIndex
  (...)
@@
@@
- SDL_GameControllerName
+ SDL_GetGamepadName
  (...)
@@
@@
- SDL_GameControllerNumMappings
+ SDL_GetNumGamepadMappings
  (...)
@@
@@
- SDL_GameControllerOpen
+ SDL_OpenGamepad
  (...)
@@
@@
- SDL_GameControllerPath
+ SDL_GetGamepadPath
  (...)
@@
@@
- SDL_GameControllerRumble
+ SDL_RumbleGamepad
  (...)
@@
@@
- SDL_GameControllerRumbleTriggers
+ SDL_RumbleGamepadTriggers
  (...)
@@
@@
- SDL_GameControllerSendEffect
+ SDL_SendGamepadEffect
  (...)
@@
@@
- SDL_GameControllerSetLED
+ SDL_SetGamepadLED
  (...)
@@
@@
- SDL_GameControllerSetPlayerIndex
+ SDL_SetGamepadPlayerIndex
  (...)
@@
@@
- SDL_GameControllerSetSensorEnabled
+ SDL_SetGamepadSensorEnabled
  (...)
@@
@@
- SDL_GameControllerType
+ SDL_GamepadType
  (...)
@@
@@
- SDL_GameControllerUpdate
+ SDL_UpdateGamepads
  (...)
@@
@@
- SDL_INIT_GAMECONTROLLER
+ SDL_INIT_GAMEPAD
@ rule_init_noparachute @
@@
- SDL_INIT_NOPARACHUTE
+ 0
@@
@@
- SDL_JOYSTICK_TYPE_GAMECONTROLLER
+ SDL_JOYSTICK_TYPE_GAMEPAD
@@
@@
- SDL_JoystickAttachVirtual
+ SDL_AttachVirtualJoystick
  (...)
@@
@@
- SDL_JoystickAttachVirtualEx
+ SDL_AttachVirtualJoystickEx
  (...)
@@
@@
- SDL_JoystickClose
+ SDL_CloseJoystick
  (...)
@@
@@
- SDL_JoystickCurrentPowerLevel
+ SDL_GetJoystickPowerLevel
  (...)
@@
@@
- SDL_JoystickDetachVirtual
+ SDL_DetachVirtualJoystick
  (...)
@@
@@
- SDL_JoystickFromInstanceID
+ SDL_GetJoystickFromInstanceID
  (...)
@@
@@
- SDL_JoystickFromPlayerIndex
+ SDL_GetJoystickFromPlayerIndex
  (...)
@@
@@
- SDL_JoystickGetAttached
+ SDL_JoystickConnected
  (...)
@@
@@
- SDL_JoystickGetAxis
+ SDL_GetJoystickAxis
  (...)
@@
@@
- SDL_JoystickGetAxisInitialState
+ SDL_GetJoystickAxisInitialState
  (...)
@@
@@
- SDL_JoystickGetButton
+ SDL_GetJoystickButton
  (...)
@@
@@
- SDL_JoystickGetFirmwareVersion
+ SDL_GetJoystickFirmwareVersion
  (...)
@@
@@
- SDL_JoystickGetGUID
+ SDL_GetJoystickGUID
  (...)
@@
@@
- SDL_JoystickGetGUIDFromString
+ SDL_GetJoystickGUIDFromString
  (...)
@@
@@
- SDL_JoystickGetGUIDString
+ SDL_GetJoystickGUIDString
  (...)
@@
@@
- SDL_JoystickGetHat
+ SDL_GetJoystickHat
  (...)
@@
@@
- SDL_JoystickGetPlayerIndex
+ SDL_GetJoystickPlayerIndex
  (...)
@@
@@
- SDL_JoystickGetProduct
+ SDL_GetJoystickProduct
  (...)
@@
@@
- SDL_JoystickGetProductVersion
+ SDL_GetJoystickProductVersion
  (...)
@@
@@
- SDL_JoystickGetSerial
+ SDL_GetJoystickSerial
  (...)
@@
@@
- SDL_JoystickGetType
+ SDL_GetJoystickType
  (...)
@@
@@
- SDL_JoystickGetVendor
+ SDL_GetJoystickVendor
  (...)
@@
@@
- SDL_JoystickInstanceID
+ SDL_GetJoystickInstanceID
  (...)
@@
@@
- SDL_JoystickName
+ SDL_GetJoystickName
  (...)
@@
@@
- SDL_JoystickNumAxes
+ SDL_GetNumJoystickAxes
  (...)
@@
@@
- SDL_JoystickNumButtons
+ SDL_GetNumJoystickButtons
  (...)
@@
@@
- SDL_JoystickNumHats
+ SDL_GetNumJoystickHats
  (...)
@@
@@
- SDL_JoystickOpen
+ SDL_OpenJoystick
  (...)
@@
@@
- SDL_JoystickPath
+ SDL_GetJoystickPath
  (...)
@@
@@
- SDL_JoystickRumble
+ SDL_RumbleJoystick
  (...)
@@
@@
- SDL_JoystickRumbleTriggers
+ SDL_RumbleJoystickTriggers
  (...)
@@
@@
- SDL_JoystickSendEffect
+ SDL_SendJoystickEffect
  (...)
@@
@@
- SDL_JoystickSetLED
+ SDL_SetJoystickLED
  (...)
@@
@@
- SDL_JoystickSetPlayerIndex
+ SDL_SetJoystickPlayerIndex
  (...)
@@
@@
- SDL_JoystickSetVirtualAxis
+ SDL_SetJoystickVirtualAxis
  (...)
@@
@@
- SDL_JoystickSetVirtualButton
+ SDL_SetJoystickVirtualButton
  (...)
@@
@@
- SDL_JoystickSetVirtualHat
+ SDL_SetJoystickVirtualHat
  (...)
@@
@@
- SDL_JoystickUpdate
+ SDL_UpdateJoysticks
  (...)
@@
@@
- SDL_IsScreenKeyboardShown
+ SDL_ScreenKeyboardShown
  (...)
@@
@@
- SDL_IsTextInputActive
+ SDL_TextInputActive
  (...)
@@
@@
- SDL_IsTextInputShown
+ SDL_TextInputShown
  (...)
@@
@@
- KMOD_ALT
+ SDL_KMOD_ALT
@@
@@
- KMOD_CAPS
+ SDL_KMOD_CAPS
@@
@@
- KMOD_CTRL
+ SDL_KMOD_CTRL
@@
@@
- KMOD_GUI
+ SDL_KMOD_GUI
@@
@@
- KMOD_LALT
+ SDL_KMOD_LALT
@@
@@
- KMOD_LCTRL
+ SDL_KMOD_LCTRL
@@
@@
- KMOD_LGUI
+ SDL_KMOD_LGUI
@@
@@
- KMOD_LSHIFT
+ SDL_KMOD_LSHIFT
@@
@@
- KMOD_MODE
+ SDL_KMOD_MODE
@@
@@
- KMOD_NONE
+ SDL_KMOD_NONE
@@
@@
- KMOD_NUM
+ SDL_KMOD_NUM
@@
@@
- KMOD_RALT
+ SDL_KMOD_RALT
@@
@@
- KMOD_RCTRL
+ SDL_KMOD_RCTRL
@@
@@
- KMOD_RESERVED
+ SDL_KMOD_RESERVED
@@
@@
- KMOD_RGUI
+ SDL_KMOD_RGUI
@@
@@
- KMOD_RSHIFT
+ SDL_KMOD_RSHIFT
@@
@@
- KMOD_SCROLL
+ SDL_KMOD_SCROLL
@@
@@
- KMOD_SHIFT
+ SDL_KMOD_SHIFT
@@
@@
- SDL_FreeCursor
+ SDL_DestroyCursor
  (...)
@@
@@
- SDL_AllocFormat
+ SDL_CreatePixelFormat
  (...)
@@
@@
- SDL_AllocPalette
+ SDL_CreatePalette
  (...)
@@
@@
- SDL_FreeFormat
+ SDL_DestroyPixelFormat
  (...)
@@
@@
- SDL_FreePalette
+ SDL_DestroyPalette
  (...)
@@
@@
- SDL_MasksToPixelFormatEnum
+ SDL_GetPixelFormatEnumForMasks
  (...)
@@
@@
- SDL_PixelFormatEnumToMasks
+ SDL_GetMasksForPixelFormatEnum
  (...)
@@
@@
- SDL_EncloseFPoints
+ SDL_GetRectEnclosingPointsFloat
  (...)
@@
@@
- SDL_EnclosePoints
+ SDL_GetRectEnclosingPoints
  (...)
@@
@@
- SDL_FRectEmpty
+ SDL_RectEmptyFloat
  (...)
@@
@@
- SDL_FRectEquals
+ SDL_RectsEqualFloat
  (...)
@@
@@
- SDL_FRectEqualsEpsilon
+ SDL_RectsEqualEpsilon
  (...)
@@
@@
- SDL_HasIntersection
+ SDL_HasRectIntersection
  (...)
@@
@@
- SDL_HasIntersectionF
+ SDL_HasRectIntersectionFloat
  (...)
@@
@@
- SDL_IntersectFRect
+ SDL_GetRectIntersectionFloat
  (...)
@@
@@
- SDL_IntersectFRectAndLine
+ SDL_GetRectAndLineIntersectionFloat
  (...)
@@
@@
- SDL_IntersectRect
+ SDL_GetRectIntersection
  (...)
@@
@@
- SDL_IntersectRectAndLine
+ SDL_GetRectAndLineIntersection
  (...)
@@
@@
- SDL_PointInFRect
+ SDL_PointInRectFloat
  (...)
@@
@@
- SDL_RectEquals
+ SDL_RectsEqual
  (...)
@@
@@
- SDL_UnionFRect
+ SDL_GetRectUnionFloat
  (...)
@@
@@
- SDL_UnionRect
+ SDL_GetRectUnion
  (...)
@@
@@
- SDL_RenderCopyExF
+ SDL_RenderTextureRotated
  (...)
@@
@@
- SDL_RenderCopyF
+ SDL_RenderTexture
  (...)
@@
@@
- SDL_RenderDrawLineF
+ SDL_RenderLine
  (...)
@@
@@
- SDL_RenderDrawLinesF
+ SDL_RenderLines
  (...)
@@
@@
- SDL_RenderDrawPointF
+ SDL_RenderPoint
  (...)
@@
@@
- SDL_RenderDrawPointsF
+ SDL_RenderPoints
  (...)
@@
@@
- SDL_RenderDrawRectF
+ SDL_RenderRect
  (...)
@@
@@
- SDL_RenderDrawRectsF
+ SDL_RenderRects
  (...)
@@
@@
- SDL_RenderFillRectF
+ SDL_RenderFillRect
  (...)
@@
@@
- SDL_RenderFillRectsF
+ SDL_RenderFillRects
  (...)
@@
@@
- SDL_RenderGetClipRect
+ SDL_GetRenderClipRect
  (...)
@@
SDL_Renderer *renderer;
int *e1;
int *e2;
@@
- SDL_RenderGetLogicalSize(renderer, e1, e2)
+ SDL_GetRenderLogicalPresentation(renderer, e1, e2, NULL, NULL)
@@
@@
- SDL_RenderGetMetalCommandEncoder
+ SDL_GetRenderMetalCommandEncoder
  (...)
@@
@@
- SDL_RenderGetMetalLayer
+ SDL_GetRenderMetalLayer
  (...)
@@
@@
- SDL_RenderGetScale
+ SDL_GetRenderScale
  (...)
@@
@@
- SDL_RenderGetViewport
+ SDL_GetRenderViewport
  (...)
@@
@@
- SDL_RenderGetWindow
+ SDL_GetRenderWindow
  (...)
@@
@@
- SDL_RenderIsClipEnabled
+ SDL_RenderClipEnabled
  (...)
@@
@@
- SDL_RenderSetClipRect
+ SDL_SetRenderClipRect
  (...)
@@
SDL_Renderer *renderer;
expression e1;
expression e2;
@@
(
- SDL_RenderSetLogicalSize(renderer, 0, 0)
+ SDL_SetRenderLogicalPresentation(renderer, 0, 0, SDL_LOGICAL_PRESENTATION_DISABLED, SDL_ScaleModeNearest)
|
- SDL_RenderSetLogicalSize(renderer, e1, e2)
+ SDL_SetRenderLogicalPresentation(renderer, e1, e2, SDL_LOGICAL_PRESENTATION_LETTERBOX, SDL_ScaleModeLinear)
)
@@
@@
- SDL_RenderSetScale
+ SDL_SetRenderScale
  (...)
@@
@@
- SDL_RenderSetVSync
+ SDL_SetRenderVSync
  (...)
@@
@@
- SDL_RenderSetViewport
+ SDL_SetRenderViewport
  (...)
@@
@@
- RW_SEEK_CUR
+ SDL_RW_SEEK_CUR
@@
@@
- RW_SEEK_END
+ SDL_RW_SEEK_END
@@
@@
- RW_SEEK_SET
+ SDL_RW_SEEK_SET
@@
@@
- SDL_AllocRW
+ SDL_CreateRW
  (...)
@@
@@
- SDL_FreeRW
+ SDL_DestroyRW
  (...)
@@
@@
- SDL_SensorClose
+ SDL_CloseSensor
  (...)
@@
@@
- SDL_SensorFromInstanceID
+ SDL_GetSensorFromInstanceID
  (...)
@@
@@
- SDL_SensorGetData
+ SDL_GetSensorData
  (...)
@@
@@
- SDL_SensorGetInstanceID
+ SDL_GetSensorInstanceID
  (...)
@@
@@
- SDL_SensorGetName
+ SDL_GetSensorName
  (...)
@@
@@
- SDL_SensorGetNonPortableType
+ SDL_GetSensorNonPortableType
  (...)
@@
@@
- SDL_SensorGetType
+ SDL_GetSensorType
  (...)
@@
@@
- SDL_SensorOpen
+ SDL_OpenSensor
  (...)
@@
@@
- SDL_SensorUpdate
+ SDL_UpdateSensors
  (...)
@@
@@
- SDL_FillRect
+ SDL_FillSurfaceRect
  (...)
@@
@@
- SDL_FillRects
+ SDL_FillSurfaceRects
  (...)
@@
@@
- SDL_FreeSurface
+ SDL_DestroySurface
  (...)
@@
@@
- SDL_GetClipRect
+ SDL_GetSurfaceClipRect
  (...)
@@
@@
- SDL_GetColorKey
+ SDL_GetSurfaceColorKey
  (...)
@@
@@
- SDL_HasColorKey
+ SDL_SurfaceHasColorKey
  (...)
@@
@@
- SDL_HasSurfaceRLE
+ SDL_SurfaceHasRLE
  (...)
@@
@@
- SDL_LowerBlit
+ SDL_BlitSurfaceUnchecked
  (...)
@@
@@
- SDL_LowerBlitScaled
+ SDL_BlitSurfaceUncheckedScaled
  (...)
@@
@@
- SDL_SetClipRect
+ SDL_SetSurfaceClipRect
  (...)
@@
@@
- SDL_SetColorKey
+ SDL_SetSurfaceColorKey
  (...)
@@
@@
- SDL_UpperBlit
+ SDL_BlitSurface
  (...)
@@
@@
- SDL_UpperBlitScaled
+ SDL_BlitSurfaceScaled
  (...)
@@
@@
- SDL_RenderGetD3D11Device
+ SDL_GetRenderD3D11Device
  (...)
@@
@@
- SDL_RenderGetD3D9Device
+ SDL_GetRenderD3D9Device
  (...)
@@
@@
- SDL_GetTicks64
+ SDL_GetTicks
  (...)
@@
@@
- SDL_GetPointDisplayIndex
+ SDL_GetDisplayForPoint
  (...)
@@
@@
- SDL_GetRectDisplayIndex
+ SDL_GetDisplayForRect
  (...)
@ depends on rule_init_noparachute @
expression e;
@@
- e | 0
+ e
@@
@@
- SDL_FIRSTEVENT
+ SDL_EVENT_FIRST
@@
@@
- SDL_QUIT
+ SDL_EVENT_QUIT
@@
@@
- SDL_APP_TERMINATING
+ SDL_EVENT_TERMINATING
@@
@@
- SDL_APP_LOWMEMORY
+ SDL_EVENT_LOW_MEMORY
@@
@@
- SDL_APP_WILLENTERBACKGROUND
+ SDL_EVENT_WILL_ENTER_BACKGROUND
@@
@@
- SDL_APP_DIDENTERBACKGROUND
+ SDL_EVENT_DID_ENTER_BACKGROUND
@@
@@
- SDL_APP_WILLENTERFOREGROUND
+ SDL_EVENT_WILL_ENTER_FOREGROUND
@@
@@
- SDL_APP_DIDENTERFOREGROUND
+ SDL_EVENT_DID_ENTER_FOREGROUND
@@
@@
- SDL_LOCALECHANGED
+ SDL_EVENT_LOCALE_CHANGED
@@
@@
- SDL_DISPLAYEVENT_ORIENTATION
+ SDL_EVENT_DISPLAY_ORIENTATION
@@
@@
- SDL_DISPLAYEVENT_CONNECTED
+ SDL_EVENT_DISPLAY_CONNECTED
@@
@@
- SDL_DISPLAYEVENT_DISCONNECTED
+ SDL_EVENT_DISPLAY_DISCONNECTED
@@
@@
- SDL_DISPLAYEVENT_MOVED
+ SDL_EVENT_DISPLAY_MOVED
@@
@@
- SDL_DISPLAYEVENT_FIRST
+ SDL_EVENT_DISPLAY_FIRST
@@
@@
- SDL_DISPLAYEVENT_LAST
+ SDL_EVENT_DISPLAY_LAST
@@
@@
- SDL_SYSWMEVENT
+ SDL_EVENT_SYSWM
@@
@@
- SDL_WINDOWEVENT_SHOWN
+ SDL_EVENT_WINDOW_SHOWN
@@
@@
- SDL_WINDOWEVENT_HIDDEN
+ SDL_EVENT_WINDOW_HIDDEN
@@
@@
- SDL_WINDOWEVENT_EXPOSED
+ SDL_EVENT_WINDOW_EXPOSED
@@
@@
- SDL_WINDOWEVENT_MOVED
+ SDL_EVENT_WINDOW_MOVED
@@
@@
- SDL_WINDOWEVENT_RESIZED
+ SDL_EVENT_WINDOW_RESIZED
@@
@@
- SDL_WINDOWEVENT_SIZE_CHANGED
+ SDL_EVENT_WINDOW_SIZE_CHANGED
@@
@@
- SDL_WINDOWEVENT_MINIMIZED
+ SDL_EVENT_WINDOW_MINIMIZED
@@
@@
- SDL_WINDOWEVENT_MAXIMIZED
+ SDL_EVENT_WINDOW_MAXIMIZED
@@
@@
- SDL_WINDOWEVENT_RESTORED
+ SDL_EVENT_WINDOW_RESTORED
@@
@@
- SDL_WINDOWEVENT_ENTER
+ SDL_EVENT_WINDOW_MOUSE_ENTER
@@
@@
- SDL_WINDOWEVENT_LEAVE
+ SDL_EVENT_WINDOW_MOUSE_LEAVE
@@
@@
- SDL_WINDOWEVENT_FOCUS_GAINED
+ SDL_EVENT_WINDOW_FOCUS_GAINED
@@
@@
- SDL_WINDOWEVENT_FOCUS_LOST
+ SDL_EVENT_WINDOW_FOCUS_LOST
@@
@@
- SDL_WINDOWEVENT_CLOSE
+ SDL_EVENT_WINDOW_CLOSE_REQUESTED
@@
@@
- SDL_WINDOWEVENT_TAKE_FOCUS
+ SDL_EVENT_WINDOW_TAKE_FOCUS
@@
@@
- SDL_WINDOWEVENT_HIT_TEST
+ SDL_EVENT_WINDOW_HIT_TEST
@@
@@
- SDL_WINDOWEVENT_ICCPROF_CHANGED
+ SDL_EVENT_WINDOW_ICCPROF_CHANGED
@@
@@
- SDL_WINDOWEVENT_DISPLAY_CHANGED
+ SDL_EVENT_WINDOW_DISPLAY_CHANGED
@@
@@
- SDL_WINDOWEVENT_FIRST
+ SDL_EVENT_WINDOW_FIRST
@@
@@
- SDL_WINDOWEVENT_LAST
+ SDL_EVENT_WINDOW_LAST
@@
@@
- SDL_KEYDOWN
+ SDL_EVENT_KEY_DOWN
@@
@@
- SDL_KEYUP
+ SDL_EVENT_KEY_UP
@@
@@
- SDL_TEXTEDITING
+ SDL_EVENT_TEXT_EDITING
@@
@@
- SDL_TEXTINPUT
+ SDL_EVENT_TEXT_INPUT
@@
@@
- SDL_KEYMAPCHANGED
+ SDL_EVENT_KEYMAP_CHANGED
@@
@@
- SDL_TEXTEDITING_EXT
+ SDL_EVENT_TEXT_EDITING_EXT
@@
@@
- SDL_MOUSEMOTION
+ SDL_EVENT_MOUSE_MOTION
@@
@@
- SDL_MOUSEBUTTONDOWN
+ SDL_EVENT_MOUSE_BUTTON_DOWN
@@
@@
- SDL_MOUSEBUTTONUP
+ SDL_EVENT_MOUSE_BUTTON_UP
@@
@@
- SDL_MOUSEWHEEL
+ SDL_EVENT_MOUSE_WHEEL
@@
@@
- SDL_JOYAXISMOTION
+ SDL_EVENT_JOYSTICK_AXIS_MOTION
@@
@@
- SDL_JOYHATMOTION
+ SDL_EVENT_JOYSTICK_HAT_MOTION
@@
@@
- SDL_JOYBUTTONDOWN
+ SDL_EVENT_JOYSTICK_BUTTON_DOWN
@@
@@
- SDL_JOYBUTTONUP
+ SDL_EVENT_JOYSTICK_BUTTON_UP
@@
@@
- SDL_JOYDEVICEADDED
+ SDL_EVENT_JOYSTICK_ADDED
@@
@@
- SDL_JOYDEVICEREMOVED
+ SDL_EVENT_JOYSTICK_REMOVED
@@
@@
- SDL_JOYBATTERYUPDATED
+ SDL_EVENT_JOYSTICK_BATTERY_UPDATED
@@
@@
- SDL_GAMEPADAXISMOTION
+ SDL_EVENT_GAMEPAD_AXIS_MOTION
@@
@@
- SDL_GAMEPADBUTTONDOWN
+ SDL_EVENT_GAMEPAD_BUTTON_DOWN
@@
@@
- SDL_GAMEPADBUTTONUP
+ SDL_EVENT_GAMEPAD_BUTTON_UP
@@
@@
- SDL_GAMEPADADDED
+ SDL_EVENT_GAMEPAD_ADDED
@@
@@
- SDL_GAMEPADREMOVED
+ SDL_EVENT_GAMEPAD_REMOVED
@@
@@
- SDL_GAMEPADREMAPPED
+ SDL_EVENT_GAMEPAD_REMAPPED
@@
@@
- SDL_GAMEPADTOUCHPADDOWN
+ SDL_EVENT_GAMEPAD_TOUCHPAD_DOWN
@@
@@
- SDL_GAMEPADTOUCHPADMOTION
+ SDL_EVENT_GAMEPAD_TOUCHPAD_MOTION
@@
@@
- SDL_GAMEPADTOUCHPADUP
+ SDL_EVENT_GAMEPAD_TOUCHPAD_UP
@@
@@
- SDL_GAMEPADSENSORUPDATE
+ SDL_EVENT_GAMEPAD_SENSOR_UPDATE
@@
@@
- SDL_FINGERDOWN
+ SDL_EVENT_FINGER_DOWN
@@
@@
- SDL_FINGERUP
+ SDL_EVENT_FINGER_UP
@@
@@
- SDL_FINGERMOTION
+ SDL_EVENT_FINGER_MOTION
@@
@@
- SDL_CLIPBOARDUPDATE
+ SDL_EVENT_CLIPBOARD_UPDATE
@@
@@
- SDL_DROPFILE
+ SDL_EVENT_DROP_FILE
@@
@@
- SDL_DROPTEXT
+ SDL_EVENT_DROP_TEXT
@@
@@
- SDL_DROPBEGIN
+ SDL_EVENT_DROP_BEGIN
@@
@@
- SDL_DROPCOMPLETE
+ SDL_EVENT_DROP_COMPLETE
@@
@@
- SDL_AUDIODEVICEADDED
+ SDL_EVENT_AUDIO_DEVICE_ADDED
@@
@@
- SDL_AUDIODEVICEREMOVED
+ SDL_EVENT_AUDIO_DEVICE_REMOVED
@@
@@
- SDL_SENSORUPDATE
+ SDL_EVENT_SENSOR_UPDATE
@@
@@
- SDL_RENDER_TARGETS_RESET
+ SDL_EVENT_RENDER_TARGETS_RESET
@@
@@
- SDL_RENDER_DEVICE_RESET
+ SDL_EVENT_RENDER_DEVICE_RESET
@@
@@
- SDL_POLLSENTINEL
+ SDL_EVENT_POLL_SENTINEL
@@
@@
- SDL_USEREVENT
+ SDL_EVENT_USER
@@
@@
- SDL_LASTEVENT
+ SDL_EVENT_LAST
@@
@@
- SDL_GetDisplayDPI
+ SDL_GetDisplayPhysicalDPI
  (...)
@@
@@
- SDL_WINDOW_INPUT_GRABBED
+ SDL_WINDOW_MOUSE_GRABBED
@@
SDL_DisplayMode *e;
@@
(
- e->w
+ e->screen_w
|
- e->h
+ e->screen_h
)
@@
SDL_DisplayMode e;
@@
(
- e.w
+ e.screen_w
|
- e.h
+ e.screen_h
)
@@
@@
- SDL_GetWindowDisplayIndex
+ SDL_GetDisplayForWindow
  (...)
@@
@@
- SDL_SetWindowDisplayMode
+ SDL_SetWindowFullscreenMode
  (...)
@@
@@
- SDL_GetWindowDisplayMode
+ SDL_GetWindowFullscreenMode
  (...)
@@
@@
- SDL_GetClosestDisplayMode
+ SDL_GetClosestFullscreenDisplayMode
  (...)
@@
@@
- SDL_GetRendererOutputSize
+ SDL_GetCurrentRenderOutputSizeInPixels
  (...)
@@
@@
- SDL_RenderWindowToLogical
+ SDL_RenderCoordinatesFromWindow
  (...)
@@
@@
- SDL_RenderLogicalToWindow
+ SDL_RenderCoordinatesToWindow
  (...)
@@
@@
<<<<<<< HEAD
- SDL_RenderCopy
+ SDL_RenderTexture
  (...)
@@
@@
- SDL_RenderCopyEx
+ SDL_RenderTextureRotated
  (...)
@@
SDL_Renderer *renderer;
constant c1;
constant c2;
constant c3;
constant c4;
expression e1;
expression e2;
expression e3;
expression e4;
@@
- SDL_RenderDrawLine(renderer,
+ SDL_RenderLine(renderer,
(
  c1
|
- e1
+ (float)e1
)
  ,
(
  c2
|
- e2
+ (float)e2
)
  ,
(
  c3
|
- e3
+ (float)e3
)
  ,
(
  c4
|
- e4
+ (float)e4
)
  )
@@
@@
- SDL_RenderDrawLines
+ SDL_RenderLines
  (...)
@@
SDL_Renderer *renderer;
constant c1;
constant c2;
expression e1;
expression e2;
@@
- SDL_RenderDrawPoint(renderer,
+ SDL_RenderPoint(renderer,
(
  c1
|
- e1
+ (float)e1
)
  ,
(
  c2
|
- e2
+ (float)e2
)
  )
@@
@@
- SDL_RenderDrawPoints
+ SDL_RenderPoints
  (...)
@@
@@
- SDL_RenderDrawRect
+ SDL_RenderRect
  (...)
@@
@@
- SDL_RenderDrawRects
+ SDL_RenderRects
  (...)
=======
- SDL_ScaleModeNearest
+ SDL_SCALEMODE_NEAREST
@@
@@
- SDL_ScaleModeLinear
+ SDL_SCALEMODE_LINEAR
@@
@@
- SDL_ScaleModeBest
+ SDL_SCALEMODE_BEST
>>>>>>> 14a4ce8b
<|MERGE_RESOLUTION|>--- conflicted
+++ resolved
@@ -2390,7 +2390,17 @@
   (...)
 @@
 @@
-<<<<<<< HEAD
+- SDL_ScaleModeNearest
++ SDL_SCALEMODE_NEAREST
+@@
+@@
+- SDL_ScaleModeLinear
++ SDL_SCALEMODE_LINEAR
+@@
+@@
+- SDL_ScaleModeBest
++ SDL_SCALEMODE_BEST
+
 - SDL_RenderCopy
 + SDL_RenderTexture
   (...)
@@ -2482,16 +2492,4 @@
 @@
 - SDL_RenderDrawRects
 + SDL_RenderRects
-  (...)
-=======
-- SDL_ScaleModeNearest
-+ SDL_SCALEMODE_NEAREST
-@@
-@@
-- SDL_ScaleModeLinear
-+ SDL_SCALEMODE_LINEAR
-@@
-@@
-- SDL_ScaleModeBest
-+ SDL_SCALEMODE_BEST
->>>>>>> 14a4ce8b
+  (...)