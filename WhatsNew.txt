--- conflicted
+++ resolved
@@ -1,73 +1,55 @@
-
-This is a list of major changes in SDL's version history.
-
----------------------------------------------------------------------------
-3.2.0:
----------------------------------------------------------------------------
-
-General:
-* SDL headers should now be included as `#include <SDL3/SDL.h>`
-* M_PI is no longer defined in SDL_stdinc.h, now the symbols SDL_PI_D (double) and SDL_PI_F (float) are available
-* SDL_GetWindowWMInfo() returns a standard int result code instead of SDL_bool, and takes SDL_SYSWM_CURRENT_VERSION as a new third parameter
-* The preprocessor symbol __MACOSX__ has been renamed __MACOS__
-* The preprocessor symbol __IPHONEOS__ has been renamed __IOS__
-* Removed the following functions from the API, see docs/README-migration.md for details:
-<<<<<<< HEAD
-	* SDL_CalculateGammaRamp()
-	* SDL_GetRevisionNumber()
-	* SDL_GetWindowBrightness()
-	* SDL_GetWindowGammaRamp()
-	* SDL_RWFromFP()
-	* SDL_SetWindowBrightness()
-	* SDL_SetWindowGammaRamp()
-  * SDL_RenderDrawPoint()
-  * SDL_RenderDrawPoints()
-  * SDL_RenderDrawLine()
-  * SDL_RenderDrawLines()
-  * SDL_RenderDrawRect()
-  * SDL_RenderDrawRects()
-  * SDL_RenderFillRect()
-  * SDL_RenderFillRects()
-  * SDL_RenderCopy()
-  * SDL_RenderCopyEx()
-=======
-    * SDL_CalculateGammaRamp()
-    * SDL_GetRevisionNumber()
-    * SDL_GetWindowBrightness()
-    * SDL_GetWindowGammaRamp()
-    * SDL_RWFromFP()
-    * SDL_SetWindowBrightness()
-    * SDL_SetWindowGammaRamp()
-    * SDL_CreateRGBSurface()
-    * SDL_CreateRGBSurfaceWithFormat()
-    * SDL_CreateRGBSurfaceFrom()
-    * SDL_CreateRGBSurfaceWithFormatFrom()
->>>>>>> 3c501b96
-* Removed the following hints from the API, see docs/README-migration.md for details:
-    * SDL_HINT_IDLE_TIMER_DISABLED
-    * SDL_HINT_VIDEO_X11_FORCE_EGL
-    * SDL_HINT_VIDEO_X11_XINERAMA
-    * SDL_HINT_VIDEO_X11_XVIDMODE
-* SDL_stdinc.h no longer includes stdio.h, stdlib.h, etc., it only provides the SDL C runtime functionality
-<<<<<<< HEAD
-* Removed unused 'depth' parameter from SDL_CreateRGBSurfaceWithFormat and SDL_CreateRGBSurfaceWithFormatFrom
-* Removed unused 'flags' parameter from SDL_CreateRGBSurface and SDL_CreateRGBSurfaceWithFormat
-* Removed unused 'flags' parameter from SDL_ConvertSurface and SDL_ConvertSurfaceFormat
-* Function renamed:
-  * SDL_RenderDrawPointF() to SDL_RenderDrawPoint()
-  * SDL_RenderDrawPointsF() to SDL_RenderDrawPoints()
-  * SDL_RenderDrawLineF() to SDL_RenderDrawLine()
-  * SDL_RenderDrawLinesF() to SDL_RenderDrawLines()
-  * SDL_RenderDrawRectF() to SDL_RenderDrawRect()
-  * SDL_RenderDrawRectsF() to SDL_RenderDrawRects()
-  * SDL_RenderFillRectF() to SDL_RenderFillRect()
-  * SDL_RenderFillRectsF() to SDL_RenderFillRects()
-  * SDL_RenderCopyF() to SDL_RenderCopy()
-  * SDL_RenderCopyExF() to SDL_RenderCopyEx()
-
-
-=======
-* Added SDL_CreateSurface() and SDL_CreateSurfaceFrom() which replace the SDL_CreateRGBSurface*()
-* Removed unused 'flags' parameter from SDL_ConvertSurface and SDL_ConvertSurfaceFormat
-
->>>>>>> 3c501b96
+
+This is a list of major changes in SDL's version history.
+
+---------------------------------------------------------------------------
+3.2.0:
+---------------------------------------------------------------------------
+
+General:
+* SDL headers should now be included as `#include <SDL3/SDL.h>`
+* M_PI is no longer defined in SDL_stdinc.h, now the symbols SDL_PI_D (double) and SDL_PI_F (float) are available
+* SDL_GetWindowWMInfo() returns a standard int result code instead of SDL_bool, and takes SDL_SYSWM_CURRENT_VERSION as a new third parameter
+* The preprocessor symbol __MACOSX__ has been renamed __MACOS__
+* The preprocessor symbol __IPHONEOS__ has been renamed __IOS__
+* Removed the following functions from the API, see docs/README-migration.md for details:
+    * SDL_CalculateGammaRamp()
+    * SDL_GetRevisionNumber()
+    * SDL_GetWindowBrightness()
+    * SDL_GetWindowGammaRamp()
+    * SDL_RWFromFP()
+    * SDL_SetWindowBrightness()
+    * SDL_SetWindowGammaRamp()
+    * SDL_CreateRGBSurface()
+    * SDL_CreateRGBSurfaceWithFormat()
+    * SDL_CreateRGBSurfaceFrom()
+    * SDL_CreateRGBSurfaceWithFormatFrom()
+    * SDL_RenderDrawPoint()
+    * SDL_RenderDrawPoints()
+    * SDL_RenderDrawLine()
+    * SDL_RenderDrawLines()
+    * SDL_RenderDrawRect()
+    * SDL_RenderDrawRects()
+    * SDL_RenderFillRect()
+    * SDL_RenderFillRects()
+    * SDL_RenderCopy()
+    * SDL_RenderCopyEx()
+* Removed the following hints from the API, see docs/README-migration.md for details:
+    * SDL_HINT_IDLE_TIMER_DISABLED
+    * SDL_HINT_VIDEO_X11_FORCE_EGL
+    * SDL_HINT_VIDEO_X11_XINERAMA
+    * SDL_HINT_VIDEO_X11_XVIDMODE
+* SDL_stdinc.h no longer includes stdio.h, stdlib.h, etc., it only provides the SDL C runtime functionality
+* Added SDL_CreateSurface() and SDL_CreateSurfaceFrom() which replace the SDL_CreateRGBSurface*()
+* Removed unused 'flags' parameter from SDL_ConvertSurface and SDL_ConvertSurfaceFormat
+* Function renamed:
+    * SDL_RenderDrawPointF() to SDL_RenderDrawPoint()
+    * SDL_RenderDrawPointsF() to SDL_RenderDrawPoints()
+    * SDL_RenderDrawLineF() to SDL_RenderDrawLine()
+    * SDL_RenderDrawLinesF() to SDL_RenderDrawLines()
+    * SDL_RenderDrawRectF() to SDL_RenderDrawRect()
+    * SDL_RenderDrawRectsF() to SDL_RenderDrawRects()
+    * SDL_RenderFillRectF() to SDL_RenderFillRect()
+    * SDL_RenderFillRectsF() to SDL_RenderFillRects()
+    * SDL_RenderCopyF() to SDL_RenderCopy()
+    * SDL_RenderCopyExF() to SDL_RenderCopyEx()
+