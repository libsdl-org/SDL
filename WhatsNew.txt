--- conflicted
+++ resolved
@@ -1,44 +1,38 @@
-
-This is a list of major changes in SDL's version history.
-
----------------------------------------------------------------------------
-3.2.0:
----------------------------------------------------------------------------
-
-General:
-* SDL headers should now be included as `#include <SDL3/SDL.h>`
-* M_PI is no longer defined in SDL_stdinc.h, now the symbols SDL_PI_D (double) and SDL_PI_F (float) are available
-* SDL_GetWindowWMInfo() returns a standard int result code instead of SDL_bool, and takes SDL_SYSWM_CURRENT_VERSION as a new third parameter
-* The preprocessor symbol __MACOSX__ has been renamed __MACOS__
-* The preprocessor symbol __IPHONEOS__ has been renamed __IOS__
-* Removed the following functions from the API, see docs/README-migration.md for details:
-    * SDL_CalculateGammaRamp()
-    * SDL_GetRevisionNumber()
-    * SDL_GetWindowBrightness()
-    * SDL_GetWindowGammaRamp()
-    * SDL_RWFromFP()
-    * SDL_SetWindowBrightness()
-    * SDL_SetWindowGammaRamp()
-    * SDL_CreateRGBSurface()
-    * SDL_CreateRGBSurfaceWithFormat()
-    * SDL_CreateRGBSurfaceFrom()
-    * SDL_CreateRGBSurfaceWithFormatFrom()
-* Removed the following hints from the API, see docs/README-migration.md for details:
-    * SDL_HINT_IDLE_TIMER_DISABLED
-    * SDL_HINT_VIDEO_X11_FORCE_EGL
-    * SDL_HINT_VIDEO_X11_XINERAMA
-    * SDL_HINT_VIDEO_X11_XVIDMODE
-* SDL_stdinc.h no longer includes stdio.h, stdlib.h, etc., it only provides the SDL C runtime functionality
-* Added SDL_CreateSurface() and SDL_CreateSurfaceFrom() which replace the SDL_CreateRGBSurface*()
-* Removed unused 'flags' parameter from SDL_ConvertSurface and SDL_ConvertSurfaceFormat
-* Removed 'SDL_GL_CONTEXT_EGL' from OpenGL configuration attributes
-<<<<<<< HEAD
-* SDL_CreateSurface() and SDL_CreateSurfaceFrom() can use FOURCC formats, simply to ease format conversion and create texture. Other aspects are limited.
-
-=======
-* SDL_GetTicks() now returns a 64-bit value and the tick values should be directly compared instead of using the SDL_TICKS_PASSED macro
-* Added SDL_GetTicksNS() to return the number of nanoseconds since the SDL library initialized
-* Added SDL_DelayNS() to specify a delay in nanoseconds, to the highest precision the system will support
-* The timestamp member of the SDL_Event structure is now in nanoseconds, filled in with the time the event was generated, or the time it was queued if that's not available
-
->>>>>>> 0a3262e8
+
+This is a list of major changes in SDL's version history.
+
+---------------------------------------------------------------------------
+3.2.0:
+---------------------------------------------------------------------------
+
+General:
+* SDL headers should now be included as `#include <SDL3/SDL.h>`
+* M_PI is no longer defined in SDL_stdinc.h, now the symbols SDL_PI_D (double) and SDL_PI_F (float) are available
+* SDL_GetWindowWMInfo() returns a standard int result code instead of SDL_bool, and takes SDL_SYSWM_CURRENT_VERSION as a new third parameter
+* The preprocessor symbol __MACOSX__ has been renamed __MACOS__
+* The preprocessor symbol __IPHONEOS__ has been renamed __IOS__
+* Removed the following functions from the API, see docs/README-migration.md for details:
+    * SDL_CalculateGammaRamp()
+    * SDL_GetRevisionNumber()
+    * SDL_GetWindowBrightness()
+    * SDL_GetWindowGammaRamp()
+    * SDL_RWFromFP()
+    * SDL_SetWindowBrightness()
+    * SDL_SetWindowGammaRamp()
+    * SDL_CreateRGBSurface()
+    * SDL_CreateRGBSurfaceWithFormat()
+    * SDL_CreateRGBSurfaceFrom()
+    * SDL_CreateRGBSurfaceWithFormatFrom()
+* Removed the following hints from the API, see docs/README-migration.md for details:
+    * SDL_HINT_IDLE_TIMER_DISABLED
+    * SDL_HINT_VIDEO_X11_FORCE_EGL
+    * SDL_HINT_VIDEO_X11_XINERAMA
+    * SDL_HINT_VIDEO_X11_XVIDMODE
+* SDL_stdinc.h no longer includes stdio.h, stdlib.h, etc., it only provides the SDL C runtime functionality
+* Added SDL_CreateSurface() and SDL_CreateSurfaceFrom() which replace the SDL_CreateRGBSurface*(), and can also be used to create YUV surfaces
+* Removed unused 'flags' parameter from SDL_ConvertSurface and SDL_ConvertSurfaceFormat
+* Removed 'SDL_GL_CONTEXT_EGL' from OpenGL configuration attributes
+* SDL_GetTicks() now returns a 64-bit value and the tick values should be directly compared instead of using the SDL_TICKS_PASSED macro
+* Added SDL_GetTicksNS() to return the number of nanoseconds since the SDL library initialized
+* Added SDL_DelayNS() to specify a delay in nanoseconds, to the highest precision the system will support
+* The timestamp member of the SDL_Event structure is now in nanoseconds, filled in with the time the event was generated, or the time it was queued if that's not available