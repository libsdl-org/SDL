/**
 * Pixels test suite
 */

#include <stdio.h>

#include "SDL.h"
#include "SDL_test.h"

/* Test case functions */

/* Definition of all RGB formats used to test pixel conversions */
const int _numRGBPixelFormats = 31;
Uint32 _RGBPixelFormats[] =
  {
    SDL_PIXELFORMAT_INDEX1LSB,
    SDL_PIXELFORMAT_INDEX1MSB,
    SDL_PIXELFORMAT_INDEX4LSB,
    SDL_PIXELFORMAT_INDEX4MSB,
    SDL_PIXELFORMAT_INDEX8,
    SDL_PIXELFORMAT_RGB332,
    SDL_PIXELFORMAT_RGB444,
    SDL_PIXELFORMAT_BGR444,
    SDL_PIXELFORMAT_RGB555,
    SDL_PIXELFORMAT_BGR555,
    SDL_PIXELFORMAT_ARGB4444,
    SDL_PIXELFORMAT_RGBA4444,
    SDL_PIXELFORMAT_ABGR4444,
    SDL_PIXELFORMAT_BGRA4444,
    SDL_PIXELFORMAT_ARGB1555,
    SDL_PIXELFORMAT_RGBA5551,
    SDL_PIXELFORMAT_ABGR1555,
    SDL_PIXELFORMAT_BGRA5551,
    SDL_PIXELFORMAT_RGB565,
    SDL_PIXELFORMAT_BGR565,
    SDL_PIXELFORMAT_RGB24,
    SDL_PIXELFORMAT_BGR24,
    SDL_PIXELFORMAT_RGB888,
    SDL_PIXELFORMAT_RGBX8888,
    SDL_PIXELFORMAT_BGR888,
    SDL_PIXELFORMAT_BGRX8888,
    SDL_PIXELFORMAT_ARGB8888,
    SDL_PIXELFORMAT_RGBA8888,
    SDL_PIXELFORMAT_ABGR8888,
    SDL_PIXELFORMAT_BGRA8888,
    SDL_PIXELFORMAT_ARGB2101010
  };
const char* _RGBPixelFormatsVerbose[] =
  {
    "SDL_PIXELFORMAT_INDEX1LSB",
    "SDL_PIXELFORMAT_INDEX1MSB",
    "SDL_PIXELFORMAT_INDEX4LSB",
    "SDL_PIXELFORMAT_INDEX4MSB",
    "SDL_PIXELFORMAT_INDEX8",
    "SDL_PIXELFORMAT_RGB332",
    "SDL_PIXELFORMAT_RGB444",
    "SDL_PIXELFORMAT_BGR444",
    "SDL_PIXELFORMAT_RGB555",
    "SDL_PIXELFORMAT_BGR555",
    "SDL_PIXELFORMAT_ARGB4444",
    "SDL_PIXELFORMAT_RGBA4444",
    "SDL_PIXELFORMAT_ABGR4444",
    "SDL_PIXELFORMAT_BGRA4444",
    "SDL_PIXELFORMAT_ARGB1555",
    "SDL_PIXELFORMAT_RGBA5551",
    "SDL_PIXELFORMAT_ABGR1555",
    "SDL_PIXELFORMAT_BGRA5551",
    "SDL_PIXELFORMAT_RGB565",
    "SDL_PIXELFORMAT_BGR565",
    "SDL_PIXELFORMAT_RGB24",
    "SDL_PIXELFORMAT_BGR24",
    "SDL_PIXELFORMAT_RGB888",
    "SDL_PIXELFORMAT_RGBX8888",
    "SDL_PIXELFORMAT_BGR888",
    "SDL_PIXELFORMAT_BGRX8888",
    "SDL_PIXELFORMAT_ARGB8888",
    "SDL_PIXELFORMAT_RGBA8888",
    "SDL_PIXELFORMAT_ABGR8888",
    "SDL_PIXELFORMAT_BGRA8888",
    "SDL_PIXELFORMAT_ARGB2101010"
  };

/* Definition of all Non-RGB formats used to test pixel conversions */
const int _numNonRGBPixelFormats = 7;
Uint32 _nonRGBPixelFormats[] =
  {
    SDL_PIXELFORMAT_YV12,
    SDL_PIXELFORMAT_IYUV,
    SDL_PIXELFORMAT_YUY2,
    SDL_PIXELFORMAT_UYVY,
    SDL_PIXELFORMAT_YVYU,
    SDL_PIXELFORMAT_NV12,
    SDL_PIXELFORMAT_NV21
  };
const char* _nonRGBPixelFormatsVerbose[] =
  {
    "SDL_PIXELFORMAT_YV12",
    "SDL_PIXELFORMAT_IYUV",
    "SDL_PIXELFORMAT_YUY2",
    "SDL_PIXELFORMAT_UYVY",
    "SDL_PIXELFORMAT_YVYU",
    "SDL_PIXELFORMAT_NV12",
    "SDL_PIXELFORMAT_NV21"
  };

/* Definition of some invalid formats for negative tests */
const int _numInvalidPixelFormats = 2;
Uint32 _invalidPixelFormats[] =
  {
    0xfffffffe,
    0xffffffff
  };
const char* _invalidPixelFormatsVerbose[] =
  {
    "SDL_PIXELFORMAT_UNKNOWN",
    "SDL_PIXELFORMAT_UNKNOWN"
  };

/* Test case functions */

/**
 * @brief Call to SDL_AllocFormat and SDL_FreeFormat
 *
 * @sa http://wiki.libsdl.org/SDL_AllocFormat
 * @sa http://wiki.libsdl.org/SDL_FreeFormat
 */
int
pixels_allocFreeFormat(void *arg)
{
  const char *unknownFormat = "SDL_PIXELFORMAT_UNKNOWN";
  const char *expectedError = "Parameter 'format' is invalid";
  const char *error;
  int i;
  Uint32 format;
  Uint32 masks;
  SDL_PixelFormat* result;

  /* Blank/unknown format */
  format = 0;
  SDLTest_Log("RGB Format: %s (%" SDL_PRIu32 ")", unknownFormat, format);

  /* Allocate format */
  result = SDL_AllocFormat(format);
  SDLTest_AssertPass("Call to SDL_AllocFormat()");
  SDLTest_AssertCheck(result != NULL, "Verify result is not NULL");
  if (result != NULL) {
    SDLTest_AssertCheck(result->format == format, "Verify value of result.format; expected: %" SDL_PRIu32 ", got %" SDL_PRIu32, format, result->format);
    SDLTest_AssertCheck(result->BitsPerPixel == 0, "Verify value of result.BitsPerPixel; expected: 0, got %u", result->BitsPerPixel);
    SDLTest_AssertCheck(result->BytesPerPixel == 0, "Verify value of result.BytesPerPixel; expected: 0, got %u", result->BytesPerPixel);
    masks = result->Rmask | result->Gmask | result->Bmask | result->Amask;
    SDLTest_AssertCheck(masks == 0, "Verify value of result.[RGBA]mask combined; expected: 0, got %" SDL_PRIu32, masks);

    /* Deallocate again */
    SDL_FreeFormat(result);
    SDLTest_AssertPass("Call to SDL_FreeFormat()");
  }

  /* RGB formats */
  for (i = 0; i < _numRGBPixelFormats; i++) {
    format = _RGBPixelFormats[i];
    SDLTest_Log("RGB Format: %s (%" SDL_PRIu32 ")", _RGBPixelFormatsVerbose[i], format);

    /* Allocate format */
    result = SDL_AllocFormat(format);
    SDLTest_AssertPass("Call to SDL_AllocFormat()");
    SDLTest_AssertCheck(result != NULL, "Verify result is not NULL");
    if (result != NULL) {
      SDLTest_AssertCheck(result->format == format, "Verify value of result.format; expected: %" SDL_PRIu32 ", got %" SDL_PRIu32, format, result->format);
      SDLTest_AssertCheck(result->BitsPerPixel > 0, "Verify value of result.BitsPerPixel; expected: >0, got %u", result->BitsPerPixel);
      SDLTest_AssertCheck(result->BytesPerPixel > 0, "Verify value of result.BytesPerPixel; expected: >0, got %u", result->BytesPerPixel);
      if (result->palette != NULL) {
         masks = result->Rmask | result->Gmask | result->Bmask | result->Amask;
         SDLTest_AssertCheck(masks > 0, "Verify value of result.[RGBA]mask combined; expected: >0, got %" SDL_PRIu32, masks);
      }

      /* Deallocate again */
      SDL_FreeFormat(result);
      SDLTest_AssertPass("Call to SDL_FreeFormat()");
    }
  }

  /* Non-RGB formats */
  for (i = 0; i < _numNonRGBPixelFormats; i++) {
    format = _nonRGBPixelFormats[i];
    SDLTest_Log("non-RGB Format: %s (%" SDL_PRIu32 ")", _nonRGBPixelFormatsVerbose[i], format);

    /* Try to allocate format */
    result = SDL_AllocFormat(format);
    SDLTest_AssertPass("Call to SDL_AllocFormat()");
    SDLTest_AssertCheck(result == NULL, "Verify result is NULL");
  }

  /* Negative cases */

  /* Invalid Formats */
  for (i = 0; i < _numInvalidPixelFormats; i++) {
    SDL_ClearError();
    SDLTest_AssertPass("Call to SDL_ClearError()");
    format = _invalidPixelFormats[i];
    result = SDL_AllocFormat(format);
    SDLTest_AssertPass("Call to SDL_AllocFormat(%" SDL_PRIu32 ")", format);
    SDLTest_AssertCheck(result == NULL, "Verify result is NULL");
    error = SDL_GetError();
    SDLTest_AssertPass("Call to SDL_GetError()");
    SDLTest_AssertCheck(error != NULL, "Validate that error message was not NULL");
    if (error != NULL) {
      SDLTest_AssertCheck(SDL_strcmp(error, expectedError) == 0,
          "Validate error message, expected: '%s', got: '%s'", expectedError, error);
    }
  }

  /* Invalid free pointer */
  SDL_ClearError();
  SDLTest_AssertPass("Call to SDL_ClearError()");
  SDL_FreeFormat(NULL);
  SDLTest_AssertPass("Call to SDL_FreeFormat(NULL)");
  error = SDL_GetError();
  SDLTest_AssertPass("Call to SDL_GetError()");
  SDLTest_AssertCheck(error != NULL, "Validate that error message was not NULL");
  if (error != NULL) {
      SDLTest_AssertCheck(SDL_strcmp(error, expectedError) == 0,
          "Validate error message, expected: '%s', got: '%s'", expectedError, error);
  }

  return TEST_COMPLETED;
}

/**
 * @brief Call to SDL_GetPixelFormatName
 *
 * @sa http://wiki.libsdl.org/SDL_GetPixelFormatName
 */
int
pixels_getPixelFormatName(void *arg)
{
  const char *unknownFormat = "SDL_PIXELFORMAT_UNKNOWN";
  const char *error;
  int i;
  Uint32 format;
  const char *result;

  /* Blank/undefined format */
  format = 0;
  SDLTest_Log("RGB Format: %s (%" SDL_PRIu32 ")", unknownFormat, format);

  /* Get name of format */
  result = SDL_GetPixelFormatName(format);
  SDLTest_AssertPass("Call to SDL_GetPixelFormatName()");
  SDLTest_AssertCheck(result != NULL, "Verify result is not NULL");
  if (result != NULL) {
      SDLTest_AssertCheck(result[0] != '\0', "Verify result is non-empty");
      SDLTest_AssertCheck(SDL_strcmp(result, unknownFormat) == 0,
        "Verify result text; expected: %s, got %s", unknownFormat, result);
  }

  /* RGB formats */
  for (i = 0; i < _numRGBPixelFormats; i++) {
    format = _RGBPixelFormats[i];
    SDLTest_Log("RGB Format: %s (%" SDL_PRIu32 ")", _RGBPixelFormatsVerbose[i], format);

    /* Get name of format */
    result = SDL_GetPixelFormatName(format);
    SDLTest_AssertPass("Call to SDL_GetPixelFormatName()");
    SDLTest_AssertCheck(result != NULL, "Verify result is not NULL");
    if (result != NULL) {
      SDLTest_AssertCheck(result[0] != '\0', "Verify result is non-empty");
      SDLTest_AssertCheck(SDL_strcmp(result, _RGBPixelFormatsVerbose[i]) == 0,
        "Verify result text; expected: %s, got %s", _RGBPixelFormatsVerbose[i], result);
    }
  }

  /* Non-RGB formats */
  for (i = 0; i < _numNonRGBPixelFormats; i++) {
    format = _nonRGBPixelFormats[i];
    SDLTest_Log("non-RGB Format: %s (%" SDL_PRIu32 ")", _nonRGBPixelFormatsVerbose[i], format);

    /* Get name of format */
    result = SDL_GetPixelFormatName(format);
    SDLTest_AssertPass("Call to SDL_GetPixelFormatName()");
    SDLTest_AssertCheck(result != NULL, "Verify result is not NULL");
    if (result != NULL) {
      SDLTest_AssertCheck(result[0] != '\0', "Verify result is non-empty");
      SDLTest_AssertCheck(SDL_strcmp(result, _nonRGBPixelFormatsVerbose[i]) == 0,
        "Verify result text; expected: %s, got %s", _nonRGBPixelFormatsVerbose[i], result);
    }
  }

  /* Negative cases */

  /* Invalid Formats */
  SDL_ClearError();
  SDLTest_AssertPass("Call to SDL_ClearError()");
  for (i = 0; i < _numInvalidPixelFormats; i++) {
    format = _invalidPixelFormats[i];
    result = SDL_GetPixelFormatName(format);
    SDLTest_AssertPass("Call to SDL_GetPixelFormatName(%" SDL_PRIu32 ")", format);
    SDLTest_AssertCheck(result != NULL, "Verify result is not NULL");
    if (result != NULL) {
      SDLTest_AssertCheck(result[0] != '\0',
        "Verify result is non-empty; got: %s", result);
      SDLTest_AssertCheck(SDL_strcmp(result, _invalidPixelFormatsVerbose[i]) == 0,
        "Validate name is UNKNOWN, expected: '%s', got: '%s'", _invalidPixelFormatsVerbose[i], result);
    }
    error = SDL_GetError();
    SDLTest_AssertPass("Call to SDL_GetError()");
    SDLTest_AssertCheck(error == NULL || error[0] == '\0', "Validate that error message is empty");
  }

  return TEST_COMPLETED;
}

/**
 * @brief Call to SDL_AllocPalette and SDL_FreePalette
 *
 * @sa http://wiki.libsdl.org/SDL_AllocPalette
 * @sa http://wiki.libsdl.org/SDL_FreePalette
 */
int
pixels_allocFreePalette(void *arg)
{
  const char *expectedError1 = "Parameter 'ncolors' is invalid";
  const char *expectedError2 = "Parameter 'palette' is invalid";
  const char *error;
  int variation;
  int i;
  int ncolors;
  SDL_Palette* result;

  /* Allocate palette */
  for (variation = 1; variation <= 3; variation++) {
    switch (variation) {
      /* Just one color */
      default:
      case 1:
        ncolors = 1;
        break;
      /* Two colors */
      case 2:
        ncolors = 2;
        break;
      /* More than two colors */
      case 3:
        ncolors = SDLTest_RandomIntegerInRange(8, 16);
        break;
    }

    result = SDL_AllocPalette(ncolors);
    SDLTest_AssertPass("Call to SDL_AllocPalette(%d)", ncolors);
    SDLTest_AssertCheck(result != NULL, "Verify result is not NULL");
    if (result != NULL) {
      SDLTest_AssertCheck(result->ncolors == ncolors, "Verify value of result.ncolors; expected: %u, got %u", ncolors, result->ncolors);
      if (result->ncolors > 0) {
        SDLTest_AssertCheck(result->colors != NULL, "Verify value of result.colors is not NULL");
        if (result->colors != NULL) {
          for (i = 0; i < result->ncolors; i++) {
            SDLTest_AssertCheck(result->colors[i].r == 255, "Verify value of result.colors[%d].r; expected: 255, got %u", i, result->colors[i].r);
            SDLTest_AssertCheck(result->colors[i].g == 255, "Verify value of result.colors[%d].g; expected: 255, got %u", i, result->colors[i].g);
            SDLTest_AssertCheck(result->colors[i].b == 255, "Verify value of result.colors[%d].b; expected: 255, got %u", i, result->colors[i].b);
           }
         }
      }

      /* Deallocate again */
      SDL_FreePalette(result);
      SDLTest_AssertPass("Call to SDL_FreePalette()");
    }
  }

  /* Negative cases */

  /* Invalid number of colors */
  for (ncolors = 0; ncolors > -3; ncolors--) {
    SDL_ClearError();
    SDLTest_AssertPass("Call to SDL_ClearError()");
    result = SDL_AllocPalette(ncolors);
    SDLTest_AssertPass("Call to SDL_AllocPalette(%d)", ncolors);
    SDLTest_AssertCheck(result == NULL, "Verify result is NULL");
    error = SDL_GetError();
    SDLTest_AssertPass("Call to SDL_GetError()");
    SDLTest_AssertCheck(error != NULL, "Validate that error message was not NULL");
    if (error != NULL) {
      SDLTest_AssertCheck(SDL_strcmp(error, expectedError1) == 0,
          "Validate error message, expected: '%s', got: '%s'", expectedError1, error);
    }
  }

  /* Invalid free pointer */
  SDL_ClearError();
  SDLTest_AssertPass("Call to SDL_ClearError()");
  SDL_FreePalette(NULL);
  SDLTest_AssertPass("Call to SDL_FreePalette(NULL)");
  error = SDL_GetError();
  SDLTest_AssertPass("Call to SDL_GetError()");
  SDLTest_AssertCheck(error != NULL, "Validate that error message was not NULL");
  if (error != NULL) {
      SDLTest_AssertCheck(SDL_strcmp(error, expectedError2) == 0,
          "Validate error message, expected: '%s', got: '%s'", expectedError2, error);
  }

  return TEST_COMPLETED;
}

<<<<<<< HEAD
/**
 * @brief Call to SDL_CalculateGammaRamp
 *
 * @sa http://wiki.libsdl.org/SDL_CalculateGammaRamp
 */
int
pixels_calcGammaRamp(void *arg)
{
  const char *expectedError1 = "Parameter 'gamma' is invalid";
  const char *expectedError2 = "Parameter 'ramp' is invalid";
  const char *error;
  float gamma;
  Uint16 *ramp;
  int variation;
  int i;
  int changed;
  Uint16 magic = 0xbeef;

  /* Allocate temp ramp array and fill with some value */
  ramp = (Uint16 *)SDL_malloc(256 * sizeof(Uint16));
  SDLTest_AssertCheck(ramp != NULL, "Validate temp ramp array could be allocated");
  if (ramp == NULL) {
    return TEST_ABORTED;
  }

  /* Make call with different gamma values */
  for (variation = 0; variation < 4; variation++) {
    switch (variation) {
      /* gamma = 0 all black */
      default:
      case 0:
        gamma = 0.0f;
        break;
      /* gamma = 1 identity */
      case 1:
        gamma = 1.0f;
        break;
      /* gamma = [0.2,0.8] normal range */
      case 2:
        gamma = 0.2f + 0.8f * SDLTest_RandomUnitFloat();
        break;
      /* gamma = >1.1 non-standard range */
      case 3:
        gamma = 1.1f + SDLTest_RandomUnitFloat();
        break;
    }

    /* Make call and check that values were updated */
    for (i = 0; i < 256; i++) {
        ramp[i] = magic;
    }
    SDL_CalculateGammaRamp(gamma, ramp);
    SDLTest_AssertPass("Call to SDL_CalculateGammaRamp(%f)", gamma);
    changed = 0;
    for (i = 0; i < 256; i++) {if (ramp[i] != magic) {
            changed++;
        }
    }
    SDLTest_AssertCheck(changed > 250, "Validate that ramp was calculated; expected: >250 values changed, got: %d values changed", changed);

    /* Additional value checks for some cases */
    i = SDLTest_RandomIntegerInRange(64,192);
    switch (variation) {
      case 0:
        SDLTest_AssertCheck(ramp[i] == 0, "Validate value at position %d; expected: 0, got: %d", i, ramp[i]);
        break;
      case 1:
        SDLTest_AssertCheck(ramp[i] == ((i << 8) | i), "Validate value at position %d; expected: %d, got: %d", i, (i << 8) | i, ramp[i]);
        break;
      case 2:
      case 3:
        SDLTest_AssertCheck(ramp[i] > 0, "Validate value at position %d; expected: >0, got: %d", i, ramp[i]);
        break;
    }
  }

  /* Negative cases */
  SDL_ClearError();
  SDLTest_AssertPass("Call to SDL_ClearError()");
  gamma = -1;
  for (i = 0; i < 256; i++) {
    ramp[i] = magic;
  }
  SDL_CalculateGammaRamp(gamma, ramp);
  SDLTest_AssertPass("Call to SDL_CalculateGammaRamp(%f)", gamma);
  error = SDL_GetError();
  SDLTest_AssertPass("Call to SDL_GetError()");
  SDLTest_AssertCheck(error != NULL, "Validate that error message was not NULL");
  if (error != NULL) {
      SDLTest_AssertCheck(SDL_strcmp(error, expectedError1) == 0,
          "Validate error message, expected: '%s', got: '%s'", expectedError1, error);
  }
  changed = 0;
  for (i = 0; i < 256; i++) {if (ramp[i] != magic) {
        changed++;
      }
  }
  SDLTest_AssertCheck(changed ==0, "Validate that ramp unchanged; expected: 0 values changed got: %d values changed", changed);

  SDL_CalculateGammaRamp(0.5f, NULL);
  SDLTest_AssertPass("Call to SDL_CalculateGammaRamp(0.5,NULL)");
  error = SDL_GetError();
  SDLTest_AssertPass("Call to SDL_GetError()");
  SDLTest_AssertCheck(error != NULL, "Validate that error message was not NULL");
  if (error != NULL) {
      SDLTest_AssertCheck(SDL_strcmp(error, expectedError2) == 0,
          "Validate error message, expected: '%s', got: '%s'", expectedError2, error);
  }

  /* Cleanup */
  SDL_free(ramp);


  return TEST_COMPLETED;
}

=======
>>>>>>> bc5677db
/* ================= Test References ================== */

/* Pixels test cases */
static const SDLTest_TestCaseReference pixelsTest1 =
        { (SDLTest_TestCaseFp)pixels_allocFreeFormat, "pixels_allocFreeFormat", "Call to SDL_AllocFormat and SDL_FreeFormat", TEST_ENABLED };

static const SDLTest_TestCaseReference pixelsTest2 =
        { (SDLTest_TestCaseFp)pixels_allocFreePalette, "pixels_allocFreePalette", "Call to SDL_AllocPalette and SDL_FreePalette", TEST_ENABLED };

static const SDLTest_TestCaseReference pixelsTest3 =
        { (SDLTest_TestCaseFp)pixels_getPixelFormatName, "pixels_getPixelFormatName", "Call to SDL_GetPixelFormatName", TEST_ENABLED };

/* Sequence of Pixels test cases */
static const SDLTest_TestCaseReference *pixelsTests[] =  {
    &pixelsTest1, &pixelsTest2, &pixelsTest3, NULL
};

/* Pixels test suite (global) */
SDLTest_TestSuiteReference pixelsTestSuite = {
    "Pixels",
    NULL,
    pixelsTests,
    NULL
};<|MERGE_RESOLUTION|>--- conflicted
+++ resolved
@@ -400,125 +400,6 @@
   return TEST_COMPLETED;
 }
 
-<<<<<<< HEAD
-/**
- * @brief Call to SDL_CalculateGammaRamp
- *
- * @sa http://wiki.libsdl.org/SDL_CalculateGammaRamp
- */
-int
-pixels_calcGammaRamp(void *arg)
-{
-  const char *expectedError1 = "Parameter 'gamma' is invalid";
-  const char *expectedError2 = "Parameter 'ramp' is invalid";
-  const char *error;
-  float gamma;
-  Uint16 *ramp;
-  int variation;
-  int i;
-  int changed;
-  Uint16 magic = 0xbeef;
-
-  /* Allocate temp ramp array and fill with some value */
-  ramp = (Uint16 *)SDL_malloc(256 * sizeof(Uint16));
-  SDLTest_AssertCheck(ramp != NULL, "Validate temp ramp array could be allocated");
-  if (ramp == NULL) {
-    return TEST_ABORTED;
-  }
-
-  /* Make call with different gamma values */
-  for (variation = 0; variation < 4; variation++) {
-    switch (variation) {
-      /* gamma = 0 all black */
-      default:
-      case 0:
-        gamma = 0.0f;
-        break;
-      /* gamma = 1 identity */
-      case 1:
-        gamma = 1.0f;
-        break;
-      /* gamma = [0.2,0.8] normal range */
-      case 2:
-        gamma = 0.2f + 0.8f * SDLTest_RandomUnitFloat();
-        break;
-      /* gamma = >1.1 non-standard range */
-      case 3:
-        gamma = 1.1f + SDLTest_RandomUnitFloat();
-        break;
-    }
-
-    /* Make call and check that values were updated */
-    for (i = 0; i < 256; i++) {
-        ramp[i] = magic;
-    }
-    SDL_CalculateGammaRamp(gamma, ramp);
-    SDLTest_AssertPass("Call to SDL_CalculateGammaRamp(%f)", gamma);
-    changed = 0;
-    for (i = 0; i < 256; i++) {if (ramp[i] != magic) {
-            changed++;
-        }
-    }
-    SDLTest_AssertCheck(changed > 250, "Validate that ramp was calculated; expected: >250 values changed, got: %d values changed", changed);
-
-    /* Additional value checks for some cases */
-    i = SDLTest_RandomIntegerInRange(64,192);
-    switch (variation) {
-      case 0:
-        SDLTest_AssertCheck(ramp[i] == 0, "Validate value at position %d; expected: 0, got: %d", i, ramp[i]);
-        break;
-      case 1:
-        SDLTest_AssertCheck(ramp[i] == ((i << 8) | i), "Validate value at position %d; expected: %d, got: %d", i, (i << 8) | i, ramp[i]);
-        break;
-      case 2:
-      case 3:
-        SDLTest_AssertCheck(ramp[i] > 0, "Validate value at position %d; expected: >0, got: %d", i, ramp[i]);
-        break;
-    }
-  }
-
-  /* Negative cases */
-  SDL_ClearError();
-  SDLTest_AssertPass("Call to SDL_ClearError()");
-  gamma = -1;
-  for (i = 0; i < 256; i++) {
-    ramp[i] = magic;
-  }
-  SDL_CalculateGammaRamp(gamma, ramp);
-  SDLTest_AssertPass("Call to SDL_CalculateGammaRamp(%f)", gamma);
-  error = SDL_GetError();
-  SDLTest_AssertPass("Call to SDL_GetError()");
-  SDLTest_AssertCheck(error != NULL, "Validate that error message was not NULL");
-  if (error != NULL) {
-      SDLTest_AssertCheck(SDL_strcmp(error, expectedError1) == 0,
-          "Validate error message, expected: '%s', got: '%s'", expectedError1, error);
-  }
-  changed = 0;
-  for (i = 0; i < 256; i++) {if (ramp[i] != magic) {
-        changed++;
-      }
-  }
-  SDLTest_AssertCheck(changed ==0, "Validate that ramp unchanged; expected: 0 values changed got: %d values changed", changed);
-
-  SDL_CalculateGammaRamp(0.5f, NULL);
-  SDLTest_AssertPass("Call to SDL_CalculateGammaRamp(0.5,NULL)");
-  error = SDL_GetError();
-  SDLTest_AssertPass("Call to SDL_GetError()");
-  SDLTest_AssertCheck(error != NULL, "Validate that error message was not NULL");
-  if (error != NULL) {
-      SDLTest_AssertCheck(SDL_strcmp(error, expectedError2) == 0,
-          "Validate error message, expected: '%s', got: '%s'", expectedError2, error);
-  }
-
-  /* Cleanup */
-  SDL_free(ramp);
-
-
-  return TEST_COMPLETED;
-}
-
-=======
->>>>>>> bc5677db
 /* ================= Test References ================== */
 
 /* Pixels test cases */
