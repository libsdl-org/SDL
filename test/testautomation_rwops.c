
/**
 * Automated SDL_RWops test.
 *
 * Original code written by Edgar Simo "bobbens"
 * Ported by Markus Kauppila (markus.kauppila@gmail.com)
 * Updated and extended for SDL_test by aschiffler at ferzkopp dot net
 *
 * Released under Public Domain.
 */

/* quiet windows compiler warnings */
#define _CRT_SECURE_NO_WARNINGS

#include <stdio.h>

#include "SDL.h"
#include "SDL_test.h"

/* ================= Test Case Implementation ================== */

const char* RWopsReadTestFilename = "rwops_read";
const char* RWopsWriteTestFilename = "rwops_write";
const char* RWopsAlphabetFilename = "rwops_alphabet";

static const char RWopsHelloWorldTestString[] = "Hello World!";
static const char RWopsHelloWorldCompString[] = "Hello World!";
static const char RWopsAlphabetString[] = "ABCDEFGHIJKLMNOPQRSTUVWXYZ";

/* Fixture */

void
RWopsSetUp(void *arg)
{
    int fileLen;
    FILE *handle;
    int writtenLen;
    int result;

    /* Clean up from previous runs (if any); ignore errors */
    remove(RWopsReadTestFilename);
    remove(RWopsWriteTestFilename);
    remove(RWopsAlphabetFilename);

    /* Create a test file */
    handle = fopen(RWopsReadTestFilename, "w");
    SDLTest_AssertCheck(handle != NULL, "Verify creation of file '%s' returned non NULL handle", RWopsReadTestFilename);
        if (handle == NULL) return;

    /* Write some known text into it */
    fileLen = SDL_strlen(RWopsHelloWorldTestString);
    writtenLen = (int)fwrite(RWopsHelloWorldTestString, 1, fileLen, handle);
    SDLTest_AssertCheck(fileLen == writtenLen, "Verify number of written bytes, expected %i, got %i", fileLen, writtenLen);
    result = fclose(handle);
    SDLTest_AssertCheck(result == 0, "Verify result from fclose, expected 0, got %i", result);

    /* Create a second test file */
    handle = fopen(RWopsAlphabetFilename, "w");
    SDLTest_AssertCheck(handle != NULL, "Verify creation of file '%s' returned non NULL handle", RWopsAlphabetFilename);
        if (handle == NULL) return;

    /* Write alphabet text into it */
    fileLen = SDL_strlen(RWopsAlphabetString);
    writtenLen = (int)fwrite(RWopsAlphabetString, 1, fileLen, handle);
    SDLTest_AssertCheck(fileLen == writtenLen, "Verify number of written bytes, expected %i, got %i", fileLen, writtenLen);
    result = fclose(handle);
    SDLTest_AssertCheck(result == 0, "Verify result from fclose, expected 0, got %i", result);

    SDLTest_AssertPass("Creation of test file completed");
}

void
RWopsTearDown(void *arg)
{
    int result;

    /* Remove the created files to clean up; ignore errors for write filename */
    result = remove(RWopsReadTestFilename);
    SDLTest_AssertCheck(result == 0, "Verify result from remove(%s), expected 0, got %i", RWopsReadTestFilename, result);
    remove(RWopsWriteTestFilename);
    result = remove(RWopsAlphabetFilename);
    SDLTest_AssertCheck(result == 0, "Verify result from remove(%s), expected 0, got %i", RWopsAlphabetFilename, result);

    SDLTest_AssertPass("Cleanup of test files completed");
}

/**
 * @brief Makes sure parameters work properly. Local helper function.
 *
 * \sa
 * http://wiki.libsdl.org/moin.cgi/SDL_RWseek
 * http://wiki.libsdl.org/moin.cgi/SDL_RWread
 */
void
_testGenericRWopsValidations(SDL_RWops *rw, int write)
{
   char buf[sizeof(RWopsHelloWorldTestString)];
   Sint64 i;
   size_t s;
   int seekPos = SDLTest_RandomIntegerInRange(4, 8);

   /* Clear buffer */
   SDL_zero(buf);

   /* Set to start. */
   i = SDL_RWseek(rw, 0, RW_SEEK_SET );
   SDLTest_AssertPass("Call to SDL_RWseek succeeded");
<<<<<<< HEAD
   SDLTest_AssertCheck(i == (Sint64)0, "Verify seek to 0 with SDL_RWseek (RW_SEEK_SET), expected 0, got %lli", i);
=======
   SDLTest_AssertCheck(i == (Sint64)0, "Verify seek to 0 with SDL_RWseek (RW_SEEK_SET), expected 0, got %"SDL_PRIs64, i);
>>>>>>> 775a5aa5

   /* Test write. */
   s = SDL_RWwrite(rw, RWopsHelloWorldTestString, sizeof(RWopsHelloWorldTestString)-1, 1);
   SDLTest_AssertPass("Call to SDL_RWwrite succeeded");
   if (write) {
        SDLTest_AssertCheck(s == (size_t)1, "Verify result of writing one byte with SDL_RWwrite, expected 1, got %i", s);
   }
   else {
        SDLTest_AssertCheck(s == (size_t)0, "Verify result of writing with SDL_RWwrite, expected: 0, got %i", s);
   }

   /* Test seek to random position */
   i = SDL_RWseek( rw, seekPos, RW_SEEK_SET );
   SDLTest_AssertPass("Call to SDL_RWseek succeeded");
<<<<<<< HEAD
   SDLTest_AssertCheck(i == (Sint64)seekPos, "Verify seek to %i with SDL_RWseek (RW_SEEK_SET), expected %i, got %lli", seekPos, seekPos, i);
=======
   SDLTest_AssertCheck(i == (Sint64)seekPos, "Verify seek to %i with SDL_RWseek (RW_SEEK_SET), expected %i, got %"SDL_PRIs64, seekPos, seekPos, i);
>>>>>>> 775a5aa5

   /* Test seek back to start */
   i = SDL_RWseek(rw, 0, RW_SEEK_SET );
   SDLTest_AssertPass("Call to SDL_RWseek succeeded");
<<<<<<< HEAD
   SDLTest_AssertCheck(i == (Sint64)0, "Verify seek to 0 with SDL_RWseek (RW_SEEK_SET), expected 0, got %lli", i);
=======
   SDLTest_AssertCheck(i == (Sint64)0, "Verify seek to 0 with SDL_RWseek (RW_SEEK_SET), expected 0, got %"SDL_PRIs64, i);
>>>>>>> 775a5aa5

   /* Test read */
   s = SDL_RWread( rw, buf, 1, sizeof(RWopsHelloWorldTestString)-1 );
   SDLTest_AssertPass("Call to SDL_RWread succeeded");
   SDLTest_AssertCheck(
       s == (size_t)(sizeof(RWopsHelloWorldTestString)-1),
       "Verify result from SDL_RWread, expected %i, got %i",
       sizeof(RWopsHelloWorldTestString)-1,
       s);
   SDLTest_AssertCheck(
       SDL_memcmp(buf, RWopsHelloWorldTestString, sizeof(RWopsHelloWorldTestString)-1 ) == 0,
       "Verify read bytes match expected string, expected '%s', got '%s'", RWopsHelloWorldTestString, buf);

   /* More seek tests. */
   i = SDL_RWseek( rw, -4, RW_SEEK_CUR );
   SDLTest_AssertPass("Call to SDL_RWseek(...,-4,RW_SEEK_CUR) succeeded");
   SDLTest_AssertCheck(
       i == (Sint64)(sizeof(RWopsHelloWorldTestString)-5),
<<<<<<< HEAD
       "Verify seek to -4 with SDL_RWseek (RW_SEEK_CUR), expected %i, got %lli",
=======
       "Verify seek to -4 with SDL_RWseek (RW_SEEK_CUR), expected %i, got %"SDL_PRIs64,
>>>>>>> 775a5aa5
       sizeof(RWopsHelloWorldTestString)-5,
       i);

   i = SDL_RWseek( rw, -1, RW_SEEK_END );
   SDLTest_AssertPass("Call to SDL_RWseek(...,-1,RW_SEEK_END) succeeded");
   SDLTest_AssertCheck(
       i == (Sint64)(sizeof(RWopsHelloWorldTestString)-2),
<<<<<<< HEAD
       "Verify seek to -1 with SDL_RWseek (RW_SEEK_END), expected %i, got %lli",
=======
       "Verify seek to -1 with SDL_RWseek (RW_SEEK_END), expected %i, got %"SDL_PRIs64,
>>>>>>> 775a5aa5
       sizeof(RWopsHelloWorldTestString)-2,
       i);

   /* Invalid whence seek */
   i = SDL_RWseek( rw, 0, 999 );
   SDLTest_AssertPass("Call to SDL_RWseek(...,0,invalid_whence) succeeded");
   SDLTest_AssertCheck(
       i == (Sint64)(-1),
<<<<<<< HEAD
       "Verify seek with SDL_RWseek (invalid_whence); expected: -1, got %lli",
=======
       "Verify seek with SDL_RWseek (invalid_whence); expected: -1, got %"SDL_PRIs64,
>>>>>>> 775a5aa5
       i);
}

/* !
 * Negative test for SDL_RWFromFile parameters
 *
 * \sa http://wiki.libsdl.org/moin.cgi/SDL_RWFromFile
 *
 */
int
rwops_testParamNegative (void)
{
   SDL_RWops *rwops;

   /* These should all fail. */
   rwops = SDL_RWFromFile(NULL, NULL);
   SDLTest_AssertPass("Call to SDL_RWFromFile(NULL, NULL) succeeded");
   SDLTest_AssertCheck(rwops == NULL, "Verify SDL_RWFromFile(NULL, NULL) returns NULL");

   rwops = SDL_RWFromFile(NULL, "ab+");
   SDLTest_AssertPass("Call to SDL_RWFromFile(NULL, \"ab+\") succeeded");
   SDLTest_AssertCheck(rwops == NULL, "Verify SDL_RWFromFile(NULL, \"ab+\") returns NULL");

   rwops = SDL_RWFromFile(NULL, "sldfkjsldkfj");
   SDLTest_AssertPass("Call to SDL_RWFromFile(NULL, \"sldfkjsldkfj\") succeeded");
   SDLTest_AssertCheck(rwops == NULL, "Verify SDL_RWFromFile(NULL, \"sldfkjsldkfj\") returns NULL");

   rwops = SDL_RWFromFile("something", "");
   SDLTest_AssertPass("Call to SDL_RWFromFile(\"something\", \"\") succeeded");
   SDLTest_AssertCheck(rwops == NULL, "Verify SDL_RWFromFile(\"something\", \"\") returns NULL");

   rwops = SDL_RWFromFile("something", NULL);
   SDLTest_AssertPass("Call to SDL_RWFromFile(\"something\", NULL) succeeded");
   SDLTest_AssertCheck(rwops == NULL, "Verify SDL_RWFromFile(\"something\", NULL) returns NULL");

   rwops = SDL_RWFromMem((void *)NULL, 10);
   SDLTest_AssertPass("Call to SDL_RWFromMem(NULL, 10) succeeded");
   SDLTest_AssertCheck(rwops == NULL, "Verify SDL_RWFromMem(NULL, 10) returns NULL");

   rwops = SDL_RWFromMem((void *)RWopsAlphabetString, 0);
   SDLTest_AssertPass("Call to SDL_RWFromMem(data, 0) succeeded");
   SDLTest_AssertCheck(rwops == NULL, "Verify SDL_RWFromMem(data, 0) returns NULL");

   rwops = SDL_RWFromConstMem((const void *)RWopsAlphabetString, 0);
   SDLTest_AssertPass("Call to SDL_RWFromConstMem(data, 0) succeeded");
   SDLTest_AssertCheck(rwops == NULL, "Verify SDL_RWFromConstMem(data, 0) returns NULL");

   return TEST_COMPLETED;
}

/**
 * @brief Tests opening from memory.
 *
 * \sa http://wiki.libsdl.org/moin.cgi/SDL_RWFromMem
 * \sa http://wiki.libsdl.org/moin.cgi/SDL_RWClose
 */
int
rwops_testMem (void)
{
   char mem[sizeof(RWopsHelloWorldTestString)];
   SDL_RWops *rw;
   int result;

   /* Clear buffer */
   SDL_zero(mem);

   /* Open */
   rw = SDL_RWFromMem(mem, sizeof(RWopsHelloWorldTestString)-1);
   SDLTest_AssertPass("Call to SDL_RWFromMem() succeeded");
   SDLTest_AssertCheck(rw != NULL, "Verify opening memory with SDL_RWFromMem does not return NULL");

   /* Bail out if NULL */
   if (rw == NULL) return TEST_ABORTED;

   /* Check type */
   SDLTest_AssertCheck(rw->type == SDL_RWOPS_MEMORY, "Verify RWops type is SDL_RWOPS_MEMORY; expected: %d, got: %d", SDL_RWOPS_MEMORY, rw->type);

   /* Run generic tests */
   _testGenericRWopsValidations(rw, 1);

   /* Close */
   result = SDL_RWclose(rw);
   SDLTest_AssertPass("Call to SDL_RWclose() succeeded");
   SDLTest_AssertCheck(result == 0, "Verify result value is 0; got: %d", result);

   return TEST_COMPLETED;
}


/**
 * @brief Tests opening from memory.
 *
 * \sa
 * http://wiki.libsdl.org/moin.cgi/SDL_RWFromConstMem
 * http://wiki.libsdl.org/moin.cgi/SDL_RWClose
 */
int
rwops_testConstMem (void)
{
   SDL_RWops *rw;
   int result;

   /* Open handle */
   rw = SDL_RWFromConstMem( RWopsHelloWorldCompString, sizeof(RWopsHelloWorldCompString)-1 );
   SDLTest_AssertPass("Call to SDL_RWFromConstMem() succeeded");
   SDLTest_AssertCheck(rw != NULL, "Verify opening memory with SDL_RWFromConstMem does not return NULL");

   /* Bail out if NULL */
   if (rw == NULL) return TEST_ABORTED;

   /* Check type */
   SDLTest_AssertCheck(rw->type == SDL_RWOPS_MEMORY_RO, "Verify RWops type is SDL_RWOPS_MEMORY_RO; expected: %d, got: %d", SDL_RWOPS_MEMORY_RO, rw->type);

   /* Run generic tests */
   _testGenericRWopsValidations( rw, 0 );

   /* Close handle */
   result = SDL_RWclose(rw);
   SDLTest_AssertPass("Call to SDL_RWclose() succeeded");
   SDLTest_AssertCheck(result == 0, "Verify result value is 0; got: %d", result);

  return TEST_COMPLETED;
}


/**
 * @brief Tests reading from file.
 *
 * \sa
 * http://wiki.libsdl.org/moin.cgi/SDL_RWFromFile
 * http://wiki.libsdl.org/moin.cgi/SDL_RWClose
 */
int
rwops_testFileRead(void)
{
   SDL_RWops *rw;
   int result;

   /* Read test. */
   rw = SDL_RWFromFile(RWopsReadTestFilename, "r");
   SDLTest_AssertPass("Call to SDL_RWFromFile(..,\"r\") succeeded");
   SDLTest_AssertCheck(rw != NULL, "Verify opening file with SDL_RWFromFile in read mode does not return NULL");

   /* Bail out if NULL */
   if (rw == NULL) return TEST_ABORTED;

   /* Check type */
#if defined(__ANDROID__)
   SDLTest_AssertCheck(
      rw->type == SDL_RWOPS_STDFILE || rw->type == SDL_RWOPS_JNIFILE,
      "Verify RWops type is SDL_RWOPS_STDFILE or SDL_RWOPS_JNIFILE; expected: %d|%d, got: %d", SDL_RWOPS_STDFILE, SDL_RWOPS_JNIFILE, rw->type);
#elif defined(__WIN32__)
   SDLTest_AssertCheck(
      rw->type == SDL_RWOPS_WINFILE,
      "Verify RWops type is SDL_RWOPS_WINFILE; expected: %d, got: %d", SDL_RWOPS_WINFILE, rw->type);
#else
   SDLTest_AssertCheck(
      rw->type == SDL_RWOPS_STDFILE,
      "Verify RWops type is SDL_RWOPS_STDFILE; expected: %d, got: %d", SDL_RWOPS_STDFILE, rw->type);
#endif

   /* Run generic tests */
   _testGenericRWopsValidations( rw, 0 );

   /* Close handle */
   result = SDL_RWclose(rw);
   SDLTest_AssertPass("Call to SDL_RWclose() succeeded");
   SDLTest_AssertCheck(result == 0, "Verify result value is 0; got: %d", result);

   return TEST_COMPLETED;
}

/**
 * @brief Tests writing from file.
 *
 * \sa
 * http://wiki.libsdl.org/moin.cgi/SDL_RWFromFile
 * http://wiki.libsdl.org/moin.cgi/SDL_RWClose
 */
int
rwops_testFileWrite(void)
{
   SDL_RWops *rw;
   int result;

   /* Write test. */
   rw = SDL_RWFromFile(RWopsWriteTestFilename, "w+");
   SDLTest_AssertPass("Call to SDL_RWFromFile(..,\"w+\") succeeded");
   SDLTest_AssertCheck(rw != NULL, "Verify opening file with SDL_RWFromFile in write mode does not return NULL");

   /* Bail out if NULL */
   if (rw == NULL) return TEST_ABORTED;

   /* Check type */
#if defined(__ANDROID__)
   SDLTest_AssertCheck(
      rw->type == SDL_RWOPS_STDFILE || rw->type == SDL_RWOPS_JNIFILE,
      "Verify RWops type is SDL_RWOPS_STDFILE or SDL_RWOPS_JNIFILE; expected: %d|%d, got: %d", SDL_RWOPS_STDFILE, SDL_RWOPS_JNIFILE, rw->type);
#elif defined(__WIN32__)
   SDLTest_AssertCheck(
      rw->type == SDL_RWOPS_WINFILE,
      "Verify RWops type is SDL_RWOPS_WINFILE; expected: %d, got: %d", SDL_RWOPS_WINFILE, rw->type);
#else
   SDLTest_AssertCheck(
      rw->type == SDL_RWOPS_STDFILE,
      "Verify RWops type is SDL_RWOPS_STDFILE; expected: %d, got: %d", SDL_RWOPS_STDFILE, rw->type);
#endif

   /* Run generic tests */
   _testGenericRWopsValidations( rw, 1 );

   /* Close handle */
   result = SDL_RWclose(rw);
   SDLTest_AssertPass("Call to SDL_RWclose() succeeded");
   SDLTest_AssertCheck(result == 0, "Verify result value is 0; got: %d", result);

   return TEST_COMPLETED;
}


/**
 * @brief Tests reading from file handle
 *
 * \sa
 * http://wiki.libsdl.org/moin.cgi/SDL_RWFromFP
 * http://wiki.libsdl.org/moin.cgi/SDL_RWClose
 *
 */
int
rwops_testFPRead(void)
{
   FILE *fp;
   SDL_RWops *rw;
   int result;

   /* Run read tests. */
   fp = fopen(RWopsReadTestFilename, "r");
   SDLTest_AssertCheck(fp != NULL, "Verify handle from opening file '%s' in read mode is not NULL", RWopsReadTestFilename);

   /* Bail out if NULL */
   if (fp == NULL) return TEST_ABORTED;

   /* Open */
   rw = SDL_RWFromFP( fp, SDL_TRUE );
   SDLTest_AssertPass("Call to SDL_RWFromFP() succeeded");
   SDLTest_AssertCheck(rw != NULL, "Verify opening file with SDL_RWFromFP in read mode does not return NULL");

   /* Bail out if NULL */
   if (rw == NULL) {
     fclose(fp);
     return TEST_ABORTED;
   }

   /* Check type */
   SDLTest_AssertCheck(
      rw->type == SDL_RWOPS_STDFILE,
      "Verify RWops type is SDL_RWOPS_STDFILE; expected: %d, got: %d", SDL_RWOPS_STDFILE, rw->type);

   /* Run generic tests */
   _testGenericRWopsValidations( rw, 0 );

   /* Close handle - does fclose() */
   result = SDL_RWclose(rw);
   SDLTest_AssertPass("Call to SDL_RWclose() succeeded");
   SDLTest_AssertCheck(result == 0, "Verify result value is 0; got: %d", result);

   return TEST_COMPLETED;
}


/**
 * @brief Tests writing to file handle
 *
 * \sa
 * http://wiki.libsdl.org/moin.cgi/SDL_RWFromFP
 * http://wiki.libsdl.org/moin.cgi/SDL_RWClose
 *
 */
int
rwops_testFPWrite(void)
{
   FILE *fp;
   SDL_RWops *rw;
   int result;

   /* Run write tests. */
   fp = fopen(RWopsWriteTestFilename, "w+");
   SDLTest_AssertCheck(fp != NULL, "Verify handle from opening file '%s' in write mode is not NULL", RWopsWriteTestFilename);

   /* Bail out if NULL */
   if (fp == NULL) return TEST_ABORTED;

   /* Open */
   rw = SDL_RWFromFP( fp, SDL_TRUE );
   SDLTest_AssertPass("Call to SDL_RWFromFP() succeeded");
   SDLTest_AssertCheck(rw != NULL, "Verify opening file with SDL_RWFromFP in write mode does not return NULL");

   /* Bail out if NULL */
   if (rw == NULL) {
     fclose(fp);
     return TEST_ABORTED;
   }

   /* Check type */
   SDLTest_AssertCheck(
      rw->type == SDL_RWOPS_STDFILE,
      "Verify RWops type is SDL_RWOPS_STDFILE; expected: %d, got: %d", SDL_RWOPS_STDFILE, rw->type);

   /* Run generic tests */
   _testGenericRWopsValidations( rw, 1 );

   /* Close handle - does fclose() */
   result = SDL_RWclose(rw);
   SDLTest_AssertPass("Call to SDL_RWclose() succeeded");
   SDLTest_AssertCheck(result == 0, "Verify result value is 0; got: %d", result);

   return TEST_COMPLETED;
}

/**
 * @brief Tests alloc and free RW context.
 *
 * \sa http://wiki.libsdl.org/moin.cgi/SDL_AllocRW
 * \sa http://wiki.libsdl.org/moin.cgi/SDL_FreeRW
 */
int
rwops_testAllocFree (void)
{
   /* Allocate context */
   SDL_RWops *rw = SDL_AllocRW();
   SDLTest_AssertPass("Call to SDL_AllocRW() succeeded");
   SDLTest_AssertCheck(rw != NULL, "Validate result from SDL_AllocRW() is not NULL");
   if (rw==NULL) return TEST_ABORTED;

   /* Check type */
   SDLTest_AssertCheck(
      rw->type == SDL_RWOPS_UNKNOWN,
      "Verify RWops type is SDL_RWOPS_UNKNOWN; expected: %d, got: %d", SDL_RWOPS_UNKNOWN, rw->type);

   /* Free context again */
   SDL_FreeRW(rw);
   SDLTest_AssertPass("Call to SDL_FreeRW() succeeded");

   return TEST_COMPLETED;
}

/**
 * @brief Compare memory and file reads
 *
 * \sa http://wiki.libsdl.org/moin.cgi/SDL_RWFromMem
 * \sa http://wiki.libsdl.org/moin.cgi/SDL_RWFromFile
 */
int
rwops_testCompareRWFromMemWithRWFromFile(void)
{
   int slen = 26;
   char buffer_file[27];
   char buffer_mem[27];
   size_t rv_file;
   size_t rv_mem;
   Uint64 sv_file;
   Uint64 sv_mem;
   SDL_RWops* rwops_file;
   SDL_RWops* rwops_mem;
   int size;
   int result;


   for (size=5; size<10; size++)
   {
     /* Terminate buffer */
     buffer_file[slen] = 0;
     buffer_mem[slen] = 0;

     /* Read/seek from memory */
     rwops_mem = SDL_RWFromMem((void *)RWopsAlphabetString, slen);
     SDLTest_AssertPass("Call to SDL_RWFromMem()");
     rv_mem = SDL_RWread(rwops_mem, buffer_mem, size, 6);
     SDLTest_AssertPass("Call to SDL_RWread(mem, size=%d)", size);
     sv_mem = SDL_RWseek(rwops_mem, 0, SEEK_END);
     SDLTest_AssertPass("Call to SDL_RWseek(mem,SEEK_END)");
     result = SDL_RWclose(rwops_mem);
     SDLTest_AssertPass("Call to SDL_RWclose(mem)");
     SDLTest_AssertCheck(result == 0, "Verify result value is 0; got: %d", result);

     /* Read/see from file */
     rwops_file = SDL_RWFromFile(RWopsAlphabetFilename, "r");
     SDLTest_AssertPass("Call to SDL_RWFromFile()");
     rv_file = SDL_RWread(rwops_file, buffer_file, size, 6);
     SDLTest_AssertPass("Call to SDL_RWread(file, size=%d)", size);
     sv_file = SDL_RWseek(rwops_file, 0, SEEK_END);
     SDLTest_AssertPass("Call to SDL_RWseek(file,SEEK_END)");
     result = SDL_RWclose(rwops_file);
     SDLTest_AssertPass("Call to SDL_RWclose(file)");
     SDLTest_AssertCheck(result == 0, "Verify result value is 0; got: %d", result);

     /* Compare */
     SDLTest_AssertCheck(rv_mem == rv_file, "Verify returned read blocks matches for mem and file reads; got: rv_mem=%d rv_file=%d", rv_mem, rv_file);
     SDLTest_AssertCheck(sv_mem == sv_file, "Verify SEEK_END position matches for mem and file seeks; got: sv_mem=%"SDL_PRIu64" sv_file=%"SDL_PRIu64, sv_mem, sv_file);
     SDLTest_AssertCheck(buffer_mem[slen] == 0, "Verify mem buffer termination; expected: 0, got: %d", buffer_mem[slen]);
     SDLTest_AssertCheck(buffer_file[slen] == 0, "Verify file buffer termination; expected: 0, got: %d", buffer_file[slen]);
     SDLTest_AssertCheck(
       SDL_strncmp(buffer_mem, RWopsAlphabetString, slen) == 0,
       "Verify mem buffer contain alphabet string; expected: %s, got: %s", RWopsAlphabetString, buffer_mem);
     SDLTest_AssertCheck(
       SDL_strncmp(buffer_file, RWopsAlphabetString, slen) == 0,
       "Verify file buffer contain alphabet string; expected: %s, got: %s", RWopsAlphabetString, buffer_file);
   }

   return TEST_COMPLETED;
}

/**
 * @brief Tests writing and reading from file using endian aware functions.
 *
 * \sa
 * http://wiki.libsdl.org/moin.cgi/SDL_RWFromFile
 * http://wiki.libsdl.org/moin.cgi/SDL_RWClose
 * http://wiki.libsdl.org/moin.cgi/SDL_ReadBE16
 * http://wiki.libsdl.org/moin.cgi/SDL_WriteBE16
 */
int
rwops_testFileWriteReadEndian(void)
{
   SDL_RWops *rw;
   Sint64 result;
   int mode;
   size_t objectsWritten;
   Uint16 BE16value;
   Uint32 BE32value;
   Uint64 BE64value;
   Uint16 LE16value;
   Uint32 LE32value;
   Uint64 LE64value;
   Uint16 BE16test;
   Uint32 BE32test;
   Uint64 BE64test;
   Uint16 LE16test;
   Uint32 LE32test;
   Uint64 LE64test;
   int cresult;

   for (mode = 0; mode < 3; mode++) {

     /* Create test data */
     switch (mode) {
       case 0:
        SDLTest_Log("All 0 values");
        BE16value = 0;
        BE32value = 0;
        BE64value = 0;
        LE16value = 0;
        LE32value = 0;
        LE64value = 0;
        break;
       case 1:
        SDLTest_Log("All 1 values");
        BE16value = 1;
        BE32value = 1;
        BE64value = 1;
        LE16value = 1;
        LE32value = 1;
        LE64value = 1;
        break;
       case 2:
        SDLTest_Log("Random values");
        BE16value = SDLTest_RandomUint16();
        BE32value = SDLTest_RandomUint32();
        BE64value = SDLTest_RandomUint64();
        LE16value = SDLTest_RandomUint16();
        LE32value = SDLTest_RandomUint32();
        LE64value = SDLTest_RandomUint64();
        break;
     }

     /* Write test. */
     rw = SDL_RWFromFile(RWopsWriteTestFilename, "w+");
     SDLTest_AssertPass("Call to SDL_RWFromFile(..,\"w+\")");
     SDLTest_AssertCheck(rw != NULL, "Verify opening file with SDL_RWFromFile in write mode does not return NULL");

     /* Bail out if NULL */
     if (rw == NULL) return TEST_ABORTED;

     /* Write test data */
     objectsWritten = SDL_WriteBE16(rw, BE16value);
     SDLTest_AssertPass("Call to SDL_WriteBE16()");
     SDLTest_AssertCheck(objectsWritten == 1, "Validate number of objects written, expected: 1, got: %i", objectsWritten);
     objectsWritten = SDL_WriteBE32(rw, BE32value);
     SDLTest_AssertPass("Call to SDL_WriteBE32()");
     SDLTest_AssertCheck(objectsWritten == 1, "Validate number of objects written, expected: 1, got: %i", objectsWritten);
     objectsWritten = SDL_WriteBE64(rw, BE64value);
     SDLTest_AssertPass("Call to SDL_WriteBE64()");
     SDLTest_AssertCheck(objectsWritten == 1, "Validate number of objects written, expected: 1, got: %i", objectsWritten);
     objectsWritten = SDL_WriteLE16(rw, LE16value);
     SDLTest_AssertPass("Call to SDL_WriteLE16()");
     SDLTest_AssertCheck(objectsWritten == 1, "Validate number of objects written, expected: 1, got: %i", objectsWritten);
     objectsWritten = SDL_WriteLE32(rw, LE32value);
     SDLTest_AssertPass("Call to SDL_WriteLE32()");
     SDLTest_AssertCheck(objectsWritten == 1, "Validate number of objects written, expected: 1, got: %i", objectsWritten);
     objectsWritten = SDL_WriteLE64(rw, LE64value);
     SDLTest_AssertPass("Call to SDL_WriteLE64()");
     SDLTest_AssertCheck(objectsWritten == 1, "Validate number of objects written, expected: 1, got: %i", objectsWritten);

     /* Test seek to start */
     result = SDL_RWseek( rw, 0, RW_SEEK_SET );
     SDLTest_AssertPass("Call to SDL_RWseek succeeded");
<<<<<<< HEAD
     SDLTest_AssertCheck(result == 0, "Verify result from position 0 with SDL_RWseek, expected 0, got %lli", result);
=======
     SDLTest_AssertCheck(result == 0, "Verify result from position 0 with SDL_RWseek, expected 0, got %"SDL_PRIs64, result);
>>>>>>> 775a5aa5

     /* Read test data */
     BE16test = SDL_ReadBE16(rw);
     SDLTest_AssertPass("Call to SDL_ReadBE16()");
     SDLTest_AssertCheck(BE16test == BE16value, "Validate return value from SDL_ReadBE16, expected: %hu, got: %hu", BE16value, BE16test);
     BE32test = SDL_ReadBE32(rw);
     SDLTest_AssertPass("Call to SDL_ReadBE32()");
     SDLTest_AssertCheck(BE32test == BE32value, "Validate return value from SDL_ReadBE32, expected: %u, got: %u", BE32value, BE32test);
     BE64test = SDL_ReadBE64(rw);
     SDLTest_AssertPass("Call to SDL_ReadBE64()");
     SDLTest_AssertCheck(BE64test == BE64value, "Validate return value from SDL_ReadBE64, expected: %"SDL_PRIu64", got: %"SDL_PRIu64, BE64value, BE64test);
     LE16test = SDL_ReadLE16(rw);
     SDLTest_AssertPass("Call to SDL_ReadLE16()");
     SDLTest_AssertCheck(LE16test == LE16value, "Validate return value from SDL_ReadLE16, expected: %hu, got: %hu", LE16value, LE16test);
     LE32test = SDL_ReadLE32(rw);
     SDLTest_AssertPass("Call to SDL_ReadLE32()");
     SDLTest_AssertCheck(LE32test == LE32value, "Validate return value from SDL_ReadLE32, expected: %u, got: %u", LE32value, LE32test);
     LE64test = SDL_ReadLE64(rw);
     SDLTest_AssertPass("Call to SDL_ReadLE64()");
     SDLTest_AssertCheck(LE64test == LE64value, "Validate return value from SDL_ReadLE64, expected: %"SDL_PRIu64", got: %"SDL_PRIu64, LE64value, LE64test);

     /* Close handle */
     cresult = SDL_RWclose(rw);
     SDLTest_AssertPass("Call to SDL_RWclose() succeeded");
     SDLTest_AssertCheck(cresult == 0, "Verify result value is 0; got: %d", cresult);
   }

   return TEST_COMPLETED;
}


/* ================= Test References ================== */

/* RWops test cases */
static const SDLTest_TestCaseReference rwopsTest1 =
        { (SDLTest_TestCaseFp)rwops_testParamNegative, "rwops_testParamNegative", "Negative test for SDL_RWFromFile parameters", TEST_ENABLED };

static const SDLTest_TestCaseReference rwopsTest2 =
        { (SDLTest_TestCaseFp)rwops_testMem, "rwops_testMem", "Tests opening from memory", TEST_ENABLED };

static const SDLTest_TestCaseReference rwopsTest3 =
        { (SDLTest_TestCaseFp)rwops_testConstMem, "rwops_testConstMem", "Tests opening from (const) memory", TEST_ENABLED };

static const SDLTest_TestCaseReference rwopsTest4 =
        { (SDLTest_TestCaseFp)rwops_testFileRead, "rwops_testFileRead", "Tests reading from a file", TEST_ENABLED };

static const SDLTest_TestCaseReference rwopsTest5 =
        { (SDLTest_TestCaseFp)rwops_testFileWrite, "rwops_testFileWrite", "Test writing to a file", TEST_ENABLED };

static const SDLTest_TestCaseReference rwopsTest6 =
        { (SDLTest_TestCaseFp)rwops_testFPRead, "rwops_testFPRead", "Test reading from file pointer", TEST_ENABLED };

static const SDLTest_TestCaseReference rwopsTest7 =
        { (SDLTest_TestCaseFp)rwops_testFPWrite, "rwops_testFPWrite", "Test writing to file pointer", TEST_ENABLED };

static const SDLTest_TestCaseReference rwopsTest8 =
        { (SDLTest_TestCaseFp)rwops_testAllocFree, "rwops_testAllocFree", "Test alloc and free of RW context", TEST_ENABLED };

static const SDLTest_TestCaseReference rwopsTest9 =
        { (SDLTest_TestCaseFp)rwops_testFileWriteReadEndian, "rwops_testFileWriteReadEndian", "Test writing and reading via the Endian aware functions", TEST_ENABLED };

static const SDLTest_TestCaseReference rwopsTest10 =
        { (SDLTest_TestCaseFp)rwops_testCompareRWFromMemWithRWFromFile, "rwops_testCompareRWFromMemWithRWFromFile", "Compare RWFromMem and RWFromFile RWops for read and seek", TEST_ENABLED };

/* Sequence of RWops test cases */
static const SDLTest_TestCaseReference *rwopsTests[] =  {
    &rwopsTest1, &rwopsTest2, &rwopsTest3, &rwopsTest4, &rwopsTest5, &rwopsTest6,
    &rwopsTest7, &rwopsTest8, &rwopsTest9, &rwopsTest10, NULL
};

/* RWops test suite (global) */
SDLTest_TestSuiteReference rwopsTestSuite = {
    "RWops",
    RWopsSetUp,
    rwopsTests,
    RWopsTearDown
};<|MERGE_RESOLUTION|>--- conflicted
+++ resolved
@@ -105,11 +105,7 @@
    /* Set to start. */
    i = SDL_RWseek(rw, 0, RW_SEEK_SET );
    SDLTest_AssertPass("Call to SDL_RWseek succeeded");
-<<<<<<< HEAD
-   SDLTest_AssertCheck(i == (Sint64)0, "Verify seek to 0 with SDL_RWseek (RW_SEEK_SET), expected 0, got %lli", i);
-=======
    SDLTest_AssertCheck(i == (Sint64)0, "Verify seek to 0 with SDL_RWseek (RW_SEEK_SET), expected 0, got %"SDL_PRIs64, i);
->>>>>>> 775a5aa5
 
    /* Test write. */
    s = SDL_RWwrite(rw, RWopsHelloWorldTestString, sizeof(RWopsHelloWorldTestString)-1, 1);
@@ -124,20 +120,12 @@
    /* Test seek to random position */
    i = SDL_RWseek( rw, seekPos, RW_SEEK_SET );
    SDLTest_AssertPass("Call to SDL_RWseek succeeded");
-<<<<<<< HEAD
-   SDLTest_AssertCheck(i == (Sint64)seekPos, "Verify seek to %i with SDL_RWseek (RW_SEEK_SET), expected %i, got %lli", seekPos, seekPos, i);
-=======
    SDLTest_AssertCheck(i == (Sint64)seekPos, "Verify seek to %i with SDL_RWseek (RW_SEEK_SET), expected %i, got %"SDL_PRIs64, seekPos, seekPos, i);
->>>>>>> 775a5aa5
 
    /* Test seek back to start */
    i = SDL_RWseek(rw, 0, RW_SEEK_SET );
    SDLTest_AssertPass("Call to SDL_RWseek succeeded");
-<<<<<<< HEAD
-   SDLTest_AssertCheck(i == (Sint64)0, "Verify seek to 0 with SDL_RWseek (RW_SEEK_SET), expected 0, got %lli", i);
-=======
    SDLTest_AssertCheck(i == (Sint64)0, "Verify seek to 0 with SDL_RWseek (RW_SEEK_SET), expected 0, got %"SDL_PRIs64, i);
->>>>>>> 775a5aa5
 
    /* Test read */
    s = SDL_RWread( rw, buf, 1, sizeof(RWopsHelloWorldTestString)-1 );
@@ -156,11 +144,7 @@
    SDLTest_AssertPass("Call to SDL_RWseek(...,-4,RW_SEEK_CUR) succeeded");
    SDLTest_AssertCheck(
        i == (Sint64)(sizeof(RWopsHelloWorldTestString)-5),
-<<<<<<< HEAD
-       "Verify seek to -4 with SDL_RWseek (RW_SEEK_CUR), expected %i, got %lli",
-=======
        "Verify seek to -4 with SDL_RWseek (RW_SEEK_CUR), expected %i, got %"SDL_PRIs64,
->>>>>>> 775a5aa5
        sizeof(RWopsHelloWorldTestString)-5,
        i);
 
@@ -168,11 +152,7 @@
    SDLTest_AssertPass("Call to SDL_RWseek(...,-1,RW_SEEK_END) succeeded");
    SDLTest_AssertCheck(
        i == (Sint64)(sizeof(RWopsHelloWorldTestString)-2),
-<<<<<<< HEAD
-       "Verify seek to -1 with SDL_RWseek (RW_SEEK_END), expected %i, got %lli",
-=======
        "Verify seek to -1 with SDL_RWseek (RW_SEEK_END), expected %i, got %"SDL_PRIs64,
->>>>>>> 775a5aa5
        sizeof(RWopsHelloWorldTestString)-2,
        i);
 
@@ -181,11 +161,7 @@
    SDLTest_AssertPass("Call to SDL_RWseek(...,0,invalid_whence) succeeded");
    SDLTest_AssertCheck(
        i == (Sint64)(-1),
-<<<<<<< HEAD
-       "Verify seek with SDL_RWseek (invalid_whence); expected: -1, got %lli",
-=======
        "Verify seek with SDL_RWseek (invalid_whence); expected: -1, got %"SDL_PRIs64,
->>>>>>> 775a5aa5
        i);
 }
 
@@ -692,11 +668,7 @@
      /* Test seek to start */
      result = SDL_RWseek( rw, 0, RW_SEEK_SET );
      SDLTest_AssertPass("Call to SDL_RWseek succeeded");
-<<<<<<< HEAD
-     SDLTest_AssertCheck(result == 0, "Verify result from position 0 with SDL_RWseek, expected 0, got %lli", result);
-=======
      SDLTest_AssertCheck(result == 0, "Verify result from position 0 with SDL_RWseek, expected 0, got %"SDL_PRIs64, result);
->>>>>>> 775a5aa5
 
      /* Read test data */
      BE16test = SDL_ReadBE16(rw);
