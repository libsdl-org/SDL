
/**
 * Automated SDL_RWops test.
 *
 * Original code written by Edgar Simo "bobbens"
 * Ported by Markus Kauppila (markus.kauppila@gmail.com)
 * Updated and extended for SDL_test by aschiffler at ferzkopp dot net
 *
 * Released under Public Domain.
 */

/* quiet windows compiler warnings */
#if defined(_MSC_VER) && !defined(_CRT_SECURE_NO_WARNINGS)
# define _CRT_SECURE_NO_WARNINGS
#endif

#include <stdio.h>

#include "SDL.h"
#include "SDL_test.h"

/* ================= Test Case Implementation ================== */

const char* RWopsReadTestFilename = "rwops_read";
const char* RWopsWriteTestFilename = "rwops_write";
const char* RWopsAlphabetFilename = "rwops_alphabet";

static const char RWopsHelloWorldTestString[] = "Hello World!";
static const char RWopsHelloWorldCompString[] = "Hello World!";
static const char RWopsAlphabetString[] = "ABCDEFGHIJKLMNOPQRSTUVWXYZ";

/* Fixture */

void
RWopsSetUp(void *arg)
{
    size_t fileLen;
    FILE *handle;
    size_t writtenLen;
    int result;

    /* Clean up from previous runs (if any); ignore errors */
    remove(RWopsReadTestFilename);
    remove(RWopsWriteTestFilename);
    remove(RWopsAlphabetFilename);

    /* Create a test file */
    handle = fopen(RWopsReadTestFilename, "w");
    SDLTest_AssertCheck(handle != NULL, "Verify creation of file '%s' returned non NULL handle", RWopsReadTestFilename);
        if (handle == NULL) {
            return;
    }

    /* Write some known text into it */
    fileLen = SDL_strlen(RWopsHelloWorldTestString);
    writtenLen = fwrite(RWopsHelloWorldTestString, 1, fileLen, handle);
    SDLTest_AssertCheck(fileLen == writtenLen, "Verify number of written bytes, expected %i, got %i", (int) fileLen, (int) writtenLen);
    result = fclose(handle);
    SDLTest_AssertCheck(result == 0, "Verify result from fclose, expected 0, got %i", result);

    /* Create a second test file */
    handle = fopen(RWopsAlphabetFilename, "w");
    SDLTest_AssertCheck(handle != NULL, "Verify creation of file '%s' returned non NULL handle", RWopsAlphabetFilename);
        if (handle == NULL) {
            return;
    }

    /* Write alphabet text into it */
    fileLen = SDL_strlen(RWopsAlphabetString);
    writtenLen = fwrite(RWopsAlphabetString, 1, fileLen, handle);
    SDLTest_AssertCheck(fileLen == writtenLen, "Verify number of written bytes, expected %i, got %i", (int) fileLen, (int) writtenLen);
    result = fclose(handle);
    SDLTest_AssertCheck(result == 0, "Verify result from fclose, expected 0, got %i", result);

    SDLTest_AssertPass("Creation of test file completed");
}

void
RWopsTearDown(void *arg)
{
    int result;

    /* Remove the created files to clean up; ignore errors for write filename */
    result = remove(RWopsReadTestFilename);
    SDLTest_AssertCheck(result == 0, "Verify result from remove(%s), expected 0, got %i", RWopsReadTestFilename, result);
    remove(RWopsWriteTestFilename);
    result = remove(RWopsAlphabetFilename);
    SDLTest_AssertCheck(result == 0, "Verify result from remove(%s), expected 0, got %i", RWopsAlphabetFilename, result);

    SDLTest_AssertPass("Cleanup of test files completed");
}

/**
 * @brief Makes sure parameters work properly. Local helper function.
 *
 * \sa
 * http://wiki.libsdl.org/SDL_RWseek
 * http://wiki.libsdl.org/SDL_RWread
 */
void
_testGenericRWopsValidations(SDL_RWops *rw, int write)
{
   char buf[sizeof(RWopsHelloWorldTestString)];
   Sint64 i;
   size_t s;
   int seekPos = SDLTest_RandomIntegerInRange(4, 8);

   /* Clear buffer */
   SDL_zeroa(buf);

   /* Set to start. */
   i = SDL_RWseek(rw, 0, RW_SEEK_SET );
   SDLTest_AssertPass("Call to SDL_RWseek succeeded");
   SDLTest_AssertCheck(i == (Sint64)0, "Verify seek to 0 with SDL_RWseek (RW_SEEK_SET), expected 0, got %"SDL_PRIs64, i);

   /* Test write. */
   s = SDL_RWwrite(rw, RWopsHelloWorldTestString, sizeof(RWopsHelloWorldTestString)-1, 1);
   SDLTest_AssertPass("Call to SDL_RWwrite succeeded");
   if (write) {
        SDLTest_AssertCheck(s == (size_t)1, "Verify result of writing one byte with SDL_RWwrite, expected 1, got %i", (int) s);
   } else {
        SDLTest_AssertCheck(s == (size_t)0, "Verify result of writing with SDL_RWwrite, expected: 0, got %i", (int) s);
   }

   /* Test seek to random position */
   i = SDL_RWseek( rw, seekPos, RW_SEEK_SET );
   SDLTest_AssertPass("Call to SDL_RWseek succeeded");
   SDLTest_AssertCheck(i == (Sint64)seekPos, "Verify seek to %i with SDL_RWseek (RW_SEEK_SET), expected %i, got %"SDL_PRIs64, seekPos, seekPos, i);

   /* Test seek back to start */
   i = SDL_RWseek(rw, 0, RW_SEEK_SET );
   SDLTest_AssertPass("Call to SDL_RWseek succeeded");
   SDLTest_AssertCheck(i == (Sint64)0, "Verify seek to 0 with SDL_RWseek (RW_SEEK_SET), expected 0, got %"SDL_PRIs64, i);

   /* Test read */
   s = SDL_RWread( rw, buf, 1, sizeof(RWopsHelloWorldTestString)-1 );
   SDLTest_AssertPass("Call to SDL_RWread succeeded");
   SDLTest_AssertCheck(
       s == (size_t)(sizeof(RWopsHelloWorldTestString)-1),
       "Verify result from SDL_RWread, expected %i, got %i",
       (int) (sizeof(RWopsHelloWorldTestString)-1),
       (int) s);
   SDLTest_AssertCheck(
       SDL_memcmp(buf, RWopsHelloWorldTestString, sizeof(RWopsHelloWorldTestString)-1 ) == 0,
       "Verify read bytes match expected string, expected '%s', got '%s'", RWopsHelloWorldTestString, buf);

   /* More seek tests. */
   i = SDL_RWseek( rw, -4, RW_SEEK_CUR );
   SDLTest_AssertPass("Call to SDL_RWseek(...,-4,RW_SEEK_CUR) succeeded");
   SDLTest_AssertCheck(
       i == (Sint64)(sizeof(RWopsHelloWorldTestString)-5),
       "Verify seek to -4 with SDL_RWseek (RW_SEEK_CUR), expected %i, got %i",
       (int) (sizeof(RWopsHelloWorldTestString)-5),
       (int) i);

   i = SDL_RWseek( rw, -1, RW_SEEK_END );
   SDLTest_AssertPass("Call to SDL_RWseek(...,-1,RW_SEEK_END) succeeded");
   SDLTest_AssertCheck(
       i == (Sint64)(sizeof(RWopsHelloWorldTestString)-2),
       "Verify seek to -1 with SDL_RWseek (RW_SEEK_END), expected %i, got %i",
       (int) (sizeof(RWopsHelloWorldTestString)-2),
       (int) i);

   /* Invalid whence seek */
   i = SDL_RWseek( rw, 0, 999 );
   SDLTest_AssertPass("Call to SDL_RWseek(...,0,invalid_whence) succeeded");
   SDLTest_AssertCheck(
       i == (Sint64)(-1),
       "Verify seek with SDL_RWseek (invalid_whence); expected: -1, got %i",
       (int) i);
}

/* !
 * Negative test for SDL_RWFromFile parameters
 *
 * \sa http://wiki.libsdl.org/SDL_RWFromFile
 *
 */
int
rwops_testParamNegative (void)
{
   SDL_RWops *rwops;

   /* These should all fail. */
   rwops = SDL_RWFromFile(NULL, NULL);
   SDLTest_AssertPass("Call to SDL_RWFromFile(NULL, NULL) succeeded");
   SDLTest_AssertCheck(rwops == NULL, "Verify SDL_RWFromFile(NULL, NULL) returns NULL");

   rwops = SDL_RWFromFile(NULL, "ab+");
   SDLTest_AssertPass("Call to SDL_RWFromFile(NULL, \"ab+\") succeeded");
   SDLTest_AssertCheck(rwops == NULL, "Verify SDL_RWFromFile(NULL, \"ab+\") returns NULL");

   rwops = SDL_RWFromFile(NULL, "sldfkjsldkfj");
   SDLTest_AssertPass("Call to SDL_RWFromFile(NULL, \"sldfkjsldkfj\") succeeded");
   SDLTest_AssertCheck(rwops == NULL, "Verify SDL_RWFromFile(NULL, \"sldfkjsldkfj\") returns NULL");

   rwops = SDL_RWFromFile("something", "");
   SDLTest_AssertPass("Call to SDL_RWFromFile(\"something\", \"\") succeeded");
   SDLTest_AssertCheck(rwops == NULL, "Verify SDL_RWFromFile(\"something\", \"\") returns NULL");

   rwops = SDL_RWFromFile("something", NULL);
   SDLTest_AssertPass("Call to SDL_RWFromFile(\"something\", NULL) succeeded");
   SDLTest_AssertCheck(rwops == NULL, "Verify SDL_RWFromFile(\"something\", NULL) returns NULL");

   rwops = SDL_RWFromMem((void *)NULL, 10);
   SDLTest_AssertPass("Call to SDL_RWFromMem(NULL, 10) succeeded");
   SDLTest_AssertCheck(rwops == NULL, "Verify SDL_RWFromMem(NULL, 10) returns NULL");

   rwops = SDL_RWFromMem((void *)RWopsAlphabetString, 0);
   SDLTest_AssertPass("Call to SDL_RWFromMem(data, 0) succeeded");
   SDLTest_AssertCheck(rwops == NULL, "Verify SDL_RWFromMem(data, 0) returns NULL");

   rwops = SDL_RWFromConstMem((const void *)RWopsAlphabetString, 0);
   SDLTest_AssertPass("Call to SDL_RWFromConstMem(data, 0) succeeded");
   SDLTest_AssertCheck(rwops == NULL, "Verify SDL_RWFromConstMem(data, 0) returns NULL");

   return TEST_COMPLETED;
}

/**
 * @brief Tests opening from memory.
 *
 * \sa http://wiki.libsdl.org/SDL_RWFromMem
 * \sa http://wiki.libsdl.org/SDL_RWClose
 */
int
rwops_testMem (void)
{
   char mem[sizeof(RWopsHelloWorldTestString)];
   SDL_RWops *rw;
   int result;

   /* Clear buffer */
   SDL_zeroa(mem);

   /* Open */
   rw = SDL_RWFromMem(mem, sizeof(RWopsHelloWorldTestString)-1);
   SDLTest_AssertPass("Call to SDL_RWFromMem() succeeded");
   SDLTest_AssertCheck(rw != NULL, "Verify opening memory with SDL_RWFromMem does not return NULL");

   /* Bail out if NULL */
   if (rw == NULL) {
      return TEST_ABORTED;
   }

   /* Check type */
   SDLTest_AssertCheck(rw->type == SDL_RWOPS_MEMORY, "Verify RWops type is SDL_RWOPS_MEMORY; expected: %d, got: %" SDL_PRIu32, SDL_RWOPS_MEMORY, rw->type);

   /* Run generic tests */
   _testGenericRWopsValidations(rw, 1);

   /* Close */
   result = SDL_RWclose(rw);
   SDLTest_AssertPass("Call to SDL_RWclose() succeeded");
   SDLTest_AssertCheck(result == 0, "Verify result value is 0; got: %d", result);

   return TEST_COMPLETED;
}


/**
 * @brief Tests opening from memory.
 *
 * \sa
 * http://wiki.libsdl.org/SDL_RWFromConstMem
 * http://wiki.libsdl.org/SDL_RWClose
 */
int
rwops_testConstMem (void)
{
   SDL_RWops *rw;
   int result;

   /* Open handle */
   rw = SDL_RWFromConstMem( RWopsHelloWorldCompString, sizeof(RWopsHelloWorldCompString)-1 );
   SDLTest_AssertPass("Call to SDL_RWFromConstMem() succeeded");
   SDLTest_AssertCheck(rw != NULL, "Verify opening memory with SDL_RWFromConstMem does not return NULL");

   /* Bail out if NULL */
   if (rw == NULL) {
      return TEST_ABORTED;
   }

   /* Check type */
   SDLTest_AssertCheck(rw->type == SDL_RWOPS_MEMORY_RO, "Verify RWops type is SDL_RWOPS_MEMORY_RO; expected: %d, got: %" SDL_PRIu32, SDL_RWOPS_MEMORY_RO, rw->type);

   /* Run generic tests */
   _testGenericRWopsValidations( rw, 0 );

   /* Close handle */
   result = SDL_RWclose(rw);
   SDLTest_AssertPass("Call to SDL_RWclose() succeeded");
   SDLTest_AssertCheck(result == 0, "Verify result value is 0; got: %d", result);

  return TEST_COMPLETED;
}


/**
 * @brief Tests reading from file.
 *
 * \sa
 * http://wiki.libsdl.org/SDL_RWFromFile
 * http://wiki.libsdl.org/SDL_RWClose
 */
int
rwops_testFileRead(void)
{
   SDL_RWops *rw;
   int result;

   /* Read test. */
   rw = SDL_RWFromFile(RWopsReadTestFilename, "r");
   SDLTest_AssertPass("Call to SDL_RWFromFile(..,\"r\") succeeded");
   SDLTest_AssertCheck(rw != NULL, "Verify opening file with SDL_RWFromFile in read mode does not return NULL");

   /* Bail out if NULL */
   if (rw == NULL) {
      return TEST_ABORTED;
   }

   /* Check type */
#if defined(__ANDROID__)
   SDLTest_AssertCheck(
      rw->type == SDL_RWOPS_STDFILE || rw->type == SDL_RWOPS_JNIFILE,
      "Verify RWops type is SDL_RWOPS_STDFILE or SDL_RWOPS_JNIFILE; expected: %d|%d, got: %d", SDL_RWOPS_STDFILE, SDL_RWOPS_JNIFILE, rw->type);
#elif defined(__WIN32__)
   SDLTest_AssertCheck(
      rw->type == SDL_RWOPS_WINFILE,
      "Verify RWops type is SDL_RWOPS_WINFILE; expected: %d, got: %d", SDL_RWOPS_WINFILE, rw->type);
#else
   SDLTest_AssertCheck(
       rw->type == SDL_RWOPS_STDFILE,
       "Verify RWops type is SDL_RWOPS_STDFILE; expected: %d, got: %" SDL_PRIu32, SDL_RWOPS_STDFILE, rw->type);
#endif

   /* Run generic tests */
   _testGenericRWopsValidations( rw, 0 );

   /* Close handle */
   result = SDL_RWclose(rw);
   SDLTest_AssertPass("Call to SDL_RWclose() succeeded");
   SDLTest_AssertCheck(result == 0, "Verify result value is 0; got: %d", result);

   return TEST_COMPLETED;
}

/**
 * @brief Tests writing from file.
 *
 * \sa
 * http://wiki.libsdl.org/SDL_RWFromFile
 * http://wiki.libsdl.org/SDL_RWClose
 */
int
rwops_testFileWrite(void)
{
   SDL_RWops *rw;
   int result;

   /* Write test. */
   rw = SDL_RWFromFile(RWopsWriteTestFilename, "w+");
   SDLTest_AssertPass("Call to SDL_RWFromFile(..,\"w+\") succeeded");
   SDLTest_AssertCheck(rw != NULL, "Verify opening file with SDL_RWFromFile in write mode does not return NULL");

   /* Bail out if NULL */
   if (rw == NULL) {
      return TEST_ABORTED;
   }

   /* Check type */
#if defined(__ANDROID__)
   SDLTest_AssertCheck(
      rw->type == SDL_RWOPS_STDFILE || rw->type == SDL_RWOPS_JNIFILE,
      "Verify RWops type is SDL_RWOPS_STDFILE or SDL_RWOPS_JNIFILE; expected: %d|%d, got: %d", SDL_RWOPS_STDFILE, SDL_RWOPS_JNIFILE, rw->type);
#elif defined(__WIN32__)
   SDLTest_AssertCheck(
      rw->type == SDL_RWOPS_WINFILE,
      "Verify RWops type is SDL_RWOPS_WINFILE; expected: %d, got: %d", SDL_RWOPS_WINFILE, rw->type);
#else
   SDLTest_AssertCheck(
       rw->type == SDL_RWOPS_STDFILE,
       "Verify RWops type is SDL_RWOPS_STDFILE; expected: %d, got: %" SDL_PRIu32, SDL_RWOPS_STDFILE, rw->type);
#endif

   /* Run generic tests */
   _testGenericRWopsValidations( rw, 1 );

   /* Close handle */
   result = SDL_RWclose(rw);
   SDLTest_AssertPass("Call to SDL_RWclose() succeeded");
   SDLTest_AssertCheck(result == 0, "Verify result value is 0; got: %d", result);

   return TEST_COMPLETED;
}


/**
<<<<<<< HEAD
 * @brief Tests reading from file handle
 *
 * \sa
 * http://wiki.libsdl.org/SDL_RWFromFP
 * http://wiki.libsdl.org/SDL_RWClose
 *
 */
int
rwops_testFPRead(void)
{
#ifdef HAVE_LIBC
   FILE *fp;
   SDL_RWops *rw;
   int result;

   /* Run read tests. */
   fp = fopen(RWopsReadTestFilename, "r");
   SDLTest_AssertCheck(fp != NULL, "Verify handle from opening file '%s' in read mode is not NULL", RWopsReadTestFilename);

   /* Bail out if NULL */
   if (fp == NULL) {
     return TEST_ABORTED;
   }

   /* Open */
   rw = SDL_RWFromFP( fp, SDL_TRUE );
   SDLTest_AssertPass("Call to SDL_RWFromFP() succeeded");
   SDLTest_AssertCheck(rw != NULL, "Verify opening file with SDL_RWFromFP in read mode does not return NULL");

   /* Bail out if NULL */
   if (rw == NULL) {
     fclose(fp);
     return TEST_ABORTED;
   }

   /* Check type */
   SDLTest_AssertCheck(
       rw->type == SDL_RWOPS_STDFILE,
       "Verify RWops type is SDL_RWOPS_STDFILE; expected: %d, got: %" SDL_PRIu32, SDL_RWOPS_STDFILE, rw->type);

   /* Run generic tests */
   _testGenericRWopsValidations( rw, 0 );

   /* Close handle - does fclose() */
   result = SDL_RWclose(rw);
   SDLTest_AssertPass("Call to SDL_RWclose() succeeded");
   SDLTest_AssertCheck(result == 0, "Verify result value is 0; got: %d", result);

#endif /* HAVE_LIBC */

   return TEST_COMPLETED;
}


/**
 * @brief Tests writing to file handle
 *
 * \sa
 * http://wiki.libsdl.org/SDL_RWFromFP
 * http://wiki.libsdl.org/SDL_RWClose
 *
 */
int
rwops_testFPWrite(void)
{
#ifdef HAVE_LIBC
   FILE *fp;
   SDL_RWops *rw;
   int result;

   /* Run write tests. */
   fp = fopen(RWopsWriteTestFilename, "w+");
   SDLTest_AssertCheck(fp != NULL, "Verify handle from opening file '%s' in write mode is not NULL", RWopsWriteTestFilename);

   /* Bail out if NULL */
   if (fp == NULL) {
     return TEST_ABORTED;
   }

   /* Open */
   rw = SDL_RWFromFP( fp, SDL_TRUE );
   SDLTest_AssertPass("Call to SDL_RWFromFP() succeeded");
   SDLTest_AssertCheck(rw != NULL, "Verify opening file with SDL_RWFromFP in write mode does not return NULL");

   /* Bail out if NULL */
   if (rw == NULL) {
     fclose(fp);
     return TEST_ABORTED;
   }

   /* Check type */
   SDLTest_AssertCheck(
       rw->type == SDL_RWOPS_STDFILE,
       "Verify RWops type is SDL_RWOPS_STDFILE; expected: %d, got: %" SDL_PRIu32, SDL_RWOPS_STDFILE, rw->type);

   /* Run generic tests */
   _testGenericRWopsValidations( rw, 1 );

   /* Close handle - does fclose() */
   result = SDL_RWclose(rw);
   SDLTest_AssertPass("Call to SDL_RWclose() succeeded");
   SDLTest_AssertCheck(result == 0, "Verify result value is 0; got: %d", result);

#endif /* HAVE_LIBC */

   return TEST_COMPLETED;
}

/**
=======
>>>>>>> bc5677db
 * @brief Tests alloc and free RW context.
 *
 * \sa http://wiki.libsdl.org/SDL_AllocRW
 * \sa http://wiki.libsdl.org/SDL_FreeRW
 */
int
rwops_testAllocFree (void)
{
   /* Allocate context */
   SDL_RWops *rw = SDL_AllocRW();
   SDLTest_AssertPass("Call to SDL_AllocRW() succeeded");
   SDLTest_AssertCheck(rw != NULL, "Validate result from SDL_AllocRW() is not NULL");
   if (rw == NULL) {
      return TEST_ABORTED;
   }

   /* Check type */
   SDLTest_AssertCheck(
       rw->type == SDL_RWOPS_UNKNOWN,
       "Verify RWops type is SDL_RWOPS_UNKNOWN; expected: %d, got: %" SDL_PRIu32, SDL_RWOPS_UNKNOWN, rw->type);

   /* Free context again */
   SDL_FreeRW(rw);
   SDLTest_AssertPass("Call to SDL_FreeRW() succeeded");

   return TEST_COMPLETED;
}

/**
 * @brief Compare memory and file reads
 *
 * \sa http://wiki.libsdl.org/SDL_RWFromMem
 * \sa http://wiki.libsdl.org/SDL_RWFromFile
 */
int
rwops_testCompareRWFromMemWithRWFromFile(void)
{
   int slen = 26;
   char buffer_file[27];
   char buffer_mem[27];
   size_t rv_file;
   size_t rv_mem;
   Uint64 sv_file;
   Uint64 sv_mem;
   SDL_RWops* rwops_file;
   SDL_RWops* rwops_mem;
   int size;
   int result;


   for (size=5; size<10; size++) {
     /* Terminate buffer */
     buffer_file[slen] = 0;
     buffer_mem[slen] = 0;

     /* Read/seek from memory */
     rwops_mem = SDL_RWFromMem((void *)RWopsAlphabetString, slen);
     SDLTest_AssertPass("Call to SDL_RWFromMem()");
     rv_mem = SDL_RWread(rwops_mem, buffer_mem, size, 6);
     SDLTest_AssertPass("Call to SDL_RWread(mem, size=%d)", size);
     sv_mem = SDL_RWseek(rwops_mem, 0, SEEK_END);
     SDLTest_AssertPass("Call to SDL_RWseek(mem,SEEK_END)");
     result = SDL_RWclose(rwops_mem);
     SDLTest_AssertPass("Call to SDL_RWclose(mem)");
     SDLTest_AssertCheck(result == 0, "Verify result value is 0; got: %d", result);

     /* Read/see from file */
     rwops_file = SDL_RWFromFile(RWopsAlphabetFilename, "r");
     SDLTest_AssertPass("Call to SDL_RWFromFile()");
     rv_file = SDL_RWread(rwops_file, buffer_file, size, 6);
     SDLTest_AssertPass("Call to SDL_RWread(file, size=%d)", size);
     sv_file = SDL_RWseek(rwops_file, 0, SEEK_END);
     SDLTest_AssertPass("Call to SDL_RWseek(file,SEEK_END)");
     result = SDL_RWclose(rwops_file);
     SDLTest_AssertPass("Call to SDL_RWclose(file)");
     SDLTest_AssertCheck(result == 0, "Verify result value is 0; got: %d", result);

     /* Compare */
     SDLTest_AssertCheck(rv_mem == rv_file, "Verify returned read blocks matches for mem and file reads; got: rv_mem=%d rv_file=%d", (int) rv_mem, (int) rv_file);
     SDLTest_AssertCheck(sv_mem == sv_file, "Verify SEEK_END position matches for mem and file seeks; got: sv_mem=%d sv_file=%d", (int) sv_mem, (int) sv_file);
     SDLTest_AssertCheck(buffer_mem[slen] == 0, "Verify mem buffer termination; expected: 0, got: %d", buffer_mem[slen]);
     SDLTest_AssertCheck(buffer_file[slen] == 0, "Verify file buffer termination; expected: 0, got: %d", buffer_file[slen]);
     SDLTest_AssertCheck(
       SDL_strncmp(buffer_mem, RWopsAlphabetString, slen) == 0,
       "Verify mem buffer contain alphabet string; expected: %s, got: %s", RWopsAlphabetString, buffer_mem);
     SDLTest_AssertCheck(
       SDL_strncmp(buffer_file, RWopsAlphabetString, slen) == 0,
       "Verify file buffer contain alphabet string; expected: %s, got: %s", RWopsAlphabetString, buffer_file);
   }

   return TEST_COMPLETED;
}

/**
 * @brief Tests writing and reading from file using endian aware functions.
 *
 * \sa
 * http://wiki.libsdl.org/SDL_RWFromFile
 * http://wiki.libsdl.org/SDL_RWClose
 * http://wiki.libsdl.org/SDL_ReadBE16
 * http://wiki.libsdl.org/SDL_WriteBE16
 */
int
rwops_testFileWriteReadEndian(void)
{
   SDL_RWops *rw;
   Sint64 result;
   int mode;
   size_t objectsWritten;
   Uint16 BE16value;
   Uint32 BE32value;
   Uint64 BE64value;
   Uint16 LE16value;
   Uint32 LE32value;
   Uint64 LE64value;
   Uint16 BE16test;
   Uint32 BE32test;
   Uint64 BE64test;
   Uint16 LE16test;
   Uint32 LE32test;
   Uint64 LE64test;
   int cresult;

   for (mode = 0; mode < 3; mode++) {

     /* Create test data */
     switch (mode) {
       default:
       case 0:
        SDLTest_Log("All 0 values");
        BE16value = 0;
        BE32value = 0;
        BE64value = 0;
        LE16value = 0;
        LE32value = 0;
        LE64value = 0;
        break;
       case 1:
        SDLTest_Log("All 1 values");
        BE16value = 1;
        BE32value = 1;
        BE64value = 1;
        LE16value = 1;
        LE32value = 1;
        LE64value = 1;
        break;
       case 2:
        SDLTest_Log("Random values");
        BE16value = SDLTest_RandomUint16();
        BE32value = SDLTest_RandomUint32();
        BE64value = SDLTest_RandomUint64();
        LE16value = SDLTest_RandomUint16();
        LE32value = SDLTest_RandomUint32();
        LE64value = SDLTest_RandomUint64();
        break;
     }

     /* Write test. */
     rw = SDL_RWFromFile(RWopsWriteTestFilename, "w+");
     SDLTest_AssertPass("Call to SDL_RWFromFile(..,\"w+\")");
     SDLTest_AssertCheck(rw != NULL, "Verify opening file with SDL_RWFromFile in write mode does not return NULL");

     /* Bail out if NULL */
     if (rw == NULL) {
        return TEST_ABORTED;
     }

     /* Write test data */
     objectsWritten = SDL_WriteBE16(rw, BE16value);
     SDLTest_AssertPass("Call to SDL_WriteBE16()");
     SDLTest_AssertCheck(objectsWritten == 1, "Validate number of objects written, expected: 1, got: %i", (int) objectsWritten);
     objectsWritten = SDL_WriteBE32(rw, BE32value);
     SDLTest_AssertPass("Call to SDL_WriteBE32()");
     SDLTest_AssertCheck(objectsWritten == 1, "Validate number of objects written, expected: 1, got: %i", (int) objectsWritten);
     objectsWritten = SDL_WriteBE64(rw, BE64value);
     SDLTest_AssertPass("Call to SDL_WriteBE64()");
     SDLTest_AssertCheck(objectsWritten == 1, "Validate number of objects written, expected: 1, got: %i", (int) objectsWritten);
     objectsWritten = SDL_WriteLE16(rw, LE16value);
     SDLTest_AssertPass("Call to SDL_WriteLE16()");
     SDLTest_AssertCheck(objectsWritten == 1, "Validate number of objects written, expected: 1, got: %i", (int) objectsWritten);
     objectsWritten = SDL_WriteLE32(rw, LE32value);
     SDLTest_AssertPass("Call to SDL_WriteLE32()");
     SDLTest_AssertCheck(objectsWritten == 1, "Validate number of objects written, expected: 1, got: %i", (int) objectsWritten);
     objectsWritten = SDL_WriteLE64(rw, LE64value);
     SDLTest_AssertPass("Call to SDL_WriteLE64()");
     SDLTest_AssertCheck(objectsWritten == 1, "Validate number of objects written, expected: 1, got: %i", (int) objectsWritten);

     /* Test seek to start */
     result = SDL_RWseek( rw, 0, RW_SEEK_SET );
     SDLTest_AssertPass("Call to SDL_RWseek succeeded");
     SDLTest_AssertCheck(result == 0, "Verify result from position 0 with SDL_RWseek, expected 0, got %i", (int) result);

     /* Read test data */
     BE16test = SDL_ReadBE16(rw);
     SDLTest_AssertPass("Call to SDL_ReadBE16()");
     SDLTest_AssertCheck(BE16test == BE16value, "Validate return value from SDL_ReadBE16, expected: %hu, got: %hu", BE16value, BE16test);
     BE32test = SDL_ReadBE32(rw);
     SDLTest_AssertPass("Call to SDL_ReadBE32()");
     SDLTest_AssertCheck(BE32test == BE32value, "Validate return value from SDL_ReadBE32, expected: %" SDL_PRIu32 ", got: %" SDL_PRIu32, BE32value, BE32test);
     BE64test = SDL_ReadBE64(rw);
     SDLTest_AssertPass("Call to SDL_ReadBE64()");
     SDLTest_AssertCheck(BE64test == BE64value, "Validate return value from SDL_ReadBE64, expected: %"SDL_PRIu64", got: %"SDL_PRIu64, BE64value, BE64test);
     LE16test = SDL_ReadLE16(rw);
     SDLTest_AssertPass("Call to SDL_ReadLE16()");
     SDLTest_AssertCheck(LE16test == LE16value, "Validate return value from SDL_ReadLE16, expected: %hu, got: %hu", LE16value, LE16test);
     LE32test = SDL_ReadLE32(rw);
     SDLTest_AssertPass("Call to SDL_ReadLE32()");
     SDLTest_AssertCheck(LE32test == LE32value, "Validate return value from SDL_ReadLE32, expected: %" SDL_PRIu32 ", got: %" SDL_PRIu32, LE32value, LE32test);
     LE64test = SDL_ReadLE64(rw);
     SDLTest_AssertPass("Call to SDL_ReadLE64()");
     SDLTest_AssertCheck(LE64test == LE64value, "Validate return value from SDL_ReadLE64, expected: %"SDL_PRIu64", got: %"SDL_PRIu64, LE64value, LE64test);

     /* Close handle */
     cresult = SDL_RWclose(rw);
     SDLTest_AssertPass("Call to SDL_RWclose() succeeded");
     SDLTest_AssertCheck(cresult == 0, "Verify result value is 0; got: %d", cresult);
   }

   return TEST_COMPLETED;
}


/* ================= Test References ================== */

/* RWops test cases */
static const SDLTest_TestCaseReference rwopsTest1 =
        { (SDLTest_TestCaseFp)rwops_testParamNegative, "rwops_testParamNegative", "Negative test for SDL_RWFromFile parameters", TEST_ENABLED };

static const SDLTest_TestCaseReference rwopsTest2 =
        { (SDLTest_TestCaseFp)rwops_testMem, "rwops_testMem", "Tests opening from memory", TEST_ENABLED };

static const SDLTest_TestCaseReference rwopsTest3 =
        { (SDLTest_TestCaseFp)rwops_testConstMem, "rwops_testConstMem", "Tests opening from (const) memory", TEST_ENABLED };

static const SDLTest_TestCaseReference rwopsTest4 =
        { (SDLTest_TestCaseFp)rwops_testFileRead, "rwops_testFileRead", "Tests reading from a file", TEST_ENABLED };

static const SDLTest_TestCaseReference rwopsTest5 =
        { (SDLTest_TestCaseFp)rwops_testFileWrite, "rwops_testFileWrite", "Test writing to a file", TEST_ENABLED };

static const SDLTest_TestCaseReference rwopsTest6 =
        { (SDLTest_TestCaseFp)rwops_testAllocFree, "rwops_testAllocFree", "Test alloc and free of RW context", TEST_ENABLED };

static const SDLTest_TestCaseReference rwopsTest7 =
        { (SDLTest_TestCaseFp)rwops_testFileWriteReadEndian, "rwops_testFileWriteReadEndian", "Test writing and reading via the Endian aware functions", TEST_ENABLED };

static const SDLTest_TestCaseReference rwopsTest8 =
        { (SDLTest_TestCaseFp)rwops_testCompareRWFromMemWithRWFromFile, "rwops_testCompareRWFromMemWithRWFromFile", "Compare RWFromMem and RWFromFile RWops for read and seek", TEST_ENABLED };

/* Sequence of RWops test cases */
static const SDLTest_TestCaseReference *rwopsTests[] =  {
    &rwopsTest1, &rwopsTest2, &rwopsTest3, &rwopsTest4, &rwopsTest5, &rwopsTest6,
    &rwopsTest7, &rwopsTest8, NULL
};

/* RWops test suite (global) */
SDLTest_TestSuiteReference rwopsTestSuite = {
    "RWops",
    RWopsSetUp,
    rwopsTests,
    RWopsTearDown
};<|MERGE_RESOLUTION|>--- conflicted
+++ resolved
@@ -396,118 +396,6 @@
 
 
 /**
-<<<<<<< HEAD
- * @brief Tests reading from file handle
- *
- * \sa
- * http://wiki.libsdl.org/SDL_RWFromFP
- * http://wiki.libsdl.org/SDL_RWClose
- *
- */
-int
-rwops_testFPRead(void)
-{
-#ifdef HAVE_LIBC
-   FILE *fp;
-   SDL_RWops *rw;
-   int result;
-
-   /* Run read tests. */
-   fp = fopen(RWopsReadTestFilename, "r");
-   SDLTest_AssertCheck(fp != NULL, "Verify handle from opening file '%s' in read mode is not NULL", RWopsReadTestFilename);
-
-   /* Bail out if NULL */
-   if (fp == NULL) {
-     return TEST_ABORTED;
-   }
-
-   /* Open */
-   rw = SDL_RWFromFP( fp, SDL_TRUE );
-   SDLTest_AssertPass("Call to SDL_RWFromFP() succeeded");
-   SDLTest_AssertCheck(rw != NULL, "Verify opening file with SDL_RWFromFP in read mode does not return NULL");
-
-   /* Bail out if NULL */
-   if (rw == NULL) {
-     fclose(fp);
-     return TEST_ABORTED;
-   }
-
-   /* Check type */
-   SDLTest_AssertCheck(
-       rw->type == SDL_RWOPS_STDFILE,
-       "Verify RWops type is SDL_RWOPS_STDFILE; expected: %d, got: %" SDL_PRIu32, SDL_RWOPS_STDFILE, rw->type);
-
-   /* Run generic tests */
-   _testGenericRWopsValidations( rw, 0 );
-
-   /* Close handle - does fclose() */
-   result = SDL_RWclose(rw);
-   SDLTest_AssertPass("Call to SDL_RWclose() succeeded");
-   SDLTest_AssertCheck(result == 0, "Verify result value is 0; got: %d", result);
-
-#endif /* HAVE_LIBC */
-
-   return TEST_COMPLETED;
-}
-
-
-/**
- * @brief Tests writing to file handle
- *
- * \sa
- * http://wiki.libsdl.org/SDL_RWFromFP
- * http://wiki.libsdl.org/SDL_RWClose
- *
- */
-int
-rwops_testFPWrite(void)
-{
-#ifdef HAVE_LIBC
-   FILE *fp;
-   SDL_RWops *rw;
-   int result;
-
-   /* Run write tests. */
-   fp = fopen(RWopsWriteTestFilename, "w+");
-   SDLTest_AssertCheck(fp != NULL, "Verify handle from opening file '%s' in write mode is not NULL", RWopsWriteTestFilename);
-
-   /* Bail out if NULL */
-   if (fp == NULL) {
-     return TEST_ABORTED;
-   }
-
-   /* Open */
-   rw = SDL_RWFromFP( fp, SDL_TRUE );
-   SDLTest_AssertPass("Call to SDL_RWFromFP() succeeded");
-   SDLTest_AssertCheck(rw != NULL, "Verify opening file with SDL_RWFromFP in write mode does not return NULL");
-
-   /* Bail out if NULL */
-   if (rw == NULL) {
-     fclose(fp);
-     return TEST_ABORTED;
-   }
-
-   /* Check type */
-   SDLTest_AssertCheck(
-       rw->type == SDL_RWOPS_STDFILE,
-       "Verify RWops type is SDL_RWOPS_STDFILE; expected: %d, got: %" SDL_PRIu32, SDL_RWOPS_STDFILE, rw->type);
-
-   /* Run generic tests */
-   _testGenericRWopsValidations( rw, 1 );
-
-   /* Close handle - does fclose() */
-   result = SDL_RWclose(rw);
-   SDLTest_AssertPass("Call to SDL_RWclose() succeeded");
-   SDLTest_AssertCheck(result == 0, "Verify result value is 0; got: %d", result);
-
-#endif /* HAVE_LIBC */
-
-   return TEST_COMPLETED;
-}
-
-/**
-=======
->>>>>>> bc5677db
  * @brief Tests alloc and free RW context.
  *
  * \sa http://wiki.libsdl.org/SDL_AllocRW
