/*
  Copyright (C) 1997-2022 Sam Lantinga <slouken@libsdl.org>

  This software is provided 'as-is', without any express or implied
  warranty.  In no event will the authors be held liable for any damages
  arising from the use of this software.

  Permission is granted to anyone to use this software for any purpose,
  including commercial applications, and to alter it and redistribute it
  freely.
*/
/* This is a simple example of using GLSL shaders with SDL */

#include <SDL3/SDL.h>

#include <stdlib.h>

#ifdef HAVE_OPENGL

#include <SDL3/SDL_opengl.h>

static SDL_bool shaders_supported;
static int current_shader = 0;

enum
{
    SHADER_COLOR,
    SHADER_TEXTURE,
    SHADER_TEXCOORDS,
    NUM_SHADERS
};

typedef struct
{
    GLhandleARB program;
    GLhandleARB vert_shader;
    GLhandleARB frag_shader;
    const char *vert_source;
    const char *frag_source;
} ShaderData;

static ShaderData shaders[NUM_SHADERS] = {

    /* SHADER_COLOR */
    { 0, 0, 0,
      /* vertex shader */
      "varying vec4 v_color;\n"
      "\n"
      "void main()\n"
      "{\n"
      "    gl_Position = gl_ModelViewProjectionMatrix * gl_Vertex;\n"
      "    v_color = gl_Color;\n"
      "}",
      /* fragment shader */
      "varying vec4 v_color;\n"
      "\n"
      "void main()\n"
      "{\n"
      "    gl_FragColor = v_color;\n"
      "}" },

    /* SHADER_TEXTURE */
    { 0, 0, 0,
      /* vertex shader */
      "varying vec4 v_color;\n"
      "varying vec2 v_texCoord;\n"
      "\n"
      "void main()\n"
      "{\n"
      "    gl_Position = gl_ModelViewProjectionMatrix * gl_Vertex;\n"
      "    v_color = gl_Color;\n"
      "    v_texCoord = vec2(gl_MultiTexCoord0);\n"
      "}",
      /* fragment shader */
      "varying vec4 v_color;\n"
      "varying vec2 v_texCoord;\n"
      "uniform sampler2D tex0;\n"
      "\n"
      "void main()\n"
      "{\n"
      "    gl_FragColor = texture2D(tex0, v_texCoord) * v_color;\n"
      "}" },

    /* SHADER_TEXCOORDS */
    { 0, 0, 0,
      /* vertex shader */
      "varying vec2 v_texCoord;\n"
      "\n"
      "void main()\n"
      "{\n"
      "    gl_Position = gl_ModelViewProjectionMatrix * gl_Vertex;\n"
      "    v_texCoord = vec2(gl_MultiTexCoord0);\n"
      "}",
      /* fragment shader */
      "varying vec2 v_texCoord;\n"
      "\n"
      "void main()\n"
      "{\n"
      "    vec4 color;\n"
      "    vec2 delta;\n"
      "    float dist;\n"
      "\n"
      "    delta = vec2(0.5, 0.5) - v_texCoord;\n"
      "    dist = dot(delta, delta);\n"
      "\n"
      "    color.r = v_texCoord.x;\n"
      "    color.g = v_texCoord.x * v_texCoord.y;\n"
      "    color.b = v_texCoord.y;\n"
      "    color.a = 1.0 - (dist * 4.0);\n"
      "    gl_FragColor = color;\n"
      "}" },
};

static PFNGLATTACHOBJECTARBPROC glAttachObjectARB;
static PFNGLCOMPILESHADERARBPROC glCompileShaderARB;
static PFNGLCREATEPROGRAMOBJECTARBPROC glCreateProgramObjectARB;
static PFNGLCREATESHADEROBJECTARBPROC glCreateShaderObjectARB;
static PFNGLDELETEOBJECTARBPROC glDeleteObjectARB;
static PFNGLGETINFOLOGARBPROC glGetInfoLogARB;
static PFNGLGETOBJECTPARAMETERIVARBPROC glGetObjectParameterivARB;
static PFNGLGETUNIFORMLOCATIONARBPROC glGetUniformLocationARB;
static PFNGLLINKPROGRAMARBPROC glLinkProgramARB;
static PFNGLSHADERSOURCEARBPROC glShaderSourceARB;
static PFNGLUNIFORM1IARBPROC glUniform1iARB;
static PFNGLUSEPROGRAMOBJECTARBPROC glUseProgramObjectARB;

static SDL_bool CompileShader(GLhandleARB shader, const char *source)
{
    GLint status = 0;

    glShaderSourceARB(shader, 1, &source, NULL);
    glCompileShaderARB(shader);
    glGetObjectParameterivARB(shader, GL_OBJECT_COMPILE_STATUS_ARB, &status);
    if (status == 0) {
        GLint length = 0;
        char *info;

        glGetObjectParameterivARB(shader, GL_OBJECT_INFO_LOG_LENGTH_ARB, &length);
        info = (char *)SDL_malloc(length + 1);
        if (info == NULL) {
            SDL_LogError(SDL_LOG_CATEGORY_APPLICATION, "Out of memory!");
        } else {
            glGetInfoLogARB(shader, length, NULL, info);
            SDL_LogError(SDL_LOG_CATEGORY_APPLICATION, "Failed to compile shader:\n%s\n%s", source, info);
            SDL_free(info);
        }
        return SDL_FALSE;
    } else {
        return SDL_TRUE;
    }
}

static SDL_bool LinkProgram(ShaderData *data)
{
    GLint status = 0;

    glAttachObjectARB(data->program, data->vert_shader);
    glAttachObjectARB(data->program, data->frag_shader);
    glLinkProgramARB(data->program);

    glGetObjectParameterivARB(data->program, GL_OBJECT_LINK_STATUS_ARB, &status);
    if (status == 0) {
        GLint length = 0;
        char *info;

        glGetObjectParameterivARB(data->program, GL_OBJECT_INFO_LOG_LENGTH_ARB, &length);
        info = (char *)SDL_malloc(length + 1);
        if (info == NULL) {
            SDL_LogError(SDL_LOG_CATEGORY_APPLICATION, "Out of memory!");
        } else {
            glGetInfoLogARB(data->program, length, NULL, info);
            SDL_LogError(SDL_LOG_CATEGORY_APPLICATION, "Failed to link program:\n%s", info);
            SDL_free(info);
        }
        return SDL_FALSE;
    } else {
        return SDL_TRUE;
    }
}

static SDL_bool CompileShaderProgram(ShaderData *data)
{
    const int num_tmus_bound = 4;
    int i;
    GLint location;

    glGetError();

    /* Create one program object to rule them all */
    data->program = glCreateProgramObjectARB();

    /* Create the vertex shader */
    data->vert_shader = glCreateShaderObjectARB(GL_VERTEX_SHADER_ARB);
    if (!CompileShader(data->vert_shader, data->vert_source)) {
        return SDL_FALSE;
    }

    /* Create the fragment shader */
    data->frag_shader = glCreateShaderObjectARB(GL_FRAGMENT_SHADER_ARB);
    if (!CompileShader(data->frag_shader, data->frag_source)) {
        return SDL_FALSE;
    }

    /* ... and in the darkness bind them */
    if (!LinkProgram(data)) {
        return SDL_FALSE;
    }

    /* Set up some uniform variables */
    glUseProgramObjectARB(data->program);
    for (i = 0; i < num_tmus_bound; ++i) {
        char tex_name[5];
        SDL_snprintf(tex_name, SDL_arraysize(tex_name), "tex%d", i);
        location = glGetUniformLocationARB(data->program, tex_name);
        if (location >= 0) {
            glUniform1iARB(location, i);
        }
    }
    glUseProgramObjectARB(0);

    return (glGetError() == GL_NO_ERROR) ? SDL_TRUE : SDL_FALSE;
}

static void DestroyShaderProgram(ShaderData *data)
{
    if (shaders_supported) {
        glDeleteObjectARB(data->vert_shader);
        glDeleteObjectARB(data->frag_shader);
        glDeleteObjectARB(data->program);
    }
}

static SDL_bool InitShaders()
{
    int i;

    /* Check for shader support */
    shaders_supported = SDL_FALSE;
    if (SDL_GL_ExtensionSupported("GL_ARB_shader_objects") &&
        SDL_GL_ExtensionSupported("GL_ARB_shading_language_100") &&
        SDL_GL_ExtensionSupported("GL_ARB_vertex_shader") &&
        SDL_GL_ExtensionSupported("GL_ARB_fragment_shader")) {
        glAttachObjectARB = (PFNGLATTACHOBJECTARBPROC)SDL_GL_GetProcAddress("glAttachObjectARB");
        glCompileShaderARB = (PFNGLCOMPILESHADERARBPROC)SDL_GL_GetProcAddress("glCompileShaderARB");
        glCreateProgramObjectARB = (PFNGLCREATEPROGRAMOBJECTARBPROC)SDL_GL_GetProcAddress("glCreateProgramObjectARB");
        glCreateShaderObjectARB = (PFNGLCREATESHADEROBJECTARBPROC)SDL_GL_GetProcAddress("glCreateShaderObjectARB");
        glDeleteObjectARB = (PFNGLDELETEOBJECTARBPROC)SDL_GL_GetProcAddress("glDeleteObjectARB");
        glGetInfoLogARB = (PFNGLGETINFOLOGARBPROC)SDL_GL_GetProcAddress("glGetInfoLogARB");
        glGetObjectParameterivARB = (PFNGLGETOBJECTPARAMETERIVARBPROC)SDL_GL_GetProcAddress("glGetObjectParameterivARB");
        glGetUniformLocationARB = (PFNGLGETUNIFORMLOCATIONARBPROC)SDL_GL_GetProcAddress("glGetUniformLocationARB");
        glLinkProgramARB = (PFNGLLINKPROGRAMARBPROC)SDL_GL_GetProcAddress("glLinkProgramARB");
        glShaderSourceARB = (PFNGLSHADERSOURCEARBPROC)SDL_GL_GetProcAddress("glShaderSourceARB");
        glUniform1iARB = (PFNGLUNIFORM1IARBPROC)SDL_GL_GetProcAddress("glUniform1iARB");
        glUseProgramObjectARB = (PFNGLUSEPROGRAMOBJECTARBPROC)SDL_GL_GetProcAddress("glUseProgramObjectARB");
        if (glAttachObjectARB &&
            glCompileShaderARB &&
            glCreateProgramObjectARB &&
            glCreateShaderObjectARB &&
            glDeleteObjectARB &&
            glGetInfoLogARB &&
            glGetObjectParameterivARB &&
            glGetUniformLocationARB &&
            glLinkProgramARB &&
            glShaderSourceARB &&
            glUniform1iARB &&
            glUseProgramObjectARB) {
            shaders_supported = SDL_TRUE;
        }
    }

    if (!shaders_supported) {
        return SDL_FALSE;
    }

    /* Compile all the shaders */
    for (i = 0; i < NUM_SHADERS; ++i) {
        if (!CompileShaderProgram(&shaders[i])) {
            SDL_LogError(SDL_LOG_CATEGORY_APPLICATION, "Unable to compile shader!\n");
            return SDL_FALSE;
        }
    }

    /* We're done! */
    return SDL_TRUE;
}

static void QuitShaders()
{
    int i;

    for (i = 0; i < NUM_SHADERS; ++i) {
        DestroyShaderProgram(&shaders[i]);
    }
}

/* Quick utility function for texture creation */
static int
power_of_two(int input)
{
    int value = 1;

    while (value < input) {
        value <<= 1;
    }
    return value;
}

GLuint
SDL_GL_LoadTexture(SDL_Surface *surface, GLfloat *texcoord)
{
    GLuint texture;
    int w, h;
    SDL_Surface *image;
    SDL_Rect area;
    SDL_BlendMode saved_mode;

    /* Use the surface width and height expanded to powers of 2 */
    w = power_of_two(surface->w);
    h = power_of_two(surface->h);
    texcoord[0] = 0.0f;                    /* Min X */
    texcoord[1] = 0.0f;                    /* Min Y */
    texcoord[2] = (GLfloat)surface->w / w; /* Max X */
    texcoord[3] = (GLfloat)surface->h / h; /* Max Y */

<<<<<<< HEAD
    image = SDL_CreateRGBSurface(w, h, SDL_PIXELFORMAT_RGBA32);
=======
    image = SDL_CreateRGBSurface(w, h, 32,
#if SDL_BYTEORDER == SDL_LIL_ENDIAN /* OpenGL RGBA masks */
                                 0x000000FF,
                                 0x0000FF00, 0x00FF0000, 0xFF000000
#else
                                 0xFF000000,
                                 0x00FF0000, 0x0000FF00, 0x000000FF
#endif
    );
>>>>>>> 5750bcb1
    if (image == NULL) {
        return 0;
    }

    /* Save the alpha blending attributes */
    SDL_GetSurfaceBlendMode(surface, &saved_mode);
    SDL_SetSurfaceBlendMode(surface, SDL_BLENDMODE_NONE);

    /* Copy the surface into the GL texture image */
    area.x = 0;
    area.y = 0;
    area.w = surface->w;
    area.h = surface->h;
    SDL_BlitSurface(surface, &area, image, &area);

    /* Restore the alpha blending attributes */
    SDL_SetSurfaceBlendMode(surface, saved_mode);

    /* Create an OpenGL texture for the image */
    glGenTextures(1, &texture);
    glBindTexture(GL_TEXTURE_2D, texture);
    glTexParameteri(GL_TEXTURE_2D, GL_TEXTURE_MAG_FILTER, GL_NEAREST);
    glTexParameteri(GL_TEXTURE_2D, GL_TEXTURE_MIN_FILTER, GL_NEAREST);
    glTexImage2D(GL_TEXTURE_2D,
                 0,
                 GL_RGBA, w, h, 0, GL_RGBA, GL_UNSIGNED_BYTE, image->pixels);
    SDL_FreeSurface(image); /* No longer needed */

    return texture;
}

/* A general OpenGL initialization function.    Sets all of the initial parameters. */
void InitGL(int Width, int Height) /* We call this right after our OpenGL window is created. */
{
    GLdouble aspect;

    glViewport(0, 0, Width, Height);
    glClearColor(0.0f, 0.0f, 0.0f, 0.0f); /* This Will Clear The Background Color To Black */
    glClearDepth(1.0);                    /* Enables Clearing Of The Depth Buffer */
    glDepthFunc(GL_LESS);                 /* The Type Of Depth Test To Do */
    glEnable(GL_DEPTH_TEST);              /* Enables Depth Testing */
    glShadeModel(GL_SMOOTH);              /* Enables Smooth Color Shading */

    glMatrixMode(GL_PROJECTION);
    glLoadIdentity(); /* Reset The Projection Matrix */

    aspect = (GLdouble)Width / Height;
    glOrtho(-3.0, 3.0, -3.0 / aspect, 3.0 / aspect, 0.0, 1.0);

    glMatrixMode(GL_MODELVIEW);
}

/* The main drawing function. */
void DrawGLScene(SDL_Window *window, GLuint texture, GLfloat *texcoord)
{
    /* Texture coordinate lookup, to make it simple */
    enum
    {
        MINX,
        MINY,
        MAXX,
        MAXY
    };

    glClear(GL_COLOR_BUFFER_BIT | GL_DEPTH_BUFFER_BIT); /* Clear The Screen And The Depth Buffer */
    glLoadIdentity();                                   /* Reset The View */

    glTranslatef(-1.5f, 0.0f, 0.0f); /* Move Left 1.5 Units */

    /* draw a triangle (in smooth coloring mode) */
    glBegin(GL_POLYGON);            /* start drawing a polygon */
    glColor3f(1.0f, 0.0f, 0.0f);    /* Set The Color To Red */
    glVertex3f(0.0f, 1.0f, 0.0f);   /* Top */
    glColor3f(0.0f, 1.0f, 0.0f);    /* Set The Color To Green */
    glVertex3f(1.0f, -1.0f, 0.0f);  /* Bottom Right */
    glColor3f(0.0f, 0.0f, 1.0f);    /* Set The Color To Blue */
    glVertex3f(-1.0f, -1.0f, 0.0f); /* Bottom Left */
    glEnd();                        /* we're done with the polygon (smooth color interpolation) */

    glTranslatef(3.0f, 0.0f, 0.0f); /* Move Right 3 Units */

    /* Enable blending */
    glTexEnvf(GL_TEXTURE_ENV, GL_TEXTURE_ENV_MODE, GL_MODULATE);
    glEnable(GL_BLEND);
    glBlendFunc(GL_SRC_ALPHA, GL_ONE_MINUS_SRC_ALPHA);

    /* draw a textured square (quadrilateral) */
    glEnable(GL_TEXTURE_2D);
    glBindTexture(GL_TEXTURE_2D, texture);
    glColor3f(1.0f, 1.0f, 1.0f);
    if (shaders_supported) {
        glUseProgramObjectARB(shaders[current_shader].program);
    }

    glBegin(GL_QUADS); /* start drawing a polygon (4 sided) */
    glTexCoord2f(texcoord[MINX], texcoord[MINY]);
    glVertex3f(-1.0f, 1.0f, 0.0f); /* Top Left */
    glTexCoord2f(texcoord[MAXX], texcoord[MINY]);
    glVertex3f(1.0f, 1.0f, 0.0f); /* Top Right */
    glTexCoord2f(texcoord[MAXX], texcoord[MAXY]);
    glVertex3f(1.0f, -1.0f, 0.0f); /* Bottom Right */
    glTexCoord2f(texcoord[MINX], texcoord[MAXY]);
    glVertex3f(-1.0f, -1.0f, 0.0f); /* Bottom Left */
    glEnd();                        /* done with the polygon */

    if (shaders_supported) {
        glUseProgramObjectARB(0);
    }
    glDisable(GL_TEXTURE_2D);

    /* swap buffers to display, since we're double buffered. */
    SDL_GL_SwapWindow(window);
}

int main(int argc, char **argv)
{
    int done;
    SDL_Window *window;
    SDL_Surface *surface;
    GLuint texture;
    GLfloat texcoords[4];

    /* Enable standard application logging */
    SDL_LogSetPriority(SDL_LOG_CATEGORY_APPLICATION, SDL_LOG_PRIORITY_INFO);

    /* Initialize SDL for video output */
    if (SDL_Init(SDL_INIT_VIDEO) < 0) {
        SDL_LogError(SDL_LOG_CATEGORY_APPLICATION, "Unable to initialize SDL: %s\n", SDL_GetError());
        exit(1);
    }

    /* Create a 640x480 OpenGL screen */
    window = SDL_CreateWindow("Shader Demo", SDL_WINDOWPOS_CENTERED, SDL_WINDOWPOS_CENTERED, 640, 480, SDL_WINDOW_OPENGL);
    if (window == NULL) {
        SDL_LogError(SDL_LOG_CATEGORY_APPLICATION, "Unable to create OpenGL window: %s\n", SDL_GetError());
        SDL_Quit();
        exit(2);
    }

    if (!SDL_GL_CreateContext(window)) {
        SDL_LogError(SDL_LOG_CATEGORY_APPLICATION, "Unable to create OpenGL context: %s\n", SDL_GetError());
        SDL_Quit();
        exit(2);
    }

    surface = SDL_LoadBMP("icon.bmp");
    if (surface == NULL) {
        SDL_LogError(SDL_LOG_CATEGORY_APPLICATION, "Unable to load icon.bmp: %s\n", SDL_GetError());
        SDL_Quit();
        exit(3);
    }
    texture = SDL_GL_LoadTexture(surface, texcoords);
    SDL_FreeSurface(surface);

    /* Loop, drawing and checking events */
    InitGL(640, 480);
    if (InitShaders()) {
        SDL_Log("Shaders supported, press SPACE to cycle them.\n");
    } else {
        SDL_LogError(SDL_LOG_CATEGORY_APPLICATION, "Shaders not supported!\n");
    }
    done = 0;
    while (!done) {
        DrawGLScene(window, texture, texcoords);

        /* This could go in a separate function */
        {
            SDL_Event event;
            while (SDL_PollEvent(&event)) {
                if (event.type == SDL_QUIT) {
                    done = 1;
                }
                if (event.type == SDL_KEYDOWN) {
                    if (event.key.keysym.sym == SDLK_SPACE) {
                        current_shader = (current_shader + 1) % NUM_SHADERS;
                    }
                    if (event.key.keysym.sym == SDLK_ESCAPE) {
                        done = 1;
                    }
                }
            }
        }
    }
    QuitShaders();
    SDL_Quit();
    return 1;
}

#else /* HAVE_OPENGL */

int main(int argc, char *argv[])
{
    SDL_LogError(SDL_LOG_CATEGORY_APPLICATION, "No OpenGL support on this system\n");
    return 1;
}

#endif /* HAVE_OPENGL */

/* vi: set ts=4 sw=4 expandtab: */<|MERGE_RESOLUTION|>--- conflicted
+++ resolved
@@ -322,19 +322,7 @@
     texcoord[2] = (GLfloat)surface->w / w; /* Max X */
     texcoord[3] = (GLfloat)surface->h / h; /* Max Y */
 
-<<<<<<< HEAD
     image = SDL_CreateRGBSurface(w, h, SDL_PIXELFORMAT_RGBA32);
-=======
-    image = SDL_CreateRGBSurface(w, h, 32,
-#if SDL_BYTEORDER == SDL_LIL_ENDIAN /* OpenGL RGBA masks */
-                                 0x000000FF,
-                                 0x0000FF00, 0x00FF0000, 0xFF000000
-#else
-                                 0xFF000000,
-                                 0x00FF0000, 0x0000FF00, 0x000000FF
-#endif
-    );
->>>>>>> 5750bcb1
     if (image == NULL) {
         return 0;
     }
