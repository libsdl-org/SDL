--- conflicted
+++ resolved
@@ -152,13 +152,8 @@
     /* Allocate memory for the sprite info */
     SDL_GetWindowSize(window, &window_w, &window_h);
     SDL_QueryTexture(sprite, NULL, NULL, &sprite_w, &sprite_h);
-<<<<<<< HEAD
     positions = (SDL_FRect *) SDL_malloc(NUM_SPRITES * sizeof(SDL_FRect));
     velocities = (SDL_FRect *) SDL_malloc(NUM_SPRITES * sizeof(SDL_FRect));
-=======
-    positions = (SDL_Rect *)SDL_malloc(NUM_SPRITES * sizeof(SDL_Rect));
-    velocities = (SDL_Rect *)SDL_malloc(NUM_SPRITES * sizeof(SDL_Rect));
->>>>>>> 5750bcb1
     if (positions == NULL || velocities == NULL) {
         SDL_LogError(SDL_LOG_CATEGORY_APPLICATION, "Out of memory!\n");
         quit(2);
