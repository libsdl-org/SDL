--- conflicted
+++ resolved
@@ -539,13 +539,8 @@
     }
 
     /* Allocate memory for the sprite info */
-<<<<<<< HEAD
     positions = (SDL_FRect *) SDL_malloc(num_sprites * sizeof(SDL_FRect));
     velocities = (SDL_FRect *) SDL_malloc(num_sprites * sizeof(SDL_FRect));
-=======
-    positions = (SDL_Rect *)SDL_malloc(num_sprites * sizeof(SDL_Rect));
-    velocities = (SDL_Rect *)SDL_malloc(num_sprites * sizeof(SDL_Rect));
->>>>>>> 5750bcb1
     if (positions == NULL || velocities == NULL) {
         SDL_LogError(SDL_LOG_CATEGORY_APPLICATION, "Out of memory!\n");
         quit(2);
