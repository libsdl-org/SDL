/*
  Copyright (C) 1997-2022 Sam Lantinga <slouken@libsdl.org>

  This software is provided 'as-is', without any express or implied
  warranty.  In no event will the authors be held liable for any damages
  arising from the use of this software.

  Permission is granted to anyone to use this software for any purpose,
  including commercial applications, and to alter it and redistribute it
  freely.
*/
/* A simple program to test the Input Method support in the SDL library (2.0+)
   If you build without SDL_ttf, you can use the GNU Unifont hex file instead.
   Download at http://unifoundry.com/unifont.html */

#include <SDL3/SDL.h>
#ifdef HAVE_SDL_TTF
#include "SDL_ttf.h"
#endif

#include <SDL3/SDL_test_common.h>
#include "testutils.h"

#define DEFAULT_PTSIZE 30
#ifdef HAVE_SDL_TTF
#ifdef __MACOS__
#define DEFAULT_FONT "/System/Library/Fonts/华文细黑.ttf"
#elif __WIN32__
/* Some japanese font present on at least Windows 8.1. */
#define DEFAULT_FONT "C:\\Windows\\Fonts\\yugothic.ttf"
#else
#define DEFAULT_FONT "NoDefaultFont.ttf"
#endif
#else
#define DEFAULT_FONT "unifont-13.0.06.hex"
#endif
#define MAX_TEXT_LENGTH 256

static SDLTest_CommonState *state;
<<<<<<< HEAD
static SDL_FRect textRect, markedRect;
static SDL_Color lineColor = {0,0,0,255};
static SDL_Color backColor = {255,255,255,255};
static SDL_Color textColor = {0,0,0,255};
=======
static SDL_Rect textRect, markedRect;
static SDL_Color lineColor = { 0, 0, 0, 255 };
static SDL_Color backColor = { 255, 255, 255, 255 };
static SDL_Color textColor = { 0, 0, 0, 255 };
>>>>>>> 5750bcb1
static char text[MAX_TEXT_LENGTH], markedText[SDL_TEXTEDITINGEVENT_TEXT_SIZE];
static int cursor = 0;
#ifdef HAVE_SDL_TTF
static TTF_Font *font;
#else
#define UNIFONT_MAX_CODEPOINT     0x1ffff
#define UNIFONT_NUM_GLYPHS        0x20000
/* Using 512x512 textures that are supported everywhere. */
#define UNIFONT_TEXTURE_WIDTH     512
#define UNIFONT_GLYPHS_IN_ROW     (UNIFONT_TEXTURE_WIDTH / 16)
#define UNIFONT_GLYPHS_IN_TEXTURE (UNIFONT_GLYPHS_IN_ROW * UNIFONT_GLYPHS_IN_ROW)
#define UNIFONT_NUM_TEXTURES      ((UNIFONT_NUM_GLYPHS + UNIFONT_GLYPHS_IN_TEXTURE - 1) / UNIFONT_GLYPHS_IN_TEXTURE)
#define UNIFONT_TEXTURE_SIZE      (UNIFONT_TEXTURE_WIDTH * UNIFONT_TEXTURE_WIDTH * 4)
#define UNIFONT_TEXTURE_PITCH     (UNIFONT_TEXTURE_WIDTH * 4)
#define UNIFONT_DRAW_SCALE        2
struct UnifontGlyph
{
    Uint8 width;
    Uint8 data[32];
} * unifontGlyph;
static SDL_Texture **unifontTexture;
static Uint8 unifontTextureLoaded[UNIFONT_NUM_TEXTURES] = { 0 };

/* Unifont loading code start */

static Uint8 dehex(char c)
{
    if (c >= '0' && c <= '9') {
        return c - '0';
    } else if (c >= 'a' && c <= 'f') {
        return c - 'a' + 10;
    } else if (c >= 'A' && c <= 'F') {
        return c - 'A' + 10;
    }
    return 255;
}

static Uint8 dehex2(char c1, char c2)
{
    return (dehex(c1) << 4) | dehex(c2);
}

static Uint8 validate_hex(const char *cp, size_t len, Uint32 *np)
{
    Uint32 n = 0;
    for (; len > 0; cp++, len--) {
        Uint8 c = dehex(*cp);
        if (c == 255) {
            return 0;
        }
        n = (n << 4) | c;
    }
    if (np != NULL) {
        *np = n;
    }
    return 1;
}

static int unifont_init(const char *fontname)
{
    Uint8 hexBuffer[65];
    Uint32 numGlyphs = 0;
    int lineNumber = 1;
    size_t bytesRead;
    SDL_RWops *hexFile;
    const size_t unifontGlyphSize = UNIFONT_NUM_GLYPHS * sizeof(struct UnifontGlyph);
    const size_t unifontTextureSize = UNIFONT_NUM_TEXTURES * state->num_windows * sizeof(void *);
    char *filename;

    /* Allocate memory for the glyph data so the file can be closed after initialization. */
    unifontGlyph = (struct UnifontGlyph *)SDL_malloc(unifontGlyphSize);
    if (unifontGlyph == NULL) {
        SDL_LogError(SDL_LOG_CATEGORY_APPLICATION, "unifont: Failed to allocate %d KiB for glyph data.\n", (int)(unifontGlyphSize + 1023) / 1024);
        return -1;
    }
    SDL_memset(unifontGlyph, 0, unifontGlyphSize);

    /* Allocate memory for texture pointers for all renderers. */
    unifontTexture = (SDL_Texture **)SDL_malloc(unifontTextureSize);
    if (unifontTexture == NULL) {
        SDL_LogError(SDL_LOG_CATEGORY_APPLICATION, "unifont: Failed to allocate %d KiB for texture pointer data.\n", (int)(unifontTextureSize + 1023) / 1024);
        return -1;
    }
    SDL_memset(unifontTexture, 0, unifontTextureSize);

    filename = GetResourceFilename(NULL, fontname);
    if (filename == NULL) {
        SDL_LogError(SDL_LOG_CATEGORY_APPLICATION, "Out of memory\n");
        return -1;
    }
    hexFile = SDL_RWFromFile(filename, "rb");
    SDL_free(filename);
    if (hexFile == NULL) {
        SDL_LogError(SDL_LOG_CATEGORY_APPLICATION, "unifont: Failed to open font file: %s\n", fontname);
        return -1;
    }

    /* Read all the glyph data into memory to make it accessible later when textures are created. */
    do {
        int i, codepointHexSize;
        size_t bytesOverread;
        Uint8 glyphWidth;
        Uint32 codepoint;

        bytesRead = SDL_RWread(hexFile, hexBuffer, 1, 9);
        if (numGlyphs > 0 && bytesRead == 0) {
            break; /* EOF */
        }
        if ((numGlyphs == 0 && bytesRead == 0) || (numGlyphs > 0 && bytesRead < 9)) {
            SDL_LogError(SDL_LOG_CATEGORY_APPLICATION, "unifont: Unexpected end of hex file.\n");
            return -1;
        }

        /* Looking for the colon that separates the codepoint and glyph data at position 2, 4, 6 and 8. */
        if (hexBuffer[2] == ':')
            codepointHexSize = 2;
        else if (hexBuffer[4] == ':')
            codepointHexSize = 4;
        else if (hexBuffer[6] == ':')
            codepointHexSize = 6;
        else if (hexBuffer[8] == ':')
            codepointHexSize = 8;
        else {
            SDL_LogError(SDL_LOG_CATEGORY_APPLICATION, "unifont: Could not find codepoint and glyph data separator symbol in hex file on line %d.\n", lineNumber);
            return -1;
        }

        if (!validate_hex((const char *)hexBuffer, codepointHexSize, &codepoint)) {
            SDL_LogError(SDL_LOG_CATEGORY_APPLICATION, "unifont: Malformed hexadecimal number in hex file on line %d.\n", lineNumber);
            return -1;
        }
        if (codepoint > UNIFONT_MAX_CODEPOINT) {
            SDL_LogWarn(SDL_LOG_CATEGORY_APPLICATION, "unifont: Codepoint on line %d exceeded limit of 0x%x.\n", lineNumber, UNIFONT_MAX_CODEPOINT);
        }

        /* If there was glyph data read in the last file read, move it to the front of the buffer. */
        bytesOverread = 8 - codepointHexSize;
        if (codepointHexSize < 8) {
            SDL_memmove(hexBuffer, hexBuffer + codepointHexSize + 1, bytesOverread);
        }
        bytesRead = SDL_RWread(hexFile, hexBuffer + bytesOverread, 1, 33 - bytesOverread);
        if (bytesRead < (33 - bytesOverread)) {
            SDL_LogError(SDL_LOG_CATEGORY_APPLICATION, "unifont: Unexpected end of hex file.\n");
            return -1;
        }
        if (hexBuffer[32] == '\n')
            glyphWidth = 8;
        else {
            glyphWidth = 16;
            bytesRead = SDL_RWread(hexFile, hexBuffer + 33, 1, 32);
            if (bytesRead < 32) {
                SDL_LogError(SDL_LOG_CATEGORY_APPLICATION, "unifont: Unexpected end of hex file.\n");
                return -1;
            }
        }

        if (!validate_hex((const char *)hexBuffer, glyphWidth * 4, NULL)) {
            SDL_LogError(SDL_LOG_CATEGORY_APPLICATION, "unifont: Malformed hexadecimal glyph data in hex file on line %d.\n", lineNumber);
            return -1;
        }

        if (codepoint <= UNIFONT_MAX_CODEPOINT) {
            if (unifontGlyph[codepoint].width > 0)
                SDL_LogWarn(SDL_LOG_CATEGORY_APPLICATION, "unifont: Ignoring duplicate codepoint 0x%08" SDL_PRIx32 " in hex file on line %d.\n", codepoint, lineNumber);
            else {
                unifontGlyph[codepoint].width = glyphWidth;
                /* Pack the hex data into a more compact form. */
                for (i = 0; i < glyphWidth * 2; i++) {
                    unifontGlyph[codepoint].data[i] = dehex2(hexBuffer[i * 2], hexBuffer[i * 2 + 1]);
                }
                numGlyphs++;
            }
        }

        lineNumber++;
    } while (bytesRead > 0);

    SDL_RWclose(hexFile);
    SDL_Log("unifont: Loaded %" SDL_PRIu32 " glyphs.\n", numGlyphs);
    return 0;
}

static void unifont_make_rgba(Uint8 *src, Uint8 *dst, Uint8 width)
{
    int i, j;
    Uint8 *row = dst;

    for (i = 0; i < width * 2; i++) {
        Uint8 data = src[i];
        for (j = 0; j < 8; j++) {
            if (data & 0x80) {
                row[0] = textColor.r;
                row[1] = textColor.g;
                row[2] = textColor.b;
                row[3] = textColor.a;
            } else {
                row[0] = 0;
                row[1] = 0;
                row[2] = 0;
                row[3] = 0;
            }
            data <<= 1;
            row += 4;
        }

        if (width == 8 || (width == 16 && i % 2 == 1)) {
            dst += UNIFONT_TEXTURE_PITCH;
            row = dst;
        }
    }
}

static int unifont_load_texture(Uint32 textureID)
{
    int i;
    Uint8 *textureRGBA;

    if (textureID >= UNIFONT_NUM_TEXTURES) {
        SDL_LogError(SDL_LOG_CATEGORY_APPLICATION, "unifont: Tried to load out of range texture %" SDL_PRIu32 "\n", textureID);
        return -1;
    }

    textureRGBA = (Uint8 *)SDL_malloc(UNIFONT_TEXTURE_SIZE);
    if (textureRGBA == NULL) {
        SDL_LogError(SDL_LOG_CATEGORY_APPLICATION, "unifont: Failed to allocate %d MiB for a texture.\n", UNIFONT_TEXTURE_SIZE / 1024 / 1024);
        return -1;
    }
    SDL_memset(textureRGBA, 0, UNIFONT_TEXTURE_SIZE);

    /* Copy the glyphs into memory in RGBA format. */
    for (i = 0; i < UNIFONT_GLYPHS_IN_TEXTURE; i++) {
        Uint32 codepoint = UNIFONT_GLYPHS_IN_TEXTURE * textureID + i;
        if (unifontGlyph[codepoint].width > 0) {
            const Uint32 cInTex = codepoint % UNIFONT_GLYPHS_IN_TEXTURE;
            const size_t offset = (cInTex / UNIFONT_GLYPHS_IN_ROW) * UNIFONT_TEXTURE_PITCH * 16 + (cInTex % UNIFONT_GLYPHS_IN_ROW) * 16 * 4;
            unifont_make_rgba(unifontGlyph[codepoint].data, textureRGBA + offset, unifontGlyph[codepoint].width);
        }
    }

    /* Create textures and upload the RGBA data from above. */
    for (i = 0; i < state->num_windows; ++i) {
        SDL_Renderer *renderer = state->renderers[i];
        SDL_Texture *tex = unifontTexture[UNIFONT_NUM_TEXTURES * i + textureID];
        if (state->windows[i] == NULL || renderer == NULL || tex != NULL) {
            continue;
        }
        tex = SDL_CreateTexture(renderer, SDL_PIXELFORMAT_ARGB8888, SDL_TEXTUREACCESS_STATIC, UNIFONT_TEXTURE_WIDTH, UNIFONT_TEXTURE_WIDTH);
        if (tex == NULL) {
            SDL_LogError(SDL_LOG_CATEGORY_APPLICATION, "unifont: Failed to create texture %" SDL_PRIu32 " for renderer %d.\n", textureID, i);
            return -1;
        }
        unifontTexture[UNIFONT_NUM_TEXTURES * i + textureID] = tex;
        SDL_SetTextureBlendMode(tex, SDL_BLENDMODE_BLEND);
        if (SDL_UpdateTexture(tex, NULL, textureRGBA, UNIFONT_TEXTURE_PITCH) != 0) {
            SDL_Log("unifont error: Failed to update texture %" SDL_PRIu32 " data for renderer %d.\n", textureID, i);
        }
    }

    SDL_free(textureRGBA);
    unifontTextureLoaded[textureID] = 1;
    return 0;
}

static Sint32 unifont_draw_glyph(Uint32 codepoint, int rendererID, SDL_FRect *dstrect)
{
    SDL_Texture *texture;
    const Uint32 textureID = codepoint / UNIFONT_GLYPHS_IN_TEXTURE;
    SDL_Rect srcrect;
    srcrect.w = srcrect.h = 16;
    if (codepoint > UNIFONT_MAX_CODEPOINT) {
        return 0;
    }
    if (!unifontTextureLoaded[textureID]) {
        if (unifont_load_texture(textureID) < 0) {
            return 0;
        }
    }
    texture = unifontTexture[UNIFONT_NUM_TEXTURES * rendererID + textureID];
    if (texture != NULL) {
        const Uint32 cInTex = codepoint % UNIFONT_GLYPHS_IN_TEXTURE;
        srcrect.x = cInTex % UNIFONT_GLYPHS_IN_ROW * 16;
        srcrect.y = cInTex / UNIFONT_GLYPHS_IN_ROW * 16;
        SDL_RenderCopy(state->renderers[rendererID], texture, &srcrect, dstrect);
    }
    return unifontGlyph[codepoint].width;
}

static void unifont_cleanup()
{
    int i, j;
    for (i = 0; i < state->num_windows; ++i) {
        SDL_Renderer *renderer = state->renderers[i];
        if (state->windows[i] == NULL || renderer == NULL) {
            continue;
        }
        for (j = 0; j < UNIFONT_NUM_TEXTURES; j++) {
            SDL_Texture *tex = unifontTexture[UNIFONT_NUM_TEXTURES * i + j];
            if (tex != NULL) {
                SDL_DestroyTexture(tex);
            }
        }
    }

    for (j = 0; j < UNIFONT_NUM_TEXTURES; j++) {
        unifontTextureLoaded[j] = 0;
    }

    SDL_free(unifontTexture);
    SDL_free(unifontGlyph);
}

/* Unifont code end */
#endif

size_t utf8_length(unsigned char c)
{
    c = (unsigned char)(0xff & c);
    if (c < 0x80)
        return 1;
    else if ((c >> 5) == 0x6)
        return 2;
    else if ((c >> 4) == 0xe)
        return 3;
    else if ((c >> 3) == 0x1e)
        return 4;
    else
        return 0;
}

char *utf8_next(char *p)
{
    size_t len = utf8_length(*p);
    size_t i = 0;
    if (!len) {
        return 0;
    }

    for (; i < len; ++i) {
        ++p;
        if (!*p) {
            return 0;
        }
    }
    return p;
}

char *utf8_advance(char *p, size_t distance)
{
    size_t i = 0;
    for (; i < distance && p; ++i) {
        p = utf8_next(p);
    }
    return p;
}

Uint32 utf8_decode(char *p, size_t len)
{
    Uint32 codepoint = 0;
    size_t i = 0;
    if (!len) {
        return 0;
    }

    for (; i < len; ++i) {
        if (i == 0)
            codepoint = (0xff >> len) & *p;
        else {
            codepoint <<= 6;
            codepoint |= 0x3f & *p;
        }
        if (!*p) {
            return 0;
        }
        p++;
    }

    return codepoint;
}

void usage()
{
    SDL_Log("usage: testime [--font fontfile]\n");
}

void InitInput()
{
    /* Prepare a rect for text input */
    textRect.x = textRect.y = 100;
    textRect.w = DEFAULT_WINDOW_WIDTH - 2 * textRect.x;
    textRect.h = 50;

    text[0] = 0;
    markedRect = textRect;
    markedText[0] = 0;

    SDL_StartTextInput();
}

void CleanupVideo()
{
    SDL_StopTextInput();
#ifdef HAVE_SDL_TTF
    TTF_CloseFont(font);
    TTF_Quit();
#else
    unifont_cleanup();
#endif
}

void _Redraw(int rendererID)
{
<<<<<<< HEAD
    SDL_Renderer * renderer = state->renderers[rendererID];
    SDL_FRect drawnTextRect, cursorRect, underlineRect;
=======
    SDL_Renderer *renderer = state->renderers[rendererID];
    SDL_Rect drawnTextRect, cursorRect, underlineRect;
>>>>>>> 5750bcb1
    drawnTextRect = textRect;
    drawnTextRect.w = 0;

    SDL_SetRenderDrawColor(renderer, backColor.r, backColor.g, backColor.b, backColor.a);
    SDL_RenderFillRect(renderer, &textRect);

    if (*text) {
#ifdef HAVE_SDL_TTF
        SDL_Surface *textSur = TTF_RenderUTF8_Blended(font, text, textColor);
        SDL_Texture *texture;

        /* Vertically center text */
        drawnTextRect.y = textRect.y + (textRect.h - textSur->h) / 2;
        drawnTextRect.w = textSur->w;
        drawnTextRect.h = textSur->h;

        texture = SDL_CreateTextureFromSurface(renderer, textSur);
        SDL_FreeSurface(textSur);

        SDL_RenderCopy(renderer, texture, NULL, &drawnTextRect);
        SDL_DestroyTexture(texture);
#else
        char *utext = text;
        Uint32 codepoint;
        size_t len;
        SDL_FRect dstrect;

        dstrect.x = textRect.x;
        dstrect.y = textRect.y + (textRect.h - 16 * UNIFONT_DRAW_SCALE) / 2;
        dstrect.w = 16 * UNIFONT_DRAW_SCALE;
        dstrect.h = 16 * UNIFONT_DRAW_SCALE;
        drawnTextRect.y = dstrect.y;
        drawnTextRect.h = dstrect.h;

        while ((codepoint = utf8_decode(utext, len = utf8_length(*utext)))) {
            Sint32 advance = unifont_draw_glyph(codepoint, rendererID, &dstrect) * UNIFONT_DRAW_SCALE;
            dstrect.x += advance;
            drawnTextRect.w += advance;
            utext += len;
        }
#endif
    }

    markedRect.x = textRect.x + drawnTextRect.w;
    markedRect.w = textRect.w - drawnTextRect.w;
    if (markedRect.w < 0) {
        /* Stop text input because we cannot hold any more characters */
        SDL_StopTextInput();
        return;
    } else {
        SDL_StartTextInput();
    }

    cursorRect = drawnTextRect;
    cursorRect.x += cursorRect.w;
    cursorRect.w = 2;
    cursorRect.h = drawnTextRect.h;

    drawnTextRect.x += drawnTextRect.w;
    drawnTextRect.w = 0;

    SDL_SetRenderDrawColor(renderer, backColor.r, backColor.g, backColor.b, backColor.a);
    SDL_RenderFillRect(renderer, &markedRect);

    if (markedText[0]) {
#ifdef HAVE_SDL_TTF
        SDL_Surface *textSur;
        SDL_Texture *texture;
        if (cursor) {
            char *p = utf8_advance(markedText, cursor);
            char c = 0;
            if (p == NULL) {
                p = &markedText[SDL_strlen(markedText)];
            }

            c = *p;
            *p = 0;
            TTF_SizeUTF8(font, markedText, &drawnTextRect.w, NULL);
            cursorRect.x += drawnTextRect.w;
            *p = c;
        }
        textSur = TTF_RenderUTF8_Blended(font, markedText, textColor);
        /* Vertically center text */
        drawnTextRect.y = textRect.y + (textRect.h - textSur->h) / 2;
        drawnTextRect.w = textSur->w;
        drawnTextRect.h = textSur->h;

        texture = SDL_CreateTextureFromSurface(renderer, textSur);
        SDL_FreeSurface(textSur);

        SDL_RenderCopy(renderer, texture, NULL, &drawnTextRect);
        SDL_DestroyTexture(texture);
#else
        int i = 0;
        char *utext = markedText;
        Uint32 codepoint;
        size_t len;
        SDL_FRect dstrect;

        dstrect.x = drawnTextRect.x;
        dstrect.y = textRect.y + (textRect.h - 16 * UNIFONT_DRAW_SCALE) / 2;
        dstrect.w = 16 * UNIFONT_DRAW_SCALE;
        dstrect.h = 16 * UNIFONT_DRAW_SCALE;
        drawnTextRect.y = dstrect.y;
        drawnTextRect.h = dstrect.h;

        while ((codepoint = utf8_decode(utext, len = utf8_length(*utext)))) {
            Sint32 advance = unifont_draw_glyph(codepoint, rendererID, &dstrect) * UNIFONT_DRAW_SCALE;
            dstrect.x += advance;
            drawnTextRect.w += advance;
            if (i < cursor) {
                cursorRect.x += advance;
            }
            i++;
            utext += len;
        }
#endif

        if (cursor > 0) {
            cursorRect.y = drawnTextRect.y;
            cursorRect.h = drawnTextRect.h;
        }

        underlineRect = markedRect;
        underlineRect.y = drawnTextRect.y + drawnTextRect.h - 2;
        underlineRect.h = 2;
        underlineRect.w = drawnTextRect.w;

        SDL_SetRenderDrawColor(renderer, lineColor.r, lineColor.g, lineColor.b, lineColor.a);
        SDL_RenderFillRect(renderer, &underlineRect);
    }

    SDL_SetRenderDrawColor(renderer, lineColor.r, lineColor.g, lineColor.b, lineColor.a);
    SDL_RenderFillRect(renderer, &cursorRect);

    {
        SDL_Rect r;
        r.x = markedRect.x;
        r.y = markedRect.y;
        r.w = markedRect.w;
        r.h = markedRect.h;
        SDL_SetTextInputRect(&r);
    }
}

void Redraw()
{
    int i;
    for (i = 0; i < state->num_windows; ++i) {
        SDL_Renderer *renderer = state->renderers[i];
        if (state->windows[i] == NULL) {
            continue;
        }
        SDL_SetRenderDrawColor(renderer, 0, 0, 0, 0);
        SDL_RenderClear(renderer);

        /* Sending in the window id to let the font renderers know which one we're working with. */
        _Redraw(i);

        SDL_RenderPresent(renderer);
    }
}

int main(int argc, char *argv[])
{
    int i, done;
    SDL_Event event;
    const char *fontname = DEFAULT_FONT;

    /* Enable standard application logging */
    SDL_LogSetPriority(SDL_LOG_CATEGORY_APPLICATION, SDL_LOG_PRIORITY_INFO);

    /* Initialize test framework */
    state = SDLTest_CommonCreateState(argv, SDL_INIT_VIDEO);
    if (state == NULL) {
        return 1;
    }
    for (i = 1; i < argc; i++) {
        SDLTest_CommonArg(state, i);
    }
    for (argc--, argv++; argc > 0; argc--, argv++) {
        if (SDL_strcmp(argv[0], "--help") == 0) {
            usage();
            return 0;
        }

        else if (SDL_strcmp(argv[0], "--font") == 0) {
            argc--;
            argv++;

            if (argc > 0)
                fontname = argv[0];
            else {
                usage();
                return 0;
            }
        }
    }

    if (!SDLTest_CommonInit(state)) {
        return 2;
    }

#ifdef HAVE_SDL_TTF
    /* Initialize fonts */
    TTF_Init();

    font = TTF_OpenFont(fontname, DEFAULT_PTSIZE);
    if (font == NULL) {
        SDL_LogError(SDL_LOG_CATEGORY_APPLICATION, "Failed to find font: %s\n", TTF_GetError());
        return -1;
    }
#else
    if (unifont_init(fontname) < 0) {
        return -1;
    }
#endif

    SDL_Log("Using font: %s\n", fontname);

    InitInput();
    /* Create the windows and initialize the renderers */
    for (i = 0; i < state->num_windows; ++i) {
        SDL_Renderer *renderer = state->renderers[i];
        SDL_SetRenderDrawBlendMode(renderer, SDL_BLENDMODE_NONE);
        SDL_SetRenderDrawColor(renderer, 0xA0, 0xA0, 0xA0, 0xFF);
        SDL_RenderClear(renderer);
    }
    Redraw();
    /* Main render loop */
    done = 0;
    while (!done) {
        /* Check for events */
        while (SDL_PollEvent(&event)) {
            SDLTest_CommonEvent(state, &event, &done);
            switch (event.type) {
            case SDL_KEYDOWN:
            {
                switch (event.key.keysym.sym) {
                case SDLK_RETURN:
                    text[0] = 0x00;
                    Redraw();
                    break;
                case SDLK_BACKSPACE:
                    /* Only delete text if not in editing mode. */
                    if (!markedText[0]) {
                        size_t textlen = SDL_strlen(text);

                        do {
                            if (textlen == 0) {
                                break;
                            }
                            if ((text[textlen - 1] & 0x80) == 0x00) {
                                /* One byte */
                                text[textlen - 1] = 0x00;
                                break;
                            }
                            if ((text[textlen - 1] & 0xC0) == 0x80) {
                                /* Byte from the multibyte sequence */
                                text[textlen - 1] = 0x00;
                                textlen--;
                            }
                            if ((text[textlen - 1] & 0xC0) == 0xC0) {
                                /* First byte of multibyte sequence */
                                text[textlen - 1] = 0x00;
                                break;
                            }
                        } while (1);

                        Redraw();
                    }
                    break;
                }

                if (done) {
                    break;
                }

                SDL_Log("Keyboard: scancode 0x%08X = %s, keycode 0x%08" SDL_PRIX32 " = %s\n",
                        event.key.keysym.scancode,
                        SDL_GetScancodeName(event.key.keysym.scancode),
                        SDL_static_cast(Uint32, event.key.keysym.sym),
                        SDL_GetKeyName(event.key.keysym.sym));
                break;

            case SDL_TEXTINPUT:
                if (event.text.text[0] == '\0' || event.text.text[0] == '\n' || markedRect.w < 0) {
                    break;
                }

                SDL_Log("Keyboard: text input \"%s\"\n", event.text.text);

                if (SDL_strlen(text) + SDL_strlen(event.text.text) < sizeof(text)) {
                    SDL_strlcat(text, event.text.text, sizeof(text));
                }

                SDL_Log("text inputed: %s\n", text);

                /* After text inputed, we can clear up markedText because it */
                /* is committed */
                markedText[0] = 0;
                Redraw();
                break;

            case SDL_TEXTEDITING:
                SDL_Log("text editing \"%s\", selected range (%" SDL_PRIs32 ", %" SDL_PRIs32 ")\n",
                        event.edit.text, event.edit.start, event.edit.length);

                SDL_strlcpy(markedText, event.edit.text, SDL_TEXTEDITINGEVENT_TEXT_SIZE);
                cursor = event.edit.start;
                Redraw();
                break;
            } break;
            }
        }
    }
    CleanupVideo();
    SDLTest_CommonQuit(state);
    return 0;
}

/* vi: set ts=4 sw=4 expandtab: */<|MERGE_RESOLUTION|>--- conflicted
+++ resolved
@@ -37,17 +37,10 @@
 #define MAX_TEXT_LENGTH 256
 
 static SDLTest_CommonState *state;
-<<<<<<< HEAD
 static SDL_FRect textRect, markedRect;
 static SDL_Color lineColor = {0,0,0,255};
 static SDL_Color backColor = {255,255,255,255};
 static SDL_Color textColor = {0,0,0,255};
-=======
-static SDL_Rect textRect, markedRect;
-static SDL_Color lineColor = { 0, 0, 0, 255 };
-static SDL_Color backColor = { 255, 255, 255, 255 };
-static SDL_Color textColor = { 0, 0, 0, 255 };
->>>>>>> 5750bcb1
 static char text[MAX_TEXT_LENGTH], markedText[SDL_TEXTEDITINGEVENT_TEXT_SIZE];
 static int cursor = 0;
 #ifdef HAVE_SDL_TTF
@@ -459,13 +452,8 @@
 
 void _Redraw(int rendererID)
 {
-<<<<<<< HEAD
     SDL_Renderer * renderer = state->renderers[rendererID];
     SDL_FRect drawnTextRect, cursorRect, underlineRect;
-=======
-    SDL_Renderer *renderer = state->renderers[rendererID];
-    SDL_Rect drawnTextRect, cursorRect, underlineRect;
->>>>>>> 5750bcb1
     drawnTextRect = textRect;
     drawnTextRect.w = 0;
 
