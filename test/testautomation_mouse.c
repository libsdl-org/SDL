--- conflicted
+++ resolved
@@ -247,11 +247,7 @@
 }
 
 /* Helper that changes cursor visibility */
-<<<<<<< HEAD
-static void changeCursorVisibility(int state)
-=======
-void _changeCursorVisibility(SDL_bool state)
->>>>>>> ce412c2c
+static void changeCursorVisibility(SDL_bool state)
 {
     SDL_bool newState;
 
@@ -279,31 +275,16 @@
     SDL_bool currentState;
 
     /* Get current state */
-<<<<<<< HEAD
-    currentState = SDL_ShowCursor(SDL_QUERY);
-    SDLTest_AssertPass("Call to SDL_ShowCursor(SDL_QUERY)");
-    SDLTest_AssertCheck(currentState == SDL_DISABLE || currentState == SDL_ENABLE,
-                        "Validate result is %i or %i, got: %i", SDL_DISABLE, SDL_ENABLE, currentState);
-    if (currentState == SDL_DISABLE) {
-        /* Show the cursor, then hide it again */
-        changeCursorVisibility(SDL_ENABLE);
-        changeCursorVisibility(SDL_DISABLE);
-    } else if (currentState == SDL_ENABLE) {
-        /* Hide the cursor, then show it again */
-        changeCursorVisibility(SDL_DISABLE);
-        changeCursorVisibility(SDL_ENABLE);
-=======
     currentState = SDL_CursorVisible();
     SDLTest_AssertPass("Call to SDL_CursorVisible()");
     if (currentState) {
         /* Hide the cursor, then show it again */
-        _changeCursorVisibility(SDL_FALSE);
-        _changeCursorVisibility(SDL_TRUE);
->>>>>>> ce412c2c
+        changeCursorVisibility(SDL_FALSE);
+        changeCursorVisibility(SDL_TRUE);
     } else {
         /* Show the cursor, then hide it again */
-        _changeCursorVisibility(SDL_TRUE);
-        _changeCursorVisibility(SDL_FALSE);
+        changeCursorVisibility(SDL_TRUE);
+        changeCursorVisibility(SDL_FALSE);
     }
 
     return TEST_COMPLETED;
