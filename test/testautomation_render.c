/**
 * Original code: automated SDL platform test written by Edgar Simo "bobbens"
 * Extended and extensively updated by aschiffler at ferzkopp dot net
 */
#include <SDL3/SDL.h>
#include <SDL3/SDL_test.h>

/* ================= Test Case Implementation ================== */

#define TESTRENDER_SCREEN_W 80
#define TESTRENDER_SCREEN_H 60

#define RENDER_COMPARE_FORMAT SDL_PIXELFORMAT_ARGB8888
#define RENDER_COMPARE_AMASK  0xff000000 /**< Alpha bit mask. */
#define RENDER_COMPARE_RMASK  0x00ff0000 /**< Red bit mask. */
#define RENDER_COMPARE_GMASK  0x0000ff00 /**< Green bit mask. */
#define RENDER_COMPARE_BMASK  0x000000ff /**< Blue bit mask. */

#define ALLOWABLE_ERROR_OPAQUE  0
#define ALLOWABLE_ERROR_BLENDED 64

/* Test window and renderer */
SDL_Window *window = NULL;
SDL_Renderer *renderer = NULL;

/* Prototypes for helper functions */

static int _clearScreen(void);
static void _compare(SDL_Surface *reference, int allowable_error);
static int _hasTexAlpha(void);
static int _hasTexColor(void);
static SDL_Texture *_loadTestFace(void);
static int _hasBlendModes(void);
static int _hasDrawColor(void);
static int _isSupported(int code);

/**
 * Create software renderer for tests
 */
void InitCreateRenderer(void *arg)
{
    int posX = 100, posY = 100, width = 320, height = 240;
    renderer = NULL;
    window = SDL_CreateWindow("render_testCreateRenderer", posX, posY, width, height, 0);
    SDLTest_AssertPass("SDL_CreateWindow()");
    SDLTest_AssertCheck(window != NULL, "Check SDL_CreateWindow result");
    if (window == NULL) {
        return;
    }

    renderer = SDL_CreateRenderer(window, -1, SDL_RENDERER_ACCELERATED);
    SDLTest_AssertPass("SDL_CreateRenderer()");
    SDLTest_AssertCheck(renderer != NULL, "Check SDL_CreateRenderer result");
    if (renderer == NULL) {
        SDL_DestroyWindow(window);
        return;
    }
}

/*
 * Destroy renderer for tests
 */
void CleanupDestroyRenderer(void *arg)
{
    if (renderer != NULL) {
        SDL_DestroyRenderer(renderer);
        renderer = NULL;
        SDLTest_AssertPass("SDL_DestroyRenderer()");
    }

    if (window != NULL) {
        SDL_DestroyWindow(window);
        window = NULL;
        SDLTest_AssertPass("SDL_DestroyWindow");
    }
}

/**
 * @brief Tests call to SDL_GetNumRenderDrivers
 *
 * \sa
 * http://wiki.libsdl.org/SDL_GetNumRenderDrivers
 */
int render_testGetNumRenderDrivers(void *arg)
{
    int n;
    n = SDL_GetNumRenderDrivers();
    SDLTest_AssertCheck(n >= 1, "Number of renderers >= 1, reported as %i", n);
    return TEST_COMPLETED;
}

/**
 * @brief Tests the SDL primitives for rendering.
 *
 * \sa
 * http://wiki.libsdl.org/SDL_SetRenderDrawColor
 * http://wiki.libsdl.org/SDL_RenderFillRect
 * http://wiki.libsdl.org/SDL_RenderDrawLine
 *
 */
int render_testPrimitives(void *arg)
{
<<<<<<< HEAD
   int ret;
   int x, y;
   SDL_FRect rect;
   SDL_Surface *referenceSurface = NULL;
   int checkFailCount1;
   int checkFailCount2;

   /* Clear surface. */
   _clearScreen();

   /* Need drawcolor or just skip test. */
   SDLTest_AssertCheck(_hasDrawColor(), "_hasDrawColor");

   /* Draw a rectangle. */
   rect.x = 40;
   rect.y = 0;
   rect.w = 40;
   rect.h = 80;

   ret = SDL_SetRenderDrawColor(renderer, 13, 73, 200, SDL_ALPHA_OPAQUE);
   SDLTest_AssertCheck(ret == 0, "Validate result from SDL_SetRenderDrawColor, expected: 0, got: %i", ret);

   ret = SDL_RenderFillRect(renderer, &rect);
   SDLTest_AssertCheck(ret == 0, "Validate result from SDL_RenderFillRect, expected: 0, got: %i", ret);

   /* Draw a rectangle. */
   rect.x = 10;
   rect.y = 10;
   rect.w = 60;
   rect.h = 40;
   ret = SDL_SetRenderDrawColor(renderer, 200, 0, 100, SDL_ALPHA_OPAQUE);
   SDLTest_AssertCheck(ret == 0, "Validate result from SDL_SetRenderDrawColor, expected: 0, got: %i", ret);

   ret = SDL_RenderFillRect(renderer, &rect);
   SDLTest_AssertCheck(ret == 0, "Validate result from SDL_RenderFillRect, expected: 0, got: %i", ret);

   /* Draw some points like so:
    * X.X.X.X..
    * .X.X.X.X.
    * X.X.X.X.. */
   checkFailCount1 = 0;
   checkFailCount2 = 0;
   for (y=0; y<3; y++) {
      for (x = y % 2; x<TESTRENDER_SCREEN_W; x+=2) {
         ret = SDL_SetRenderDrawColor(renderer, x*y, x*y/2, x*y/3, SDL_ALPHA_OPAQUE);
         if (ret != 0) {
            checkFailCount1++;
         }

         ret = SDL_RenderDrawPoint(renderer, x, y);
         if (ret != 0) {
            checkFailCount2++;
         }
      }
   }
   SDLTest_AssertCheck(checkFailCount1 == 0, "Validate results from calls to SDL_SetRenderDrawColor, expected: 0, got: %i", checkFailCount1);
   SDLTest_AssertCheck(checkFailCount2 == 0, "Validate results from calls to SDL_RenderDrawPoint, expected: 0, got: %i", checkFailCount2);

   /* Draw some lines. */
   ret = SDL_SetRenderDrawColor(renderer, 0, 255, 0, SDL_ALPHA_OPAQUE);
   SDLTest_AssertCheck(ret == 0, "Validate result from SDL_SetRenderDrawColor");

   ret = SDL_RenderDrawLine(renderer, 0, 30, TESTRENDER_SCREEN_W, 30);
   SDLTest_AssertCheck(ret == 0, "Validate result from SDL_RenderDrawLine, expected: 0, got: %i", ret);

   ret = SDL_SetRenderDrawColor(renderer, 55, 55, 5, SDL_ALPHA_OPAQUE);
   SDLTest_AssertCheck(ret == 0, "Validate result from SDL_SetRenderDrawColor, expected: 0, got: %i", ret);

   ret = SDL_RenderDrawLine(renderer, 40, 30, 40, 60);
   SDLTest_AssertCheck(ret == 0, "Validate result from SDL_RenderDrawLine, expected: 0, got: %i", ret);

   ret = SDL_SetRenderDrawColor(renderer, 5, 105, 105, SDL_ALPHA_OPAQUE);
   SDLTest_AssertCheck(ret == 0, "Validate result from SDL_SetRenderDrawColor, expected: 0, got: %i", ret);

   ret = SDL_RenderDrawLine(renderer, 0, 0, 29, 29);
   SDLTest_AssertCheck(ret == 0, "Validate result from SDL_RenderDrawLine, expected: 0, got: %i", ret);

   ret = SDL_RenderDrawLine(renderer, 29, 30, 0, 59);
   SDLTest_AssertCheck(ret == 0, "Validate result from SDL_RenderDrawLine, expected: 0, got: %i", ret);

   ret = SDL_RenderDrawLine(renderer, 79, 0, 50, 29);
   SDLTest_AssertCheck(ret == 0, "Validate result from SDL_RenderDrawLine, expected: 0, got: %i", ret);

   ret = SDL_RenderDrawLine(renderer, 79, 59, 50, 30);
   SDLTest_AssertCheck(ret == 0, "Validate result from SDL_RenderDrawLine, expected: 0, got: %i", ret);

   /* See if it's the same. */
   referenceSurface = SDLTest_ImagePrimitives();
   _compare(referenceSurface, ALLOWABLE_ERROR_OPAQUE);

   /* Make current */
   SDL_RenderPresent(renderer);

   /* Clean up. */
   SDL_FreeSurface(referenceSurface);
   referenceSurface = NULL;

   return TEST_COMPLETED;
=======
    int ret;
    int x, y;
    SDL_Rect rect;
    SDL_Surface *referenceSurface = NULL;
    int checkFailCount1;
    int checkFailCount2;

    /* Clear surface. */
    _clearScreen();

    /* Need drawcolor or just skip test. */
    SDLTest_AssertCheck(_hasDrawColor(), "_hasDrawColor");

    /* Draw a rectangle. */
    rect.x = 40;
    rect.y = 0;
    rect.w = 40;
    rect.h = 80;

    ret = SDL_SetRenderDrawColor(renderer, 13, 73, 200, SDL_ALPHA_OPAQUE);
    SDLTest_AssertCheck(ret == 0, "Validate result from SDL_SetRenderDrawColor, expected: 0, got: %i", ret);

    ret = SDL_RenderFillRect(renderer, &rect);
    SDLTest_AssertCheck(ret == 0, "Validate result from SDL_RenderFillRect, expected: 0, got: %i", ret);

    /* Draw a rectangle. */
    rect.x = 10;
    rect.y = 10;
    rect.w = 60;
    rect.h = 40;
    ret = SDL_SetRenderDrawColor(renderer, 200, 0, 100, SDL_ALPHA_OPAQUE);
    SDLTest_AssertCheck(ret == 0, "Validate result from SDL_SetRenderDrawColor, expected: 0, got: %i", ret);

    ret = SDL_RenderFillRect(renderer, &rect);
    SDLTest_AssertCheck(ret == 0, "Validate result from SDL_RenderFillRect, expected: 0, got: %i", ret);

    /* Draw some points like so:
     * X.X.X.X..
     * .X.X.X.X.
     * X.X.X.X.. */
    checkFailCount1 = 0;
    checkFailCount2 = 0;
    for (y = 0; y < 3; y++) {
        for (x = y % 2; x < TESTRENDER_SCREEN_W; x += 2) {
            ret = SDL_SetRenderDrawColor(renderer, x * y, x * y / 2, x * y / 3, SDL_ALPHA_OPAQUE);
            if (ret != 0) {
                checkFailCount1++;
            }

            ret = SDL_RenderDrawPoint(renderer, x, y);
            if (ret != 0) {
                checkFailCount2++;
            }
        }
    }
    SDLTest_AssertCheck(checkFailCount1 == 0, "Validate results from calls to SDL_SetRenderDrawColor, expected: 0, got: %i", checkFailCount1);
    SDLTest_AssertCheck(checkFailCount2 == 0, "Validate results from calls to SDL_RenderDrawPoint, expected: 0, got: %i", checkFailCount2);

    /* Draw some lines. */
    ret = SDL_SetRenderDrawColor(renderer, 0, 255, 0, SDL_ALPHA_OPAQUE);
    SDLTest_AssertCheck(ret == 0, "Validate result from SDL_SetRenderDrawColor");

    ret = SDL_RenderDrawLine(renderer, 0, 30, TESTRENDER_SCREEN_W, 30);
    SDLTest_AssertCheck(ret == 0, "Validate result from SDL_RenderDrawLine, expected: 0, got: %i", ret);

    ret = SDL_SetRenderDrawColor(renderer, 55, 55, 5, SDL_ALPHA_OPAQUE);
    SDLTest_AssertCheck(ret == 0, "Validate result from SDL_SetRenderDrawColor, expected: 0, got: %i", ret);

    ret = SDL_RenderDrawLine(renderer, 40, 30, 40, 60);
    SDLTest_AssertCheck(ret == 0, "Validate result from SDL_RenderDrawLine, expected: 0, got: %i", ret);

    ret = SDL_SetRenderDrawColor(renderer, 5, 105, 105, SDL_ALPHA_OPAQUE);
    SDLTest_AssertCheck(ret == 0, "Validate result from SDL_SetRenderDrawColor, expected: 0, got: %i", ret);

    ret = SDL_RenderDrawLine(renderer, 0, 0, 29, 29);
    SDLTest_AssertCheck(ret == 0, "Validate result from SDL_RenderDrawLine, expected: 0, got: %i", ret);

    ret = SDL_RenderDrawLine(renderer, 29, 30, 0, 59);
    SDLTest_AssertCheck(ret == 0, "Validate result from SDL_RenderDrawLine, expected: 0, got: %i", ret);

    ret = SDL_RenderDrawLine(renderer, 79, 0, 50, 29);
    SDLTest_AssertCheck(ret == 0, "Validate result from SDL_RenderDrawLine, expected: 0, got: %i", ret);

    ret = SDL_RenderDrawLine(renderer, 79, 59, 50, 30);
    SDLTest_AssertCheck(ret == 0, "Validate result from SDL_RenderDrawLine, expected: 0, got: %i", ret);

    /* See if it's the same. */
    referenceSurface = SDLTest_ImagePrimitives();
    _compare(referenceSurface, ALLOWABLE_ERROR_OPAQUE);

    /* Make current */
    SDL_RenderPresent(renderer);

    /* Clean up. */
    SDL_FreeSurface(referenceSurface);
    referenceSurface = NULL;

    return TEST_COMPLETED;
>>>>>>> 5750bcb1
}

/**
 * @brief Tests the SDL primitives with alpha for rendering.
 *
 * \sa
 * http://wiki.libsdl.org/SDL_SetRenderDrawColor
 * http://wiki.libsdl.org/SDL_SetRenderDrawBlendMode
 * http://wiki.libsdl.org/SDL_RenderFillRect
 */
int render_testPrimitivesBlend(void *arg)
{
<<<<<<< HEAD
   int ret;
   int i, j;
   SDL_FRect rect;
   SDL_Surface *referenceSurface = NULL;
   int checkFailCount1;
   int checkFailCount2;
   int checkFailCount3;

   /* Clear surface. */
   _clearScreen();

   /* Need drawcolor and blendmode or just skip test. */
   SDLTest_AssertCheck(_hasDrawColor(), "_hasDrawColor");
   SDLTest_AssertCheck(_hasBlendModes(), "_hasBlendModes");

   /* Create some rectangles for each blend mode. */
   ret = SDL_SetRenderDrawColor(renderer, 255, 255, 255, 0);
   SDLTest_AssertCheck(ret == 0, "Validate result from SDL_SetRenderDrawColor, expected: 0, got: %i", ret);

   ret = SDL_SetRenderDrawBlendMode(renderer, SDL_BLENDMODE_NONE);
   SDLTest_AssertCheck(ret == 0, "Validate result from SDL_SetRenderDrawBlendMode, expected: 0, got: %i", ret);

   ret = SDL_RenderFillRect(renderer, NULL);
   SDLTest_AssertCheck(ret == 0, "Validate result from SDL_RenderFillRect, expected: 0, got: %i", ret);

   rect.x = 10;
   rect.y = 25;
   rect.w = 40;
   rect.h = 25;
   ret = SDL_SetRenderDrawColor(renderer, 240, 10, 10, 75);
   SDLTest_AssertCheck(ret == 0, "Validate result from SDL_SetRenderDrawColor, expected: 0, got: %i", ret);

   ret = SDL_SetRenderDrawBlendMode(renderer, SDL_BLENDMODE_ADD);
   SDLTest_AssertCheck(ret == 0, "Validate result from SDL_SetRenderDrawBlendMode, expected: 0, got: %i", ret);

   ret = SDL_RenderFillRect(renderer, &rect);
   SDLTest_AssertCheck(ret == 0, "Validate result from SDL_RenderFillRect, expected: 0, got: %i", ret);

   rect.x = 30;
   rect.y = 40;
   rect.w = 45;
   rect.h = 15;
   ret = SDL_SetRenderDrawColor(renderer, 10, 240, 10, 100);
   SDLTest_AssertCheck(ret == 0, "Validate result from SDL_SetRenderDrawColor, expected: 0, got: %i", ret);

   ret = SDL_SetRenderDrawBlendMode(renderer, SDL_BLENDMODE_BLEND);
   SDLTest_AssertCheck(ret == 0, "Validate result from SDL_SetRenderDrawBlendMode, expected: 0, got: %i", ret);

   ret = SDL_RenderFillRect(renderer, &rect);
   SDLTest_AssertCheck(ret == 0, "Validate result from SDL_RenderFillRect, expected: 0, got: %i", ret);

   rect.x = 25;
   rect.y = 25;
   rect.w = 25;
   rect.h = 25;
   ret = SDL_SetRenderDrawColor(renderer, 10, 10, 240, 125);
   SDLTest_AssertCheck(ret == 0, "Validate result from SDL_SetRenderDrawColor, expected: 0, got: %i", ret);

   ret = SDL_SetRenderDrawBlendMode(renderer, SDL_BLENDMODE_NONE);
   SDLTest_AssertCheck(ret == 0, "Validate result from SDL_SetRenderDrawBlendMode, expected: 0, got: %i", ret);

   ret = SDL_RenderFillRect(renderer, &rect);
   SDLTest_AssertCheck(ret == 0, "Validate result from SDL_RenderFillRect, expected: 0, got: %i", ret);


   /* Draw blended lines, lines for everyone. */
   checkFailCount1 = 0;
   checkFailCount2 = 0;
   checkFailCount3 = 0;
   for (i=0; i<TESTRENDER_SCREEN_W; i+=2) {
      ret = SDL_SetRenderDrawColor(renderer, 60+2*i, 240-2*i, 50, 3*i);
      if (ret != 0) {
         checkFailCount1++;
      }

      ret = SDL_SetRenderDrawBlendMode(renderer,(((i/2)%3)==0) ? SDL_BLENDMODE_BLEND :
            (((i/2)%3)==1) ? SDL_BLENDMODE_ADD : SDL_BLENDMODE_NONE);
      if (ret != 0) {
         checkFailCount2++;
      }

      ret = SDL_RenderDrawLine(renderer, 0, 0, i, 59);
      if (ret != 0) {
         checkFailCount3++;
      }
   }
   SDLTest_AssertCheck(checkFailCount1 == 0, "Validate results from calls to SDL_SetRenderDrawColor, expected: 0, got: %i", checkFailCount1);
   SDLTest_AssertCheck(checkFailCount2 == 0, "Validate results from calls to SDL_SetRenderDrawBlendMode, expected: 0, got: %i", checkFailCount2);
   SDLTest_AssertCheck(checkFailCount3 == 0, "Validate results from calls to SDL_RenderDrawLine, expected: 0, got: %i", checkFailCount3);

   checkFailCount1 = 0;
   checkFailCount2 = 0;
   checkFailCount3 = 0;
   for (i=0; i<TESTRENDER_SCREEN_H; i+=2) {
      ret = SDL_SetRenderDrawColor(renderer, 60+2*i, 240-2*i, 50, 3*i);
      if (ret != 0) {
         checkFailCount1++;
      }

      ret = SDL_SetRenderDrawBlendMode(renderer,(((i/2)%3)==0) ? SDL_BLENDMODE_BLEND :
            (((i/2)%3)==1) ? SDL_BLENDMODE_ADD : SDL_BLENDMODE_NONE);
      if (ret != 0) {
         checkFailCount2++;
      }

      ret = SDL_RenderDrawLine(renderer, 0, 0, 79, i);
      if (ret != 0) {
         checkFailCount3++;
      }
   }
   SDLTest_AssertCheck(checkFailCount1 == 0, "Validate results from calls to SDL_SetRenderDrawColor, expected: 0, got: %i", checkFailCount1);
   SDLTest_AssertCheck(checkFailCount2 == 0, "Validate results from calls to SDL_SetRenderDrawBlendMode, expected: 0, got: %i", checkFailCount2);
   SDLTest_AssertCheck(checkFailCount3 == 0, "Validate results from calls to SDL_RenderDrawLine, expected: 0, got: %i", checkFailCount3);

   /* Draw points. */
   checkFailCount1 = 0;
   checkFailCount2 = 0;
   checkFailCount3 = 0;
   for (j=0; j<TESTRENDER_SCREEN_H; j+=3) {
      for (i=0; i<TESTRENDER_SCREEN_W; i+=3) {
         ret = SDL_SetRenderDrawColor(renderer, j*4, i*3, j*4, i*3);
         if (ret != 0) {
            checkFailCount1++;
         }

         ret = SDL_SetRenderDrawBlendMode(renderer, ((((i+j)/3)%3)==0) ? SDL_BLENDMODE_BLEND :
               ((((i+j)/3)%3)==1) ? SDL_BLENDMODE_ADD : SDL_BLENDMODE_NONE);
         if (ret != 0) {
             checkFailCount2++;
         }

         ret = SDL_RenderDrawPoint(renderer, i, j);
         if (ret != 0) {
             checkFailCount3++;
         }
      }
   }
   SDLTest_AssertCheck(checkFailCount1 == 0, "Validate results from calls to SDL_SetRenderDrawColor, expected: 0, got: %i", checkFailCount1);
   SDLTest_AssertCheck(checkFailCount2 == 0, "Validate results from calls to SDL_SetRenderDrawBlendMode, expected: 0, got: %i", checkFailCount2);
   SDLTest_AssertCheck(checkFailCount3 == 0, "Validate results from calls to SDL_RenderDrawPoint, expected: 0, got: %i", checkFailCount3);

   /* See if it's the same. */
   referenceSurface = SDLTest_ImagePrimitivesBlend();
   _compare(referenceSurface, ALLOWABLE_ERROR_BLENDED);

   /* Make current */
   SDL_RenderPresent(renderer);

   /* Clean up. */
   SDL_FreeSurface(referenceSurface);
   referenceSurface = NULL;

   return TEST_COMPLETED;
}
=======
    int ret;
    int i, j;
    SDL_Rect rect;
    SDL_Surface *referenceSurface = NULL;
    int checkFailCount1;
    int checkFailCount2;
    int checkFailCount3;

    /* Clear surface. */
    _clearScreen();

    /* Need drawcolor and blendmode or just skip test. */
    SDLTest_AssertCheck(_hasDrawColor(), "_hasDrawColor");
    SDLTest_AssertCheck(_hasBlendModes(), "_hasBlendModes");

    /* Create some rectangles for each blend mode. */
    ret = SDL_SetRenderDrawColor(renderer, 255, 255, 255, 0);
    SDLTest_AssertCheck(ret == 0, "Validate result from SDL_SetRenderDrawColor, expected: 0, got: %i", ret);

    ret = SDL_SetRenderDrawBlendMode(renderer, SDL_BLENDMODE_NONE);
    SDLTest_AssertCheck(ret == 0, "Validate result from SDL_SetRenderDrawBlendMode, expected: 0, got: %i", ret);

    ret = SDL_RenderFillRect(renderer, NULL);
    SDLTest_AssertCheck(ret == 0, "Validate result from SDL_RenderFillRect, expected: 0, got: %i", ret);

    rect.x = 10;
    rect.y = 25;
    rect.w = 40;
    rect.h = 25;
    ret = SDL_SetRenderDrawColor(renderer, 240, 10, 10, 75);
    SDLTest_AssertCheck(ret == 0, "Validate result from SDL_SetRenderDrawColor, expected: 0, got: %i", ret);

    ret = SDL_SetRenderDrawBlendMode(renderer, SDL_BLENDMODE_ADD);
    SDLTest_AssertCheck(ret == 0, "Validate result from SDL_SetRenderDrawBlendMode, expected: 0, got: %i", ret);

    ret = SDL_RenderFillRect(renderer, &rect);
    SDLTest_AssertCheck(ret == 0, "Validate result from SDL_RenderFillRect, expected: 0, got: %i", ret);

    rect.x = 30;
    rect.y = 40;
    rect.w = 45;
    rect.h = 15;
    ret = SDL_SetRenderDrawColor(renderer, 10, 240, 10, 100);
    SDLTest_AssertCheck(ret == 0, "Validate result from SDL_SetRenderDrawColor, expected: 0, got: %i", ret);

    ret = SDL_SetRenderDrawBlendMode(renderer, SDL_BLENDMODE_BLEND);
    SDLTest_AssertCheck(ret == 0, "Validate result from SDL_SetRenderDrawBlendMode, expected: 0, got: %i", ret);

    ret = SDL_RenderFillRect(renderer, &rect);
    SDLTest_AssertCheck(ret == 0, "Validate result from SDL_RenderFillRect, expected: 0, got: %i", ret);

    rect.x = 25;
    rect.y = 25;
    rect.w = 25;
    rect.h = 25;
    ret = SDL_SetRenderDrawColor(renderer, 10, 10, 240, 125);
    SDLTest_AssertCheck(ret == 0, "Validate result from SDL_SetRenderDrawColor, expected: 0, got: %i", ret);

    ret = SDL_SetRenderDrawBlendMode(renderer, SDL_BLENDMODE_NONE);
    SDLTest_AssertCheck(ret == 0, "Validate result from SDL_SetRenderDrawBlendMode, expected: 0, got: %i", ret);

    ret = SDL_RenderFillRect(renderer, &rect);
    SDLTest_AssertCheck(ret == 0, "Validate result from SDL_RenderFillRect, expected: 0, got: %i", ret);

    /* Draw blended lines, lines for everyone. */
    checkFailCount1 = 0;
    checkFailCount2 = 0;
    checkFailCount3 = 0;
    for (i = 0; i < TESTRENDER_SCREEN_W; i += 2) {
        ret = SDL_SetRenderDrawColor(renderer, 60 + 2 * i, 240 - 2 * i, 50, 3 * i);
        if (ret != 0) {
            checkFailCount1++;
        }

        ret = SDL_SetRenderDrawBlendMode(renderer, (((i / 2) % 3) == 0) ? SDL_BLENDMODE_BLEND : (((i / 2) % 3) == 1) ? SDL_BLENDMODE_ADD
                                                                                                                     : SDL_BLENDMODE_NONE);
        if (ret != 0) {
            checkFailCount2++;
        }
>>>>>>> 5750bcb1

        ret = SDL_RenderDrawLine(renderer, 0, 0, i, 59);
        if (ret != 0) {
            checkFailCount3++;
        }
    }
    SDLTest_AssertCheck(checkFailCount1 == 0, "Validate results from calls to SDL_SetRenderDrawColor, expected: 0, got: %i", checkFailCount1);
    SDLTest_AssertCheck(checkFailCount2 == 0, "Validate results from calls to SDL_SetRenderDrawBlendMode, expected: 0, got: %i", checkFailCount2);
    SDLTest_AssertCheck(checkFailCount3 == 0, "Validate results from calls to SDL_RenderDrawLine, expected: 0, got: %i", checkFailCount3);

    checkFailCount1 = 0;
    checkFailCount2 = 0;
    checkFailCount3 = 0;
    for (i = 0; i < TESTRENDER_SCREEN_H; i += 2) {
        ret = SDL_SetRenderDrawColor(renderer, 60 + 2 * i, 240 - 2 * i, 50, 3 * i);
        if (ret != 0) {
            checkFailCount1++;
        }

        ret = SDL_SetRenderDrawBlendMode(renderer, (((i / 2) % 3) == 0) ? SDL_BLENDMODE_BLEND : (((i / 2) % 3) == 1) ? SDL_BLENDMODE_ADD
                                                                                                                     : SDL_BLENDMODE_NONE);
        if (ret != 0) {
            checkFailCount2++;
        }

        ret = SDL_RenderDrawLine(renderer, 0, 0, 79, i);
        if (ret != 0) {
            checkFailCount3++;
        }
    }
    SDLTest_AssertCheck(checkFailCount1 == 0, "Validate results from calls to SDL_SetRenderDrawColor, expected: 0, got: %i", checkFailCount1);
    SDLTest_AssertCheck(checkFailCount2 == 0, "Validate results from calls to SDL_SetRenderDrawBlendMode, expected: 0, got: %i", checkFailCount2);
    SDLTest_AssertCheck(checkFailCount3 == 0, "Validate results from calls to SDL_RenderDrawLine, expected: 0, got: %i", checkFailCount3);

    /* Draw points. */
    checkFailCount1 = 0;
    checkFailCount2 = 0;
    checkFailCount3 = 0;
    for (j = 0; j < TESTRENDER_SCREEN_H; j += 3) {
        for (i = 0; i < TESTRENDER_SCREEN_W; i += 3) {
            ret = SDL_SetRenderDrawColor(renderer, j * 4, i * 3, j * 4, i * 3);
            if (ret != 0) {
                checkFailCount1++;
            }

            ret = SDL_SetRenderDrawBlendMode(renderer, ((((i + j) / 3) % 3) == 0) ? SDL_BLENDMODE_BLEND : ((((i + j) / 3) % 3) == 1) ? SDL_BLENDMODE_ADD
                                                                                                                                     : SDL_BLENDMODE_NONE);
            if (ret != 0) {
                checkFailCount2++;
            }

            ret = SDL_RenderDrawPoint(renderer, i, j);
            if (ret != 0) {
                checkFailCount3++;
            }
        }
    }
    SDLTest_AssertCheck(checkFailCount1 == 0, "Validate results from calls to SDL_SetRenderDrawColor, expected: 0, got: %i", checkFailCount1);
    SDLTest_AssertCheck(checkFailCount2 == 0, "Validate results from calls to SDL_SetRenderDrawBlendMode, expected: 0, got: %i", checkFailCount2);
    SDLTest_AssertCheck(checkFailCount3 == 0, "Validate results from calls to SDL_RenderDrawPoint, expected: 0, got: %i", checkFailCount3);

    /* See if it's the same. */
    referenceSurface = SDLTest_ImagePrimitivesBlend();
    _compare(referenceSurface, ALLOWABLE_ERROR_BLENDED);

    /* Make current */
    SDL_RenderPresent(renderer);

    /* Clean up. */
    SDL_FreeSurface(referenceSurface);
    referenceSurface = NULL;

    return TEST_COMPLETED;
}

/**
 * @brief Tests some blitting routines.
 *
 * \sa
 * http://wiki.libsdl.org/SDL_RenderCopy
 * http://wiki.libsdl.org/SDL_DestroyTexture
 */
int render_testBlit(void *arg)
{
<<<<<<< HEAD
   int ret;
   SDL_FRect rect;
   SDL_Texture *tface;
   SDL_Surface *referenceSurface = NULL;
   Uint32 tformat;
   int taccess, tw, th;
   int i, j, ni, nj;
   int checkFailCount1;

   /* Clear surface. */
   _clearScreen();

   /* Need drawcolor or just skip test. */
   SDLTest_AssertCheck(_hasDrawColor(), "_hasDrawColor)");

   /* Create face surface. */
   tface = _loadTestFace();
   SDLTest_AssertCheck(tface != NULL,  "Verify _loadTestFace() result");
   if (tface == NULL) {
       return TEST_ABORTED;
   }

   /* Constant values. */
   ret = SDL_QueryTexture(tface, &tformat, &taccess, &tw, &th);
   SDLTest_AssertCheck(ret == 0, "Verify result from SDL_QueryTexture, expected 0, got %i", ret);
   rect.w = tw;
   rect.h = th;
   ni     = TESTRENDER_SCREEN_W - tw;
   nj     = TESTRENDER_SCREEN_H - th;

   /* Loop blit. */
   checkFailCount1 = 0;
   for (j=0; j <= nj; j+=4) {
      for (i=0; i <= ni; i+=4) {
         /* Blitting. */
         rect.x = i;
         rect.y = j;
         ret = SDL_RenderCopy(renderer, tface, NULL, &rect);
         if (ret != 0) {
            checkFailCount1++;
         }
      }
   }
   SDLTest_AssertCheck(checkFailCount1 == 0, "Validate results from calls to SDL_RenderCopy, expected: 0, got: %i", checkFailCount1);

   /* See if it's the same */
   referenceSurface = SDLTest_ImageBlit();
   _compare(referenceSurface, ALLOWABLE_ERROR_OPAQUE);

   /* Make current */
   SDL_RenderPresent(renderer);

   /* Clean up. */
   SDL_DestroyTexture( tface);
   SDL_FreeSurface(referenceSurface);
   referenceSurface = NULL;

   return TEST_COMPLETED;
=======
    int ret;
    SDL_Rect rect;
    SDL_Texture *tface;
    SDL_Surface *referenceSurface = NULL;
    Uint32 tformat;
    int taccess, tw, th;
    int i, j, ni, nj;
    int checkFailCount1;

    /* Clear surface. */
    _clearScreen();

    /* Need drawcolor or just skip test. */
    SDLTest_AssertCheck(_hasDrawColor(), "_hasDrawColor)");

    /* Create face surface. */
    tface = _loadTestFace();
    SDLTest_AssertCheck(tface != NULL, "Verify _loadTestFace() result");
    if (tface == NULL) {
        return TEST_ABORTED;
    }

    /* Constant values. */
    ret = SDL_QueryTexture(tface, &tformat, &taccess, &tw, &th);
    SDLTest_AssertCheck(ret == 0, "Verify result from SDL_QueryTexture, expected 0, got %i", ret);
    rect.w = tw;
    rect.h = th;
    ni = TESTRENDER_SCREEN_W - tw;
    nj = TESTRENDER_SCREEN_H - th;

    /* Loop blit. */
    checkFailCount1 = 0;
    for (j = 0; j <= nj; j += 4) {
        for (i = 0; i <= ni; i += 4) {
            /* Blitting. */
            rect.x = i;
            rect.y = j;
            ret = SDL_RenderCopy(renderer, tface, NULL, &rect);
            if (ret != 0) {
                checkFailCount1++;
            }
        }
    }
    SDLTest_AssertCheck(checkFailCount1 == 0, "Validate results from calls to SDL_RenderCopy, expected: 0, got: %i", checkFailCount1);

    /* See if it's the same */
    referenceSurface = SDLTest_ImageBlit();
    _compare(referenceSurface, ALLOWABLE_ERROR_OPAQUE);

    /* Make current */
    SDL_RenderPresent(renderer);

    /* Clean up. */
    SDL_DestroyTexture(tface);
    SDL_FreeSurface(referenceSurface);
    referenceSurface = NULL;

    return TEST_COMPLETED;
>>>>>>> 5750bcb1
}

/**
 * @brief Blits doing color tests.
 *
 * \sa
 * http://wiki.libsdl.org/SDL_SetTextureColorMod
 * http://wiki.libsdl.org/SDL_RenderCopy
 * http://wiki.libsdl.org/SDL_DestroyTexture
 */
int render_testBlitColor(void *arg)
{
<<<<<<< HEAD
   int ret;
   SDL_FRect rect;
   SDL_Texture *tface;
   SDL_Surface *referenceSurface = NULL;
   Uint32 tformat;
   int taccess, tw, th;
   int i, j, ni, nj;
   int checkFailCount1;
   int checkFailCount2;

   /* Clear surface. */
   _clearScreen();

   /* Create face surface. */
   tface = _loadTestFace();
   SDLTest_AssertCheck(tface != NULL, "Verify _loadTestFace() result");
   if (tface == NULL) {
       return TEST_ABORTED;
   }

   /* Constant values. */
   ret = SDL_QueryTexture(tface, &tformat, &taccess, &tw, &th);
   SDLTest_AssertCheck(ret == 0, "Verify result from SDL_QueryTexture, expected 0, got %i", ret);
   rect.w = tw;
   rect.h = th;
   ni     = TESTRENDER_SCREEN_W - tw;
   nj     = TESTRENDER_SCREEN_H - th;

   /* Test blitting with color mod. */
   checkFailCount1 = 0;
   checkFailCount2 = 0;
   for (j=0; j <= nj; j+=4) {
      for (i=0; i <= ni; i+=4) {
         /* Set color mod. */
         ret = SDL_SetTextureColorMod( tface, (255/nj)*j, (255/ni)*i, (255/nj)*j);
         if (ret != 0) {
            checkFailCount1++;
         }

         /* Blitting. */
         rect.x = i;
         rect.y = j;
         ret = SDL_RenderCopy(renderer, tface, NULL, &rect);
         if (ret != 0) {
            checkFailCount2++;
         }
      }
   }
   SDLTest_AssertCheck(checkFailCount1 == 0, "Validate results from calls to SDL_SetTextureColorMod, expected: 0, got: %i", checkFailCount1);
   SDLTest_AssertCheck(checkFailCount2 == 0, "Validate results from calls to SDL_RenderCopy, expected: 0, got: %i", checkFailCount2);

   /* See if it's the same. */
   referenceSurface = SDLTest_ImageBlitColor();
   _compare(referenceSurface, ALLOWABLE_ERROR_OPAQUE);

   /* Make current */
   SDL_RenderPresent(renderer);

   /* Clean up. */
   SDL_DestroyTexture( tface);
   SDL_FreeSurface(referenceSurface);
   referenceSurface = NULL;

   return TEST_COMPLETED;
=======
    int ret;
    SDL_Rect rect;
    SDL_Texture *tface;
    SDL_Surface *referenceSurface = NULL;
    Uint32 tformat;
    int taccess, tw, th;
    int i, j, ni, nj;
    int checkFailCount1;
    int checkFailCount2;

    /* Clear surface. */
    _clearScreen();

    /* Create face surface. */
    tface = _loadTestFace();
    SDLTest_AssertCheck(tface != NULL, "Verify _loadTestFace() result");
    if (tface == NULL) {
        return TEST_ABORTED;
    }

    /* Constant values. */
    ret = SDL_QueryTexture(tface, &tformat, &taccess, &tw, &th);
    SDLTest_AssertCheck(ret == 0, "Verify result from SDL_QueryTexture, expected 0, got %i", ret);
    rect.w = tw;
    rect.h = th;
    ni = TESTRENDER_SCREEN_W - tw;
    nj = TESTRENDER_SCREEN_H - th;

    /* Test blitting with color mod. */
    checkFailCount1 = 0;
    checkFailCount2 = 0;
    for (j = 0; j <= nj; j += 4) {
        for (i = 0; i <= ni; i += 4) {
            /* Set color mod. */
            ret = SDL_SetTextureColorMod(tface, (255 / nj) * j, (255 / ni) * i, (255 / nj) * j);
            if (ret != 0) {
                checkFailCount1++;
            }

            /* Blitting. */
            rect.x = i;
            rect.y = j;
            ret = SDL_RenderCopy(renderer, tface, NULL, &rect);
            if (ret != 0) {
                checkFailCount2++;
            }
        }
    }
    SDLTest_AssertCheck(checkFailCount1 == 0, "Validate results from calls to SDL_SetTextureColorMod, expected: 0, got: %i", checkFailCount1);
    SDLTest_AssertCheck(checkFailCount2 == 0, "Validate results from calls to SDL_RenderCopy, expected: 0, got: %i", checkFailCount2);

    /* See if it's the same. */
    referenceSurface = SDLTest_ImageBlitColor();
    _compare(referenceSurface, ALLOWABLE_ERROR_OPAQUE);

    /* Make current */
    SDL_RenderPresent(renderer);

    /* Clean up. */
    SDL_DestroyTexture(tface);
    SDL_FreeSurface(referenceSurface);
    referenceSurface = NULL;

    return TEST_COMPLETED;
>>>>>>> 5750bcb1
}

/**
 * @brief Tests blitting with alpha.
 *
 * \sa
 * http://wiki.libsdl.org/SDL_SetTextureAlphaMod
 * http://wiki.libsdl.org/SDL_RenderCopy
 * http://wiki.libsdl.org/SDL_DestroyTexture
 */
int render_testBlitAlpha(void *arg)
{
<<<<<<< HEAD
   int ret;
   SDL_FRect rect;
   SDL_Texture *tface;
   SDL_Surface *referenceSurface = NULL;
   Uint32 tformat;
   int taccess, tw, th;
   int i, j, ni, nj;
   int checkFailCount1;
   int checkFailCount2;

   /* Clear surface. */
   _clearScreen();

   /* Need alpha or just skip test. */
   SDLTest_AssertCheck(_hasTexAlpha(), "_hasTexAlpha");

   /* Create face surface. */
   tface = _loadTestFace();
   SDLTest_AssertCheck(tface != NULL, "Verify _loadTestFace() result");
   if (tface == NULL) {
       return TEST_ABORTED;
   }

   /* Constant values. */
   ret = SDL_QueryTexture(tface, &tformat, &taccess, &tw, &th);
   SDLTest_AssertCheck(ret == 0, "Verify result from SDL_QueryTexture, expected 0, got %i", ret);
   rect.w = tw;
   rect.h = th;
   ni     = TESTRENDER_SCREEN_W - tw;
   nj     = TESTRENDER_SCREEN_H - th;

   /* Test blitting with alpha mod. */
   checkFailCount1 = 0;
   checkFailCount2 = 0;
   for (j=0; j <= nj; j+=4) {
      for (i=0; i <= ni; i+=4) {
         /* Set alpha mod. */
         ret = SDL_SetTextureAlphaMod( tface, (255/ni)*i);
         if (ret != 0) {
            checkFailCount1++;
         }

         /* Blitting. */
         rect.x = i;
         rect.y = j;
         ret = SDL_RenderCopy(renderer, tface, NULL, &rect);
         if (ret != 0) {
            checkFailCount2++;
         }
      }
   }
   SDLTest_AssertCheck(checkFailCount1 == 0, "Validate results from calls to SDL_SetTextureAlphaMod, expected: 0, got: %i", checkFailCount1);
   SDLTest_AssertCheck(checkFailCount2 == 0, "Validate results from calls to SDL_RenderCopy, expected: 0, got: %i", checkFailCount2);

   /* See if it's the same. */
   referenceSurface = SDLTest_ImageBlitAlpha();
   _compare(referenceSurface, ALLOWABLE_ERROR_BLENDED);

   /* Make current */
   SDL_RenderPresent(renderer);

   /* Clean up. */
   SDL_DestroyTexture( tface);
   SDL_FreeSurface(referenceSurface);
   referenceSurface = NULL;

   return TEST_COMPLETED;
=======
    int ret;
    SDL_Rect rect;
    SDL_Texture *tface;
    SDL_Surface *referenceSurface = NULL;
    Uint32 tformat;
    int taccess, tw, th;
    int i, j, ni, nj;
    int checkFailCount1;
    int checkFailCount2;

    /* Clear surface. */
    _clearScreen();

    /* Need alpha or just skip test. */
    SDLTest_AssertCheck(_hasTexAlpha(), "_hasTexAlpha");

    /* Create face surface. */
    tface = _loadTestFace();
    SDLTest_AssertCheck(tface != NULL, "Verify _loadTestFace() result");
    if (tface == NULL) {
        return TEST_ABORTED;
    }

    /* Constant values. */
    ret = SDL_QueryTexture(tface, &tformat, &taccess, &tw, &th);
    SDLTest_AssertCheck(ret == 0, "Verify result from SDL_QueryTexture, expected 0, got %i", ret);
    rect.w = tw;
    rect.h = th;
    ni = TESTRENDER_SCREEN_W - tw;
    nj = TESTRENDER_SCREEN_H - th;

    /* Test blitting with alpha mod. */
    checkFailCount1 = 0;
    checkFailCount2 = 0;
    for (j = 0; j <= nj; j += 4) {
        for (i = 0; i <= ni; i += 4) {
            /* Set alpha mod. */
            ret = SDL_SetTextureAlphaMod(tface, (255 / ni) * i);
            if (ret != 0) {
                checkFailCount1++;
            }

            /* Blitting. */
            rect.x = i;
            rect.y = j;
            ret = SDL_RenderCopy(renderer, tface, NULL, &rect);
            if (ret != 0) {
                checkFailCount2++;
            }
        }
    }
    SDLTest_AssertCheck(checkFailCount1 == 0, "Validate results from calls to SDL_SetTextureAlphaMod, expected: 0, got: %i", checkFailCount1);
    SDLTest_AssertCheck(checkFailCount2 == 0, "Validate results from calls to SDL_RenderCopy, expected: 0, got: %i", checkFailCount2);

    /* See if it's the same. */
    referenceSurface = SDLTest_ImageBlitAlpha();
    _compare(referenceSurface, ALLOWABLE_ERROR_BLENDED);

    /* Make current */
    SDL_RenderPresent(renderer);

    /* Clean up. */
    SDL_DestroyTexture(tface);
    SDL_FreeSurface(referenceSurface);
    referenceSurface = NULL;

    return TEST_COMPLETED;
>>>>>>> 5750bcb1
}

/* Helper functions */

/**
 * @brief Tests a blend mode.
 *
 * \sa
 * http://wiki.libsdl.org/SDL_SetTextureBlendMode
 * http://wiki.libsdl.org/SDL_RenderCopy
 */
static void
<<<<<<< HEAD
_testBlitBlendMode( SDL_Texture * tface, int mode)
{
   int ret;
   Uint32 tformat;
   int taccess, tw, th;
   int i, j, ni, nj;
   SDL_FRect rect;
   int checkFailCount1;
   int checkFailCount2;

   /* Clear surface. */
   _clearScreen();

   /* Constant values. */
   ret = SDL_QueryTexture(tface, &tformat, &taccess, &tw, &th);
   SDLTest_AssertCheck(ret == 0, "Verify result from SDL_QueryTexture, expected 0, got %i", ret);
   rect.w = tw;
   rect.h = th;
   ni     = TESTRENDER_SCREEN_W - tw;
   nj     = TESTRENDER_SCREEN_H - th;

   /* Test blend mode. */
   checkFailCount1 = 0;
   checkFailCount2 = 0;
   for (j=0; j <= nj; j+=4) {
      for (i=0; i <= ni; i+=4) {
         /* Set blend mode. */
         ret = SDL_SetTextureBlendMode( tface, (SDL_BlendMode)mode);
         if (ret != 0) {
            checkFailCount1++;
         }

         /* Blitting. */
         rect.x = i;
         rect.y = j;
         ret = SDL_RenderCopy(renderer, tface, NULL, &rect);
         if (ret != 0) {
            checkFailCount2++;
         }
      }
   }
   SDLTest_AssertCheck(checkFailCount1 == 0, "Validate results from calls to SDL_SetTextureBlendMode, expected: 0, got: %i", checkFailCount1);
   SDLTest_AssertCheck(checkFailCount2 == 0, "Validate results from calls to SDL_RenderCopy, expected: 0, got: %i", checkFailCount2);
=======
_testBlitBlendMode(SDL_Texture *tface, int mode)
{
    int ret;
    Uint32 tformat;
    int taccess, tw, th;
    int i, j, ni, nj;
    SDL_Rect rect;
    int checkFailCount1;
    int checkFailCount2;

    /* Clear surface. */
    _clearScreen();

    /* Constant values. */
    ret = SDL_QueryTexture(tface, &tformat, &taccess, &tw, &th);
    SDLTest_AssertCheck(ret == 0, "Verify result from SDL_QueryTexture, expected 0, got %i", ret);
    rect.w = tw;
    rect.h = th;
    ni = TESTRENDER_SCREEN_W - tw;
    nj = TESTRENDER_SCREEN_H - th;

    /* Test blend mode. */
    checkFailCount1 = 0;
    checkFailCount2 = 0;
    for (j = 0; j <= nj; j += 4) {
        for (i = 0; i <= ni; i += 4) {
            /* Set blend mode. */
            ret = SDL_SetTextureBlendMode(tface, (SDL_BlendMode)mode);
            if (ret != 0) {
                checkFailCount1++;
            }

            /* Blitting. */
            rect.x = i;
            rect.y = j;
            ret = SDL_RenderCopy(renderer, tface, NULL, &rect);
            if (ret != 0) {
                checkFailCount2++;
            }
        }
    }
    SDLTest_AssertCheck(checkFailCount1 == 0, "Validate results from calls to SDL_SetTextureBlendMode, expected: 0, got: %i", checkFailCount1);
    SDLTest_AssertCheck(checkFailCount2 == 0, "Validate results from calls to SDL_RenderCopy, expected: 0, got: %i", checkFailCount2);
>>>>>>> 5750bcb1
}

/**
 * @brief Tests some more blitting routines.
 *
 * \sa
 * http://wiki.libsdl.org/SDL_SetTextureColorMod
 * http://wiki.libsdl.org/SDL_SetTextureAlphaMod
 * http://wiki.libsdl.org/SDL_SetTextureBlendMode
 * http://wiki.libsdl.org/SDL_DestroyTexture
 */
int render_testBlitBlend(void *arg)
{
<<<<<<< HEAD
   int ret;
   SDL_FRect rect;
   SDL_Texture *tface;
   SDL_Surface *referenceSurface = NULL;
   Uint32 tformat;
   int taccess, tw, th;
   int i, j, ni, nj;
   int mode;
   int checkFailCount1;
   int checkFailCount2;
   int checkFailCount3;
   int checkFailCount4;

   SDLTest_AssertCheck(_hasBlendModes(), "_hasBlendModes");
   SDLTest_AssertCheck(_hasTexColor(), "_hasTexColor");
   SDLTest_AssertCheck(_hasTexAlpha(), "_hasTexAlpha");

   /* Create face surface. */
   tface = _loadTestFace();
   SDLTest_AssertCheck(tface != NULL, "Verify _loadTestFace() result");
   if (tface == NULL) {
       return TEST_ABORTED;
   }

   /* Constant values. */
   ret = SDL_QueryTexture(tface, &tformat, &taccess, &tw, &th);
   SDLTest_AssertCheck(ret == 0, "Verify result from SDL_QueryTexture, expected 0, got %i", ret);
   rect.w = tw;
   rect.h = th;
   ni = TESTRENDER_SCREEN_W - tw;
   nj = TESTRENDER_SCREEN_H - th;

   /* Set alpha mod. */
   ret = SDL_SetTextureAlphaMod( tface, 100);
   SDLTest_AssertCheck(ret == 0, "Validate result from SDL_SetTextureAlphaMod, expected: 0, got: %i", ret);

   /* Test None. */
   _testBlitBlendMode( tface, SDL_BLENDMODE_NONE);
   referenceSurface = SDLTest_ImageBlitBlendNone();

   /* Compare, then Present */
   _compare(referenceSurface, ALLOWABLE_ERROR_OPAQUE);
   SDL_RenderPresent(renderer);

   SDL_FreeSurface(referenceSurface);
   referenceSurface = NULL;

   /* Test Blend. */
   _testBlitBlendMode( tface, SDL_BLENDMODE_BLEND);
   referenceSurface = SDLTest_ImageBlitBlend();

   /* Compare, then Present */
   _compare(referenceSurface, ALLOWABLE_ERROR_BLENDED);
   SDL_RenderPresent(renderer);

   SDL_FreeSurface(referenceSurface);
   referenceSurface = NULL;

   /* Test Add. */
   _testBlitBlendMode( tface, SDL_BLENDMODE_ADD);
   referenceSurface = SDLTest_ImageBlitBlendAdd();

   /* Compare, then Present */
   _compare(referenceSurface, ALLOWABLE_ERROR_BLENDED);
   SDL_RenderPresent(renderer);

   SDL_FreeSurface(referenceSurface);
   referenceSurface = NULL;

   /* Test Mod. */
   _testBlitBlendMode( tface, SDL_BLENDMODE_MOD);
   referenceSurface = SDLTest_ImageBlitBlendMod();

   /* Compare, then Present */
   _compare(referenceSurface, ALLOWABLE_ERROR_BLENDED);
   SDL_RenderPresent(renderer);

   SDL_FreeSurface(referenceSurface);
   referenceSurface = NULL;

   /* Clear surface. */
   _clearScreen();

   /* Loop blit. */
   checkFailCount1 = 0;
   checkFailCount2 = 0;
   checkFailCount3 = 0;
   checkFailCount4 = 0;
   for (j=0; j <= nj; j+=4) {
      for (i=0; i <= ni; i+=4) {

         /* Set color mod. */
         ret = SDL_SetTextureColorMod( tface, (255/nj)*j, (255/ni)*i, (255/nj)*j);
         if (ret != 0) {
            checkFailCount1++;
         }

         /* Set alpha mod. */
         ret = SDL_SetTextureAlphaMod( tface, (100/ni)*i);
         if (ret != 0) {
            checkFailCount2++;
         }

         /* Crazy blending mode magic. */
         mode = (i/4*j/4) % 4;
         if (mode==0) {
            mode = SDL_BLENDMODE_NONE;
         } else if (mode==1) {
            mode = SDL_BLENDMODE_BLEND;
         } else if (mode==2) {
            mode = SDL_BLENDMODE_ADD;
         } else if (mode == 3) {
            mode = SDL_BLENDMODE_MOD;
         }
         ret = SDL_SetTextureBlendMode( tface, (SDL_BlendMode)mode);
         if (ret != 0) {
            checkFailCount3++;
         }

         /* Blitting. */
         rect.x = i;
         rect.y = j;
         ret = SDL_RenderCopy(renderer, tface, NULL, &rect);
         if (ret != 0) {
            checkFailCount4++;
         }
      }
   }
   SDLTest_AssertCheck(checkFailCount1 == 0, "Validate results from calls to SDL_SetTextureColorMod, expected: 0, got: %i", checkFailCount1);
   SDLTest_AssertCheck(checkFailCount2 == 0, "Validate results from calls to SDL_SetTextureAlphaMod, expected: 0, got: %i", checkFailCount2);
   SDLTest_AssertCheck(checkFailCount3 == 0, "Validate results from calls to SDL_SetTextureBlendMode, expected: 0, got: %i", checkFailCount3);
   SDLTest_AssertCheck(checkFailCount4 == 0, "Validate results from calls to SDL_RenderCopy, expected: 0, got: %i", checkFailCount4);

   /* Clean up. */
   SDL_DestroyTexture( tface);

   /* Check to see if final image matches. */
   referenceSurface = SDLTest_ImageBlitBlendAll();
   _compare(referenceSurface, ALLOWABLE_ERROR_BLENDED);

   /* Make current */
   SDL_RenderPresent(renderer);

   SDL_FreeSurface(referenceSurface);
   referenceSurface = NULL;

   return TEST_COMPLETED;
=======
    int ret;
    SDL_Rect rect;
    SDL_Texture *tface;
    SDL_Surface *referenceSurface = NULL;
    Uint32 tformat;
    int taccess, tw, th;
    int i, j, ni, nj;
    int mode;
    int checkFailCount1;
    int checkFailCount2;
    int checkFailCount3;
    int checkFailCount4;

    SDLTest_AssertCheck(_hasBlendModes(), "_hasBlendModes");
    SDLTest_AssertCheck(_hasTexColor(), "_hasTexColor");
    SDLTest_AssertCheck(_hasTexAlpha(), "_hasTexAlpha");

    /* Create face surface. */
    tface = _loadTestFace();
    SDLTest_AssertCheck(tface != NULL, "Verify _loadTestFace() result");
    if (tface == NULL) {
        return TEST_ABORTED;
    }

    /* Constant values. */
    ret = SDL_QueryTexture(tface, &tformat, &taccess, &tw, &th);
    SDLTest_AssertCheck(ret == 0, "Verify result from SDL_QueryTexture, expected 0, got %i", ret);
    rect.w = tw;
    rect.h = th;
    ni = TESTRENDER_SCREEN_W - tw;
    nj = TESTRENDER_SCREEN_H - th;

    /* Set alpha mod. */
    ret = SDL_SetTextureAlphaMod(tface, 100);
    SDLTest_AssertCheck(ret == 0, "Validate result from SDL_SetTextureAlphaMod, expected: 0, got: %i", ret);

    /* Test None. */
    _testBlitBlendMode(tface, SDL_BLENDMODE_NONE);
    referenceSurface = SDLTest_ImageBlitBlendNone();

    /* Compare, then Present */
    _compare(referenceSurface, ALLOWABLE_ERROR_OPAQUE);
    SDL_RenderPresent(renderer);

    SDL_FreeSurface(referenceSurface);
    referenceSurface = NULL;

    /* Test Blend. */
    _testBlitBlendMode(tface, SDL_BLENDMODE_BLEND);
    referenceSurface = SDLTest_ImageBlitBlend();

    /* Compare, then Present */
    _compare(referenceSurface, ALLOWABLE_ERROR_BLENDED);
    SDL_RenderPresent(renderer);

    SDL_FreeSurface(referenceSurface);
    referenceSurface = NULL;

    /* Test Add. */
    _testBlitBlendMode(tface, SDL_BLENDMODE_ADD);
    referenceSurface = SDLTest_ImageBlitBlendAdd();

    /* Compare, then Present */
    _compare(referenceSurface, ALLOWABLE_ERROR_BLENDED);
    SDL_RenderPresent(renderer);

    SDL_FreeSurface(referenceSurface);
    referenceSurface = NULL;

    /* Test Mod. */
    _testBlitBlendMode(tface, SDL_BLENDMODE_MOD);
    referenceSurface = SDLTest_ImageBlitBlendMod();

    /* Compare, then Present */
    _compare(referenceSurface, ALLOWABLE_ERROR_BLENDED);
    SDL_RenderPresent(renderer);

    SDL_FreeSurface(referenceSurface);
    referenceSurface = NULL;

    /* Clear surface. */
    _clearScreen();

    /* Loop blit. */
    checkFailCount1 = 0;
    checkFailCount2 = 0;
    checkFailCount3 = 0;
    checkFailCount4 = 0;
    for (j = 0; j <= nj; j += 4) {
        for (i = 0; i <= ni; i += 4) {

            /* Set color mod. */
            ret = SDL_SetTextureColorMod(tface, (255 / nj) * j, (255 / ni) * i, (255 / nj) * j);
            if (ret != 0) {
                checkFailCount1++;
            }

            /* Set alpha mod. */
            ret = SDL_SetTextureAlphaMod(tface, (100 / ni) * i);
            if (ret != 0) {
                checkFailCount2++;
            }

            /* Crazy blending mode magic. */
            mode = (i / 4 * j / 4) % 4;
            if (mode == 0) {
                mode = SDL_BLENDMODE_NONE;
            } else if (mode == 1) {
                mode = SDL_BLENDMODE_BLEND;
            } else if (mode == 2) {
                mode = SDL_BLENDMODE_ADD;
            } else if (mode == 3) {
                mode = SDL_BLENDMODE_MOD;
            }
            ret = SDL_SetTextureBlendMode(tface, (SDL_BlendMode)mode);
            if (ret != 0) {
                checkFailCount3++;
            }

            /* Blitting. */
            rect.x = i;
            rect.y = j;
            ret = SDL_RenderCopy(renderer, tface, NULL, &rect);
            if (ret != 0) {
                checkFailCount4++;
            }
        }
    }
    SDLTest_AssertCheck(checkFailCount1 == 0, "Validate results from calls to SDL_SetTextureColorMod, expected: 0, got: %i", checkFailCount1);
    SDLTest_AssertCheck(checkFailCount2 == 0, "Validate results from calls to SDL_SetTextureAlphaMod, expected: 0, got: %i", checkFailCount2);
    SDLTest_AssertCheck(checkFailCount3 == 0, "Validate results from calls to SDL_SetTextureBlendMode, expected: 0, got: %i", checkFailCount3);
    SDLTest_AssertCheck(checkFailCount4 == 0, "Validate results from calls to SDL_RenderCopy, expected: 0, got: %i", checkFailCount4);

    /* Clean up. */
    SDL_DestroyTexture(tface);

    /* Check to see if final image matches. */
    referenceSurface = SDLTest_ImageBlitBlendAll();
    _compare(referenceSurface, ALLOWABLE_ERROR_BLENDED);

    /* Make current */
    SDL_RenderPresent(renderer);

    SDL_FreeSurface(referenceSurface);
    referenceSurface = NULL;

    return TEST_COMPLETED;
>>>>>>> 5750bcb1
}

/**
 * @brief Checks to see if functionality is supported. Helper function.
 */
static int
<<<<<<< HEAD
_isSupported( int code)
=======
_isSupported(int code)
>>>>>>> 5750bcb1
{
    return code == 0;
}

/**
 * @brief Test to see if we can vary the draw color. Helper function.
 *
 * \sa
 * http://wiki.libsdl.org/SDL_SetRenderDrawColor
 * http://wiki.libsdl.org/SDL_GetRenderDrawColor
 */
static int
_hasDrawColor(void)
{
<<<<<<< HEAD
   int ret, fail;
   Uint8 r, g, b, a;

   fail = 0;

   /* Set color. */
   ret = SDL_SetRenderDrawColor(renderer, 100, 100, 100, 100);
   if (!_isSupported(ret)) {
      fail = 1;
   }
   ret = SDL_GetRenderDrawColor(renderer, &r, &g, &b, &a);
   if (!_isSupported(ret)) {
      fail = 1;
   }

   /* Restore natural. */
   ret = SDL_SetRenderDrawColor(renderer, 0, 0, 0, SDL_ALPHA_OPAQUE);
   if (!_isSupported(ret)) {
      fail = 1;
   }

   /* Something failed, consider not available. */
   if (fail) {
      return 0;
   }
   /* Not set properly, consider failed. */
   else if ((r != 100) || (g != 100) || (b != 100) || (a != 100)) {
      return 0;
   }
   return 1;
=======
    int ret, fail;
    Uint8 r, g, b, a;

    fail = 0;

    /* Set color. */
    ret = SDL_SetRenderDrawColor(renderer, 100, 100, 100, 100);
    if (!_isSupported(ret)) {
        fail = 1;
    }
    ret = SDL_GetRenderDrawColor(renderer, &r, &g, &b, &a);
    if (!_isSupported(ret)) {
        fail = 1;
    }

    /* Restore natural. */
    ret = SDL_SetRenderDrawColor(renderer, 0, 0, 0, SDL_ALPHA_OPAQUE);
    if (!_isSupported(ret)) {
        fail = 1;
    }

    /* Something failed, consider not available. */
    if (fail) {
        return 0;
    }
    /* Not set properly, consider failed. */
    else if ((r != 100) || (g != 100) || (b != 100) || (a != 100)) {
        return 0;
    }
    return 1;
>>>>>>> 5750bcb1
}

/**
 * @brief Test to see if we can vary the blend mode. Helper function.
 *
 * \sa
 * http://wiki.libsdl.org/SDL_SetRenderDrawBlendMode
 * http://wiki.libsdl.org/SDL_GetRenderDrawBlendMode
 */
static int
_hasBlendModes(void)
{
<<<<<<< HEAD
   int fail;
   int ret;
   SDL_BlendMode mode;

   fail = 0;

   ret = SDL_SetRenderDrawBlendMode(renderer, SDL_BLENDMODE_BLEND);
   if (!_isSupported(ret)) {
      fail = 1;
   }
   ret = SDL_GetRenderDrawBlendMode(renderer, &mode);
   if (!_isSupported(ret)) {
      fail = 1;
   }
   ret = (mode != SDL_BLENDMODE_BLEND);
   if (!_isSupported(ret)) {
      fail = 1;
   }
   ret = SDL_SetRenderDrawBlendMode(renderer, SDL_BLENDMODE_ADD);
   if (!_isSupported(ret)) {
      fail = 1;
   }
   ret = SDL_GetRenderDrawBlendMode(renderer, &mode);
   if (!_isSupported(ret)) {
      fail = 1;
   }
   ret = (mode != SDL_BLENDMODE_ADD);
   if (!_isSupported(ret)) {
      fail = 1;
   }
   ret = SDL_SetRenderDrawBlendMode(renderer, SDL_BLENDMODE_MOD);
   if (!_isSupported(ret)) {
      fail = 1;
   }
   ret = SDL_GetRenderDrawBlendMode(renderer, &mode);
   if (!_isSupported(ret)) {
      fail = 1;
   }
   ret = (mode != SDL_BLENDMODE_MOD);
   if (!_isSupported(ret)) {
      fail = 1;
   }
   ret = SDL_SetRenderDrawBlendMode(renderer, SDL_BLENDMODE_NONE);
   if (!_isSupported(ret)) {
      fail = 1;
   }
   ret = SDL_GetRenderDrawBlendMode(renderer, &mode);
   if (!_isSupported(ret)) {
      fail = 1;
   }
   ret = (mode != SDL_BLENDMODE_NONE);
   if (!_isSupported(ret)) {
      fail = 1;
   }

   return !fail;
=======
    int fail;
    int ret;
    SDL_BlendMode mode;

    fail = 0;

    ret = SDL_SetRenderDrawBlendMode(renderer, SDL_BLENDMODE_BLEND);
    if (!_isSupported(ret)) {
        fail = 1;
    }
    ret = SDL_GetRenderDrawBlendMode(renderer, &mode);
    if (!_isSupported(ret)) {
        fail = 1;
    }
    ret = (mode != SDL_BLENDMODE_BLEND);
    if (!_isSupported(ret)) {
        fail = 1;
    }
    ret = SDL_SetRenderDrawBlendMode(renderer, SDL_BLENDMODE_ADD);
    if (!_isSupported(ret)) {
        fail = 1;
    }
    ret = SDL_GetRenderDrawBlendMode(renderer, &mode);
    if (!_isSupported(ret)) {
        fail = 1;
    }
    ret = (mode != SDL_BLENDMODE_ADD);
    if (!_isSupported(ret)) {
        fail = 1;
    }
    ret = SDL_SetRenderDrawBlendMode(renderer, SDL_BLENDMODE_MOD);
    if (!_isSupported(ret)) {
        fail = 1;
    }
    ret = SDL_GetRenderDrawBlendMode(renderer, &mode);
    if (!_isSupported(ret)) {
        fail = 1;
    }
    ret = (mode != SDL_BLENDMODE_MOD);
    if (!_isSupported(ret)) {
        fail = 1;
    }
    ret = SDL_SetRenderDrawBlendMode(renderer, SDL_BLENDMODE_NONE);
    if (!_isSupported(ret)) {
        fail = 1;
    }
    ret = SDL_GetRenderDrawBlendMode(renderer, &mode);
    if (!_isSupported(ret)) {
        fail = 1;
    }
    ret = (mode != SDL_BLENDMODE_NONE);
    if (!_isSupported(ret)) {
        fail = 1;
    }

    return !fail;
>>>>>>> 5750bcb1
}

/**
 * @brief Loads the test image 'Face' as texture. Helper function.
 *
 * \sa
 * http://wiki.libsdl.org/SDL_CreateTextureFromSurface
 */
static SDL_Texture *
_loadTestFace(void)
{
    SDL_Surface *face;
    SDL_Texture *tface;

    face = SDLTest_ImageFace();
    if (face == NULL) {
        return NULL;
    }

    tface = SDL_CreateTextureFromSurface(renderer, face);
    if (tface == NULL) {
        SDLTest_LogError("SDL_CreateTextureFromSurface() failed with error: %s", SDL_GetError());
    }

    SDL_FreeSurface(face);

    return tface;
}

/**
 * @brief Test to see if can set texture color mode. Helper function.
 *
 * \sa
 * http://wiki.libsdl.org/SDL_SetTextureColorMod
 * http://wiki.libsdl.org/SDL_GetTextureColorMod
 * http://wiki.libsdl.org/SDL_DestroyTexture
 */
static int
_hasTexColor(void)
{
<<<<<<< HEAD
   int fail;
   int ret;
   SDL_Texture *tface;
   Uint8 r, g, b;

   /* Get test face. */
   tface = _loadTestFace();
   if (tface == NULL) {
      return 0;
   }

   /* See if supported. */
   fail = 0;
   ret = SDL_SetTextureColorMod( tface, 100, 100, 100);
   if (!_isSupported(ret)) {
      fail = 1;
   }
   ret = SDL_GetTextureColorMod( tface, &r, &g, &b);
   if (!_isSupported(ret)) {
      fail = 1;
   }

   /* Clean up. */
   SDL_DestroyTexture( tface);

   if (fail) {
      return 0;
   } else if ((r != 100) || (g != 100) || (b != 100)) {
      return 0;
   }
   return 1;
=======
    int fail;
    int ret;
    SDL_Texture *tface;
    Uint8 r, g, b;

    /* Get test face. */
    tface = _loadTestFace();
    if (tface == NULL) {
        return 0;
    }

    /* See if supported. */
    fail = 0;
    ret = SDL_SetTextureColorMod(tface, 100, 100, 100);
    if (!_isSupported(ret)) {
        fail = 1;
    }
    ret = SDL_GetTextureColorMod(tface, &r, &g, &b);
    if (!_isSupported(ret)) {
        fail = 1;
    }

    /* Clean up. */
    SDL_DestroyTexture(tface);

    if (fail) {
        return 0;
    } else if ((r != 100) || (g != 100) || (b != 100)) {
        return 0;
    }
    return 1;
>>>>>>> 5750bcb1
}

/**
 * @brief Test to see if we can vary the alpha of the texture. Helper function.
 *
 * \sa
 *  http://wiki.libsdl.org/SDL_SetTextureAlphaMod
 *  http://wiki.libsdl.org/SDL_GetTextureAlphaMod
 *  http://wiki.libsdl.org/SDL_DestroyTexture
 */
static int
_hasTexAlpha(void)
{
<<<<<<< HEAD
   int fail;
   int ret;
   SDL_Texture *tface;
   Uint8 a;

   /* Get test face. */
   tface = _loadTestFace();
   if (tface == NULL) {
      return 0;
   }

   /* See if supported. */
   fail = 0;
   ret = SDL_SetTextureAlphaMod( tface, 100);
   if (!_isSupported(ret)) {
      fail = 1;
   }
   ret = SDL_GetTextureAlphaMod( tface, &a);
   if (!_isSupported(ret)) {
      fail = 1;
   }

   /* Clean up. */
   SDL_DestroyTexture( tface);

   if (fail) {
      return 0;
   } else if (a != 100) {
      return 0;
   }
   return 1;
=======
    int fail;
    int ret;
    SDL_Texture *tface;
    Uint8 a;

    /* Get test face. */
    tface = _loadTestFace();
    if (tface == NULL) {
        return 0;
    }

    /* See if supported. */
    fail = 0;
    ret = SDL_SetTextureAlphaMod(tface, 100);
    if (!_isSupported(ret)) {
        fail = 1;
    }
    ret = SDL_GetTextureAlphaMod(tface, &a);
    if (!_isSupported(ret)) {
        fail = 1;
    }

    /* Clean up. */
    SDL_DestroyTexture(tface);

    if (fail) {
        return 0;
    } else if (a != 100) {
        return 0;
    }
    return 1;
>>>>>>> 5750bcb1
}

/**
 * @brief Compares screen pixels with image pixels. Helper function.
 *
 * @param s Image to compare against.
 *
 * \sa
 * http://wiki.libsdl.org/SDL_RenderReadPixels
 * http://wiki.libsdl.org/SDL_CreateRGBSurfaceFrom
 * http://wiki.libsdl.org/SDL_FreeSurface
 */
static void
_compare(SDL_Surface *referenceSurface, int allowable_error)
{
<<<<<<< HEAD
   int result;
   SDL_Rect rect;
   Uint8 *pixels;
   SDL_Surface *testSurface;

   /* Read pixels. */
   pixels = (Uint8 *)SDL_malloc(4*TESTRENDER_SCREEN_W*TESTRENDER_SCREEN_H);
   SDLTest_AssertCheck(pixels != NULL, "Validate allocated temp pixel buffer");
   if (pixels == NULL) {
      return;
   }

   /* Explicitly specify the rect in case the window isn't the expected size... */
   rect.x = 0;
   rect.y = 0;
   rect.w = TESTRENDER_SCREEN_W;
   rect.h = TESTRENDER_SCREEN_H;
   result = SDL_RenderReadPixels(renderer, &rect, RENDER_COMPARE_FORMAT, pixels, 80*4);
   SDLTest_AssertCheck(result == 0, "Validate result from SDL_RenderReadPixels, expected: 0, got: %i", result);

   /* Create surface. */
   testSurface = SDL_CreateRGBSurfaceFrom(pixels, TESTRENDER_SCREEN_W, TESTRENDER_SCREEN_H, 32, TESTRENDER_SCREEN_W*4,
                                       RENDER_COMPARE_RMASK, RENDER_COMPARE_GMASK, RENDER_COMPARE_BMASK, RENDER_COMPARE_AMASK);
   SDLTest_AssertCheck(testSurface != NULL, "Verify result from SDL_CreateRGBSurfaceFrom is not NULL");

   /* Compare surface. */
   result = SDLTest_CompareSurfaces( testSurface, referenceSurface, allowable_error);
   SDLTest_AssertCheck(result == 0, "Validate result from SDLTest_CompareSurfaces, expected: 0, got: %i", result);

   /* Clean up. */
   SDL_free(pixels);
   SDL_FreeSurface(testSurface);
=======
    int result;
    SDL_Rect rect;
    Uint8 *pixels;
    SDL_Surface *testSurface;

    /* Read pixels. */
    pixels = (Uint8 *)SDL_malloc(4 * TESTRENDER_SCREEN_W * TESTRENDER_SCREEN_H);
    SDLTest_AssertCheck(pixels != NULL, "Validate allocated temp pixel buffer");
    if (pixels == NULL) {
        return;
    }

    /* Explicitly specify the rect in case the window isn't the expected size... */
    rect.x = 0;
    rect.y = 0;
    rect.w = TESTRENDER_SCREEN_W;
    rect.h = TESTRENDER_SCREEN_H;
    result = SDL_RenderReadPixels(renderer, &rect, RENDER_COMPARE_FORMAT, pixels, 80 * 4);
    SDLTest_AssertCheck(result == 0, "Validate result from SDL_RenderReadPixels, expected: 0, got: %i", result);

    /* Create surface. */
    testSurface = SDL_CreateRGBSurfaceFrom(pixels, TESTRENDER_SCREEN_W, TESTRENDER_SCREEN_H, 32, TESTRENDER_SCREEN_W * 4,
                                           RENDER_COMPARE_RMASK, RENDER_COMPARE_GMASK, RENDER_COMPARE_BMASK, RENDER_COMPARE_AMASK);
    SDLTest_AssertCheck(testSurface != NULL, "Verify result from SDL_CreateRGBSurfaceFrom is not NULL");

    /* Compare surface. */
    result = SDLTest_CompareSurfaces(testSurface, referenceSurface, allowable_error);
    SDLTest_AssertCheck(result == 0, "Validate result from SDLTest_CompareSurfaces, expected: 0, got: %i", result);

    /* Clean up. */
    SDL_free(pixels);
    SDL_FreeSurface(testSurface);
>>>>>>> 5750bcb1
}

/**
 * @brief Clears the screen. Helper function.
 *
 * \sa
 * http://wiki.libsdl.org/SDL_SetRenderDrawColor
 * http://wiki.libsdl.org/SDL_RenderClear
 * http://wiki.libsdl.org/SDL_RenderPresent
 * http://wiki.libsdl.org/SDL_SetRenderDrawBlendMode
 */
static int
_clearScreen(void)
{
    int ret;

<<<<<<< HEAD
   /* Set color. */
   ret = SDL_SetRenderDrawColor(renderer, 0, 0, 0, SDL_ALPHA_OPAQUE);
   SDLTest_AssertCheck(ret == 0, "Validate result from SDL_SetRenderDrawColor, expected: 0, got: %i", ret);
=======
    /* Set color. */
    ret = SDL_SetRenderDrawColor(renderer, 0, 0, 0, SDL_ALPHA_OPAQUE);
    SDLTest_AssertCheck(ret == 0, "Validate result from SDL_SetRenderDrawColor, expected: 0, got: %i", ret);
>>>>>>> 5750bcb1

    /* Clear screen. */
    ret = SDL_RenderClear(renderer);
    SDLTest_AssertCheck(ret == 0, "Validate result from SDL_RenderClear, expected: 0, got: %i", ret);

    /* Make current */
    SDL_RenderPresent(renderer);

<<<<<<< HEAD
   /* Set defaults. */
   ret = SDL_SetRenderDrawBlendMode(renderer, SDL_BLENDMODE_NONE);
   SDLTest_AssertCheck(ret == 0, "Validate result from SDL_SetRenderDrawBlendMode, expected: 0, got: %i", ret);

   ret = SDL_SetRenderDrawColor(renderer, 255, 255, 255, SDL_ALPHA_OPAQUE);
   SDLTest_AssertCheck(ret == 0, "Validate result from SDL_SetRenderDrawColor, expected: 0, got: %i", ret);
=======
    /* Set defaults. */
    ret = SDL_SetRenderDrawBlendMode(renderer, SDL_BLENDMODE_NONE);
    SDLTest_AssertCheck(ret == 0, "Validate result from SDL_SetRenderDrawBlendMode, expected: 0, got: %i", ret);

    ret = SDL_SetRenderDrawColor(renderer, 255, 255, 255, SDL_ALPHA_OPAQUE);
    SDLTest_AssertCheck(ret == 0, "Validate result from SDL_SetRenderDrawColor, expected: 0, got: %i", ret);
>>>>>>> 5750bcb1

    return 0;
}

/* ================= Test References ================== */

/* Render test cases */
static const SDLTest_TestCaseReference renderTest1 = {
    (SDLTest_TestCaseFp)render_testGetNumRenderDrivers, "render_testGetNumRenderDrivers", "Tests call to SDL_GetNumRenderDrivers", TEST_ENABLED
};

static const SDLTest_TestCaseReference renderTest2 = {
    (SDLTest_TestCaseFp)render_testPrimitives, "render_testPrimitives", "Tests rendering primitives", TEST_ENABLED
};

/* TODO: rewrite test case, define new test data and re-enable; current implementation fails */
static const SDLTest_TestCaseReference renderTest3 = {
    (SDLTest_TestCaseFp)render_testPrimitivesBlend, "render_testPrimitivesBlend", "Tests rendering primitives with blending", TEST_DISABLED
};

static const SDLTest_TestCaseReference renderTest4 = {
    (SDLTest_TestCaseFp)render_testBlit, "render_testBlit", "Tests blitting", TEST_ENABLED
};

static const SDLTest_TestCaseReference renderTest5 = {
    (SDLTest_TestCaseFp)render_testBlitColor, "render_testBlitColor", "Tests blitting with color", TEST_ENABLED
};

/* TODO: rewrite test case, define new test data and re-enable; current implementation fails */
static const SDLTest_TestCaseReference renderTest6 = {
    (SDLTest_TestCaseFp)render_testBlitAlpha, "render_testBlitAlpha", "Tests blitting with alpha", TEST_DISABLED
};

/* TODO: rewrite test case, define new test data and re-enable; current implementation fails */
static const SDLTest_TestCaseReference renderTest7 = {
    (SDLTest_TestCaseFp)render_testBlitBlend, "render_testBlitBlend", "Tests blitting with blending", TEST_DISABLED
};

/* Sequence of Render test cases */
static const SDLTest_TestCaseReference *renderTests[] = {
    &renderTest1, &renderTest2, &renderTest3, &renderTest4, &renderTest5, &renderTest6, &renderTest7, NULL
};

/* Render test suite (global) */
SDLTest_TestSuiteReference renderTestSuite = {
    "Render",
    InitCreateRenderer,
    renderTests,
    CleanupDestroyRenderer
};

/* vi: set ts=4 sw=4 expandtab: */<|MERGE_RESOLUTION|>--- conflicted
+++ resolved
@@ -100,7 +100,6 @@
  */
 int render_testPrimitives(void *arg)
 {
-<<<<<<< HEAD
    int ret;
    int x, y;
    SDL_FRect rect;
@@ -199,106 +198,6 @@
    referenceSurface = NULL;
 
    return TEST_COMPLETED;
-=======
-    int ret;
-    int x, y;
-    SDL_Rect rect;
-    SDL_Surface *referenceSurface = NULL;
-    int checkFailCount1;
-    int checkFailCount2;
-
-    /* Clear surface. */
-    _clearScreen();
-
-    /* Need drawcolor or just skip test. */
-    SDLTest_AssertCheck(_hasDrawColor(), "_hasDrawColor");
-
-    /* Draw a rectangle. */
-    rect.x = 40;
-    rect.y = 0;
-    rect.w = 40;
-    rect.h = 80;
-
-    ret = SDL_SetRenderDrawColor(renderer, 13, 73, 200, SDL_ALPHA_OPAQUE);
-    SDLTest_AssertCheck(ret == 0, "Validate result from SDL_SetRenderDrawColor, expected: 0, got: %i", ret);
-
-    ret = SDL_RenderFillRect(renderer, &rect);
-    SDLTest_AssertCheck(ret == 0, "Validate result from SDL_RenderFillRect, expected: 0, got: %i", ret);
-
-    /* Draw a rectangle. */
-    rect.x = 10;
-    rect.y = 10;
-    rect.w = 60;
-    rect.h = 40;
-    ret = SDL_SetRenderDrawColor(renderer, 200, 0, 100, SDL_ALPHA_OPAQUE);
-    SDLTest_AssertCheck(ret == 0, "Validate result from SDL_SetRenderDrawColor, expected: 0, got: %i", ret);
-
-    ret = SDL_RenderFillRect(renderer, &rect);
-    SDLTest_AssertCheck(ret == 0, "Validate result from SDL_RenderFillRect, expected: 0, got: %i", ret);
-
-    /* Draw some points like so:
-     * X.X.X.X..
-     * .X.X.X.X.
-     * X.X.X.X.. */
-    checkFailCount1 = 0;
-    checkFailCount2 = 0;
-    for (y = 0; y < 3; y++) {
-        for (x = y % 2; x < TESTRENDER_SCREEN_W; x += 2) {
-            ret = SDL_SetRenderDrawColor(renderer, x * y, x * y / 2, x * y / 3, SDL_ALPHA_OPAQUE);
-            if (ret != 0) {
-                checkFailCount1++;
-            }
-
-            ret = SDL_RenderDrawPoint(renderer, x, y);
-            if (ret != 0) {
-                checkFailCount2++;
-            }
-        }
-    }
-    SDLTest_AssertCheck(checkFailCount1 == 0, "Validate results from calls to SDL_SetRenderDrawColor, expected: 0, got: %i", checkFailCount1);
-    SDLTest_AssertCheck(checkFailCount2 == 0, "Validate results from calls to SDL_RenderDrawPoint, expected: 0, got: %i", checkFailCount2);
-
-    /* Draw some lines. */
-    ret = SDL_SetRenderDrawColor(renderer, 0, 255, 0, SDL_ALPHA_OPAQUE);
-    SDLTest_AssertCheck(ret == 0, "Validate result from SDL_SetRenderDrawColor");
-
-    ret = SDL_RenderDrawLine(renderer, 0, 30, TESTRENDER_SCREEN_W, 30);
-    SDLTest_AssertCheck(ret == 0, "Validate result from SDL_RenderDrawLine, expected: 0, got: %i", ret);
-
-    ret = SDL_SetRenderDrawColor(renderer, 55, 55, 5, SDL_ALPHA_OPAQUE);
-    SDLTest_AssertCheck(ret == 0, "Validate result from SDL_SetRenderDrawColor, expected: 0, got: %i", ret);
-
-    ret = SDL_RenderDrawLine(renderer, 40, 30, 40, 60);
-    SDLTest_AssertCheck(ret == 0, "Validate result from SDL_RenderDrawLine, expected: 0, got: %i", ret);
-
-    ret = SDL_SetRenderDrawColor(renderer, 5, 105, 105, SDL_ALPHA_OPAQUE);
-    SDLTest_AssertCheck(ret == 0, "Validate result from SDL_SetRenderDrawColor, expected: 0, got: %i", ret);
-
-    ret = SDL_RenderDrawLine(renderer, 0, 0, 29, 29);
-    SDLTest_AssertCheck(ret == 0, "Validate result from SDL_RenderDrawLine, expected: 0, got: %i", ret);
-
-    ret = SDL_RenderDrawLine(renderer, 29, 30, 0, 59);
-    SDLTest_AssertCheck(ret == 0, "Validate result from SDL_RenderDrawLine, expected: 0, got: %i", ret);
-
-    ret = SDL_RenderDrawLine(renderer, 79, 0, 50, 29);
-    SDLTest_AssertCheck(ret == 0, "Validate result from SDL_RenderDrawLine, expected: 0, got: %i", ret);
-
-    ret = SDL_RenderDrawLine(renderer, 79, 59, 50, 30);
-    SDLTest_AssertCheck(ret == 0, "Validate result from SDL_RenderDrawLine, expected: 0, got: %i", ret);
-
-    /* See if it's the same. */
-    referenceSurface = SDLTest_ImagePrimitives();
-    _compare(referenceSurface, ALLOWABLE_ERROR_OPAQUE);
-
-    /* Make current */
-    SDL_RenderPresent(renderer);
-
-    /* Clean up. */
-    SDL_FreeSurface(referenceSurface);
-    referenceSurface = NULL;
-
-    return TEST_COMPLETED;
->>>>>>> 5750bcb1
 }
 
 /**
@@ -311,7 +210,6 @@
  */
 int render_testPrimitivesBlend(void *arg)
 {
-<<<<<<< HEAD
    int ret;
    int i, j;
    SDL_FRect rect;
@@ -466,161 +364,6 @@
 
    return TEST_COMPLETED;
 }
-=======
-    int ret;
-    int i, j;
-    SDL_Rect rect;
-    SDL_Surface *referenceSurface = NULL;
-    int checkFailCount1;
-    int checkFailCount2;
-    int checkFailCount3;
-
-    /* Clear surface. */
-    _clearScreen();
-
-    /* Need drawcolor and blendmode or just skip test. */
-    SDLTest_AssertCheck(_hasDrawColor(), "_hasDrawColor");
-    SDLTest_AssertCheck(_hasBlendModes(), "_hasBlendModes");
-
-    /* Create some rectangles for each blend mode. */
-    ret = SDL_SetRenderDrawColor(renderer, 255, 255, 255, 0);
-    SDLTest_AssertCheck(ret == 0, "Validate result from SDL_SetRenderDrawColor, expected: 0, got: %i", ret);
-
-    ret = SDL_SetRenderDrawBlendMode(renderer, SDL_BLENDMODE_NONE);
-    SDLTest_AssertCheck(ret == 0, "Validate result from SDL_SetRenderDrawBlendMode, expected: 0, got: %i", ret);
-
-    ret = SDL_RenderFillRect(renderer, NULL);
-    SDLTest_AssertCheck(ret == 0, "Validate result from SDL_RenderFillRect, expected: 0, got: %i", ret);
-
-    rect.x = 10;
-    rect.y = 25;
-    rect.w = 40;
-    rect.h = 25;
-    ret = SDL_SetRenderDrawColor(renderer, 240, 10, 10, 75);
-    SDLTest_AssertCheck(ret == 0, "Validate result from SDL_SetRenderDrawColor, expected: 0, got: %i", ret);
-
-    ret = SDL_SetRenderDrawBlendMode(renderer, SDL_BLENDMODE_ADD);
-    SDLTest_AssertCheck(ret == 0, "Validate result from SDL_SetRenderDrawBlendMode, expected: 0, got: %i", ret);
-
-    ret = SDL_RenderFillRect(renderer, &rect);
-    SDLTest_AssertCheck(ret == 0, "Validate result from SDL_RenderFillRect, expected: 0, got: %i", ret);
-
-    rect.x = 30;
-    rect.y = 40;
-    rect.w = 45;
-    rect.h = 15;
-    ret = SDL_SetRenderDrawColor(renderer, 10, 240, 10, 100);
-    SDLTest_AssertCheck(ret == 0, "Validate result from SDL_SetRenderDrawColor, expected: 0, got: %i", ret);
-
-    ret = SDL_SetRenderDrawBlendMode(renderer, SDL_BLENDMODE_BLEND);
-    SDLTest_AssertCheck(ret == 0, "Validate result from SDL_SetRenderDrawBlendMode, expected: 0, got: %i", ret);
-
-    ret = SDL_RenderFillRect(renderer, &rect);
-    SDLTest_AssertCheck(ret == 0, "Validate result from SDL_RenderFillRect, expected: 0, got: %i", ret);
-
-    rect.x = 25;
-    rect.y = 25;
-    rect.w = 25;
-    rect.h = 25;
-    ret = SDL_SetRenderDrawColor(renderer, 10, 10, 240, 125);
-    SDLTest_AssertCheck(ret == 0, "Validate result from SDL_SetRenderDrawColor, expected: 0, got: %i", ret);
-
-    ret = SDL_SetRenderDrawBlendMode(renderer, SDL_BLENDMODE_NONE);
-    SDLTest_AssertCheck(ret == 0, "Validate result from SDL_SetRenderDrawBlendMode, expected: 0, got: %i", ret);
-
-    ret = SDL_RenderFillRect(renderer, &rect);
-    SDLTest_AssertCheck(ret == 0, "Validate result from SDL_RenderFillRect, expected: 0, got: %i", ret);
-
-    /* Draw blended lines, lines for everyone. */
-    checkFailCount1 = 0;
-    checkFailCount2 = 0;
-    checkFailCount3 = 0;
-    for (i = 0; i < TESTRENDER_SCREEN_W; i += 2) {
-        ret = SDL_SetRenderDrawColor(renderer, 60 + 2 * i, 240 - 2 * i, 50, 3 * i);
-        if (ret != 0) {
-            checkFailCount1++;
-        }
-
-        ret = SDL_SetRenderDrawBlendMode(renderer, (((i / 2) % 3) == 0) ? SDL_BLENDMODE_BLEND : (((i / 2) % 3) == 1) ? SDL_BLENDMODE_ADD
-                                                                                                                     : SDL_BLENDMODE_NONE);
-        if (ret != 0) {
-            checkFailCount2++;
-        }
->>>>>>> 5750bcb1
-
-        ret = SDL_RenderDrawLine(renderer, 0, 0, i, 59);
-        if (ret != 0) {
-            checkFailCount3++;
-        }
-    }
-    SDLTest_AssertCheck(checkFailCount1 == 0, "Validate results from calls to SDL_SetRenderDrawColor, expected: 0, got: %i", checkFailCount1);
-    SDLTest_AssertCheck(checkFailCount2 == 0, "Validate results from calls to SDL_SetRenderDrawBlendMode, expected: 0, got: %i", checkFailCount2);
-    SDLTest_AssertCheck(checkFailCount3 == 0, "Validate results from calls to SDL_RenderDrawLine, expected: 0, got: %i", checkFailCount3);
-
-    checkFailCount1 = 0;
-    checkFailCount2 = 0;
-    checkFailCount3 = 0;
-    for (i = 0; i < TESTRENDER_SCREEN_H; i += 2) {
-        ret = SDL_SetRenderDrawColor(renderer, 60 + 2 * i, 240 - 2 * i, 50, 3 * i);
-        if (ret != 0) {
-            checkFailCount1++;
-        }
-
-        ret = SDL_SetRenderDrawBlendMode(renderer, (((i / 2) % 3) == 0) ? SDL_BLENDMODE_BLEND : (((i / 2) % 3) == 1) ? SDL_BLENDMODE_ADD
-                                                                                                                     : SDL_BLENDMODE_NONE);
-        if (ret != 0) {
-            checkFailCount2++;
-        }
-
-        ret = SDL_RenderDrawLine(renderer, 0, 0, 79, i);
-        if (ret != 0) {
-            checkFailCount3++;
-        }
-    }
-    SDLTest_AssertCheck(checkFailCount1 == 0, "Validate results from calls to SDL_SetRenderDrawColor, expected: 0, got: %i", checkFailCount1);
-    SDLTest_AssertCheck(checkFailCount2 == 0, "Validate results from calls to SDL_SetRenderDrawBlendMode, expected: 0, got: %i", checkFailCount2);
-    SDLTest_AssertCheck(checkFailCount3 == 0, "Validate results from calls to SDL_RenderDrawLine, expected: 0, got: %i", checkFailCount3);
-
-    /* Draw points. */
-    checkFailCount1 = 0;
-    checkFailCount2 = 0;
-    checkFailCount3 = 0;
-    for (j = 0; j < TESTRENDER_SCREEN_H; j += 3) {
-        for (i = 0; i < TESTRENDER_SCREEN_W; i += 3) {
-            ret = SDL_SetRenderDrawColor(renderer, j * 4, i * 3, j * 4, i * 3);
-            if (ret != 0) {
-                checkFailCount1++;
-            }
-
-            ret = SDL_SetRenderDrawBlendMode(renderer, ((((i + j) / 3) % 3) == 0) ? SDL_BLENDMODE_BLEND : ((((i + j) / 3) % 3) == 1) ? SDL_BLENDMODE_ADD
-                                                                                                                                     : SDL_BLENDMODE_NONE);
-            if (ret != 0) {
-                checkFailCount2++;
-            }
-
-            ret = SDL_RenderDrawPoint(renderer, i, j);
-            if (ret != 0) {
-                checkFailCount3++;
-            }
-        }
-    }
-    SDLTest_AssertCheck(checkFailCount1 == 0, "Validate results from calls to SDL_SetRenderDrawColor, expected: 0, got: %i", checkFailCount1);
-    SDLTest_AssertCheck(checkFailCount2 == 0, "Validate results from calls to SDL_SetRenderDrawBlendMode, expected: 0, got: %i", checkFailCount2);
-    SDLTest_AssertCheck(checkFailCount3 == 0, "Validate results from calls to SDL_RenderDrawPoint, expected: 0, got: %i", checkFailCount3);
-
-    /* See if it's the same. */
-    referenceSurface = SDLTest_ImagePrimitivesBlend();
-    _compare(referenceSurface, ALLOWABLE_ERROR_BLENDED);
-
-    /* Make current */
-    SDL_RenderPresent(renderer);
-
-    /* Clean up. */
-    SDL_FreeSurface(referenceSurface);
-    referenceSurface = NULL;
-
-    return TEST_COMPLETED;
-}
 
 /**
  * @brief Tests some blitting routines.
@@ -631,7 +374,6 @@
  */
 int render_testBlit(void *arg)
 {
-<<<<<<< HEAD
    int ret;
    SDL_FRect rect;
    SDL_Texture *tface;
@@ -690,66 +432,6 @@
    referenceSurface = NULL;
 
    return TEST_COMPLETED;
-=======
-    int ret;
-    SDL_Rect rect;
-    SDL_Texture *tface;
-    SDL_Surface *referenceSurface = NULL;
-    Uint32 tformat;
-    int taccess, tw, th;
-    int i, j, ni, nj;
-    int checkFailCount1;
-
-    /* Clear surface. */
-    _clearScreen();
-
-    /* Need drawcolor or just skip test. */
-    SDLTest_AssertCheck(_hasDrawColor(), "_hasDrawColor)");
-
-    /* Create face surface. */
-    tface = _loadTestFace();
-    SDLTest_AssertCheck(tface != NULL, "Verify _loadTestFace() result");
-    if (tface == NULL) {
-        return TEST_ABORTED;
-    }
-
-    /* Constant values. */
-    ret = SDL_QueryTexture(tface, &tformat, &taccess, &tw, &th);
-    SDLTest_AssertCheck(ret == 0, "Verify result from SDL_QueryTexture, expected 0, got %i", ret);
-    rect.w = tw;
-    rect.h = th;
-    ni = TESTRENDER_SCREEN_W - tw;
-    nj = TESTRENDER_SCREEN_H - th;
-
-    /* Loop blit. */
-    checkFailCount1 = 0;
-    for (j = 0; j <= nj; j += 4) {
-        for (i = 0; i <= ni; i += 4) {
-            /* Blitting. */
-            rect.x = i;
-            rect.y = j;
-            ret = SDL_RenderCopy(renderer, tface, NULL, &rect);
-            if (ret != 0) {
-                checkFailCount1++;
-            }
-        }
-    }
-    SDLTest_AssertCheck(checkFailCount1 == 0, "Validate results from calls to SDL_RenderCopy, expected: 0, got: %i", checkFailCount1);
-
-    /* See if it's the same */
-    referenceSurface = SDLTest_ImageBlit();
-    _compare(referenceSurface, ALLOWABLE_ERROR_OPAQUE);
-
-    /* Make current */
-    SDL_RenderPresent(renderer);
-
-    /* Clean up. */
-    SDL_DestroyTexture(tface);
-    SDL_FreeSurface(referenceSurface);
-    referenceSurface = NULL;
-
-    return TEST_COMPLETED;
->>>>>>> 5750bcb1
 }
 
 /**
@@ -762,7 +444,6 @@
  */
 int render_testBlitColor(void *arg)
 {
-<<<<<<< HEAD
    int ret;
    SDL_FRect rect;
    SDL_Texture *tface;
@@ -827,72 +508,6 @@
    referenceSurface = NULL;
 
    return TEST_COMPLETED;
-=======
-    int ret;
-    SDL_Rect rect;
-    SDL_Texture *tface;
-    SDL_Surface *referenceSurface = NULL;
-    Uint32 tformat;
-    int taccess, tw, th;
-    int i, j, ni, nj;
-    int checkFailCount1;
-    int checkFailCount2;
-
-    /* Clear surface. */
-    _clearScreen();
-
-    /* Create face surface. */
-    tface = _loadTestFace();
-    SDLTest_AssertCheck(tface != NULL, "Verify _loadTestFace() result");
-    if (tface == NULL) {
-        return TEST_ABORTED;
-    }
-
-    /* Constant values. */
-    ret = SDL_QueryTexture(tface, &tformat, &taccess, &tw, &th);
-    SDLTest_AssertCheck(ret == 0, "Verify result from SDL_QueryTexture, expected 0, got %i", ret);
-    rect.w = tw;
-    rect.h = th;
-    ni = TESTRENDER_SCREEN_W - tw;
-    nj = TESTRENDER_SCREEN_H - th;
-
-    /* Test blitting with color mod. */
-    checkFailCount1 = 0;
-    checkFailCount2 = 0;
-    for (j = 0; j <= nj; j += 4) {
-        for (i = 0; i <= ni; i += 4) {
-            /* Set color mod. */
-            ret = SDL_SetTextureColorMod(tface, (255 / nj) * j, (255 / ni) * i, (255 / nj) * j);
-            if (ret != 0) {
-                checkFailCount1++;
-            }
-
-            /* Blitting. */
-            rect.x = i;
-            rect.y = j;
-            ret = SDL_RenderCopy(renderer, tface, NULL, &rect);
-            if (ret != 0) {
-                checkFailCount2++;
-            }
-        }
-    }
-    SDLTest_AssertCheck(checkFailCount1 == 0, "Validate results from calls to SDL_SetTextureColorMod, expected: 0, got: %i", checkFailCount1);
-    SDLTest_AssertCheck(checkFailCount2 == 0, "Validate results from calls to SDL_RenderCopy, expected: 0, got: %i", checkFailCount2);
-
-    /* See if it's the same. */
-    referenceSurface = SDLTest_ImageBlitColor();
-    _compare(referenceSurface, ALLOWABLE_ERROR_OPAQUE);
-
-    /* Make current */
-    SDL_RenderPresent(renderer);
-
-    /* Clean up. */
-    SDL_DestroyTexture(tface);
-    SDL_FreeSurface(referenceSurface);
-    referenceSurface = NULL;
-
-    return TEST_COMPLETED;
->>>>>>> 5750bcb1
 }
 
 /**
@@ -905,7 +520,6 @@
  */
 int render_testBlitAlpha(void *arg)
 {
-<<<<<<< HEAD
    int ret;
    SDL_FRect rect;
    SDL_Texture *tface;
@@ -973,75 +587,6 @@
    referenceSurface = NULL;
 
    return TEST_COMPLETED;
-=======
-    int ret;
-    SDL_Rect rect;
-    SDL_Texture *tface;
-    SDL_Surface *referenceSurface = NULL;
-    Uint32 tformat;
-    int taccess, tw, th;
-    int i, j, ni, nj;
-    int checkFailCount1;
-    int checkFailCount2;
-
-    /* Clear surface. */
-    _clearScreen();
-
-    /* Need alpha or just skip test. */
-    SDLTest_AssertCheck(_hasTexAlpha(), "_hasTexAlpha");
-
-    /* Create face surface. */
-    tface = _loadTestFace();
-    SDLTest_AssertCheck(tface != NULL, "Verify _loadTestFace() result");
-    if (tface == NULL) {
-        return TEST_ABORTED;
-    }
-
-    /* Constant values. */
-    ret = SDL_QueryTexture(tface, &tformat, &taccess, &tw, &th);
-    SDLTest_AssertCheck(ret == 0, "Verify result from SDL_QueryTexture, expected 0, got %i", ret);
-    rect.w = tw;
-    rect.h = th;
-    ni = TESTRENDER_SCREEN_W - tw;
-    nj = TESTRENDER_SCREEN_H - th;
-
-    /* Test blitting with alpha mod. */
-    checkFailCount1 = 0;
-    checkFailCount2 = 0;
-    for (j = 0; j <= nj; j += 4) {
-        for (i = 0; i <= ni; i += 4) {
-            /* Set alpha mod. */
-            ret = SDL_SetTextureAlphaMod(tface, (255 / ni) * i);
-            if (ret != 0) {
-                checkFailCount1++;
-            }
-
-            /* Blitting. */
-            rect.x = i;
-            rect.y = j;
-            ret = SDL_RenderCopy(renderer, tface, NULL, &rect);
-            if (ret != 0) {
-                checkFailCount2++;
-            }
-        }
-    }
-    SDLTest_AssertCheck(checkFailCount1 == 0, "Validate results from calls to SDL_SetTextureAlphaMod, expected: 0, got: %i", checkFailCount1);
-    SDLTest_AssertCheck(checkFailCount2 == 0, "Validate results from calls to SDL_RenderCopy, expected: 0, got: %i", checkFailCount2);
-
-    /* See if it's the same. */
-    referenceSurface = SDLTest_ImageBlitAlpha();
-    _compare(referenceSurface, ALLOWABLE_ERROR_BLENDED);
-
-    /* Make current */
-    SDL_RenderPresent(renderer);
-
-    /* Clean up. */
-    SDL_DestroyTexture(tface);
-    SDL_FreeSurface(referenceSurface);
-    referenceSurface = NULL;
-
-    return TEST_COMPLETED;
->>>>>>> 5750bcb1
 }
 
 /* Helper functions */
@@ -1054,7 +599,6 @@
  * http://wiki.libsdl.org/SDL_RenderCopy
  */
 static void
-<<<<<<< HEAD
 _testBlitBlendMode( SDL_Texture * tface, int mode)
 {
    int ret;
@@ -1098,51 +642,6 @@
    }
    SDLTest_AssertCheck(checkFailCount1 == 0, "Validate results from calls to SDL_SetTextureBlendMode, expected: 0, got: %i", checkFailCount1);
    SDLTest_AssertCheck(checkFailCount2 == 0, "Validate results from calls to SDL_RenderCopy, expected: 0, got: %i", checkFailCount2);
-=======
-_testBlitBlendMode(SDL_Texture *tface, int mode)
-{
-    int ret;
-    Uint32 tformat;
-    int taccess, tw, th;
-    int i, j, ni, nj;
-    SDL_Rect rect;
-    int checkFailCount1;
-    int checkFailCount2;
-
-    /* Clear surface. */
-    _clearScreen();
-
-    /* Constant values. */
-    ret = SDL_QueryTexture(tface, &tformat, &taccess, &tw, &th);
-    SDLTest_AssertCheck(ret == 0, "Verify result from SDL_QueryTexture, expected 0, got %i", ret);
-    rect.w = tw;
-    rect.h = th;
-    ni = TESTRENDER_SCREEN_W - tw;
-    nj = TESTRENDER_SCREEN_H - th;
-
-    /* Test blend mode. */
-    checkFailCount1 = 0;
-    checkFailCount2 = 0;
-    for (j = 0; j <= nj; j += 4) {
-        for (i = 0; i <= ni; i += 4) {
-            /* Set blend mode. */
-            ret = SDL_SetTextureBlendMode(tface, (SDL_BlendMode)mode);
-            if (ret != 0) {
-                checkFailCount1++;
-            }
-
-            /* Blitting. */
-            rect.x = i;
-            rect.y = j;
-            ret = SDL_RenderCopy(renderer, tface, NULL, &rect);
-            if (ret != 0) {
-                checkFailCount2++;
-            }
-        }
-    }
-    SDLTest_AssertCheck(checkFailCount1 == 0, "Validate results from calls to SDL_SetTextureBlendMode, expected: 0, got: %i", checkFailCount1);
-    SDLTest_AssertCheck(checkFailCount2 == 0, "Validate results from calls to SDL_RenderCopy, expected: 0, got: %i", checkFailCount2);
->>>>>>> 5750bcb1
 }
 
 /**
@@ -1156,7 +655,6 @@
  */
 int render_testBlitBlend(void *arg)
 {
-<<<<<<< HEAD
    int ret;
    SDL_FRect rect;
    SDL_Texture *tface;
@@ -1304,166 +802,13 @@
    referenceSurface = NULL;
 
    return TEST_COMPLETED;
-=======
-    int ret;
-    SDL_Rect rect;
-    SDL_Texture *tface;
-    SDL_Surface *referenceSurface = NULL;
-    Uint32 tformat;
-    int taccess, tw, th;
-    int i, j, ni, nj;
-    int mode;
-    int checkFailCount1;
-    int checkFailCount2;
-    int checkFailCount3;
-    int checkFailCount4;
-
-    SDLTest_AssertCheck(_hasBlendModes(), "_hasBlendModes");
-    SDLTest_AssertCheck(_hasTexColor(), "_hasTexColor");
-    SDLTest_AssertCheck(_hasTexAlpha(), "_hasTexAlpha");
-
-    /* Create face surface. */
-    tface = _loadTestFace();
-    SDLTest_AssertCheck(tface != NULL, "Verify _loadTestFace() result");
-    if (tface == NULL) {
-        return TEST_ABORTED;
-    }
-
-    /* Constant values. */
-    ret = SDL_QueryTexture(tface, &tformat, &taccess, &tw, &th);
-    SDLTest_AssertCheck(ret == 0, "Verify result from SDL_QueryTexture, expected 0, got %i", ret);
-    rect.w = tw;
-    rect.h = th;
-    ni = TESTRENDER_SCREEN_W - tw;
-    nj = TESTRENDER_SCREEN_H - th;
-
-    /* Set alpha mod. */
-    ret = SDL_SetTextureAlphaMod(tface, 100);
-    SDLTest_AssertCheck(ret == 0, "Validate result from SDL_SetTextureAlphaMod, expected: 0, got: %i", ret);
-
-    /* Test None. */
-    _testBlitBlendMode(tface, SDL_BLENDMODE_NONE);
-    referenceSurface = SDLTest_ImageBlitBlendNone();
-
-    /* Compare, then Present */
-    _compare(referenceSurface, ALLOWABLE_ERROR_OPAQUE);
-    SDL_RenderPresent(renderer);
-
-    SDL_FreeSurface(referenceSurface);
-    referenceSurface = NULL;
-
-    /* Test Blend. */
-    _testBlitBlendMode(tface, SDL_BLENDMODE_BLEND);
-    referenceSurface = SDLTest_ImageBlitBlend();
-
-    /* Compare, then Present */
-    _compare(referenceSurface, ALLOWABLE_ERROR_BLENDED);
-    SDL_RenderPresent(renderer);
-
-    SDL_FreeSurface(referenceSurface);
-    referenceSurface = NULL;
-
-    /* Test Add. */
-    _testBlitBlendMode(tface, SDL_BLENDMODE_ADD);
-    referenceSurface = SDLTest_ImageBlitBlendAdd();
-
-    /* Compare, then Present */
-    _compare(referenceSurface, ALLOWABLE_ERROR_BLENDED);
-    SDL_RenderPresent(renderer);
-
-    SDL_FreeSurface(referenceSurface);
-    referenceSurface = NULL;
-
-    /* Test Mod. */
-    _testBlitBlendMode(tface, SDL_BLENDMODE_MOD);
-    referenceSurface = SDLTest_ImageBlitBlendMod();
-
-    /* Compare, then Present */
-    _compare(referenceSurface, ALLOWABLE_ERROR_BLENDED);
-    SDL_RenderPresent(renderer);
-
-    SDL_FreeSurface(referenceSurface);
-    referenceSurface = NULL;
-
-    /* Clear surface. */
-    _clearScreen();
-
-    /* Loop blit. */
-    checkFailCount1 = 0;
-    checkFailCount2 = 0;
-    checkFailCount3 = 0;
-    checkFailCount4 = 0;
-    for (j = 0; j <= nj; j += 4) {
-        for (i = 0; i <= ni; i += 4) {
-
-            /* Set color mod. */
-            ret = SDL_SetTextureColorMod(tface, (255 / nj) * j, (255 / ni) * i, (255 / nj) * j);
-            if (ret != 0) {
-                checkFailCount1++;
-            }
-
-            /* Set alpha mod. */
-            ret = SDL_SetTextureAlphaMod(tface, (100 / ni) * i);
-            if (ret != 0) {
-                checkFailCount2++;
-            }
-
-            /* Crazy blending mode magic. */
-            mode = (i / 4 * j / 4) % 4;
-            if (mode == 0) {
-                mode = SDL_BLENDMODE_NONE;
-            } else if (mode == 1) {
-                mode = SDL_BLENDMODE_BLEND;
-            } else if (mode == 2) {
-                mode = SDL_BLENDMODE_ADD;
-            } else if (mode == 3) {
-                mode = SDL_BLENDMODE_MOD;
-            }
-            ret = SDL_SetTextureBlendMode(tface, (SDL_BlendMode)mode);
-            if (ret != 0) {
-                checkFailCount3++;
-            }
-
-            /* Blitting. */
-            rect.x = i;
-            rect.y = j;
-            ret = SDL_RenderCopy(renderer, tface, NULL, &rect);
-            if (ret != 0) {
-                checkFailCount4++;
-            }
-        }
-    }
-    SDLTest_AssertCheck(checkFailCount1 == 0, "Validate results from calls to SDL_SetTextureColorMod, expected: 0, got: %i", checkFailCount1);
-    SDLTest_AssertCheck(checkFailCount2 == 0, "Validate results from calls to SDL_SetTextureAlphaMod, expected: 0, got: %i", checkFailCount2);
-    SDLTest_AssertCheck(checkFailCount3 == 0, "Validate results from calls to SDL_SetTextureBlendMode, expected: 0, got: %i", checkFailCount3);
-    SDLTest_AssertCheck(checkFailCount4 == 0, "Validate results from calls to SDL_RenderCopy, expected: 0, got: %i", checkFailCount4);
-
-    /* Clean up. */
-    SDL_DestroyTexture(tface);
-
-    /* Check to see if final image matches. */
-    referenceSurface = SDLTest_ImageBlitBlendAll();
-    _compare(referenceSurface, ALLOWABLE_ERROR_BLENDED);
-
-    /* Make current */
-    SDL_RenderPresent(renderer);
-
-    SDL_FreeSurface(referenceSurface);
-    referenceSurface = NULL;
-
-    return TEST_COMPLETED;
->>>>>>> 5750bcb1
 }
 
 /**
  * @brief Checks to see if functionality is supported. Helper function.
  */
 static int
-<<<<<<< HEAD
-_isSupported( int code)
-=======
 _isSupported(int code)
->>>>>>> 5750bcb1
 {
     return code == 0;
 }
@@ -1478,7 +823,6 @@
 static int
 _hasDrawColor(void)
 {
-<<<<<<< HEAD
    int ret, fail;
    Uint8 r, g, b, a;
 
@@ -1509,38 +853,6 @@
       return 0;
    }
    return 1;
-=======
-    int ret, fail;
-    Uint8 r, g, b, a;
-
-    fail = 0;
-
-    /* Set color. */
-    ret = SDL_SetRenderDrawColor(renderer, 100, 100, 100, 100);
-    if (!_isSupported(ret)) {
-        fail = 1;
-    }
-    ret = SDL_GetRenderDrawColor(renderer, &r, &g, &b, &a);
-    if (!_isSupported(ret)) {
-        fail = 1;
-    }
-
-    /* Restore natural. */
-    ret = SDL_SetRenderDrawColor(renderer, 0, 0, 0, SDL_ALPHA_OPAQUE);
-    if (!_isSupported(ret)) {
-        fail = 1;
-    }
-
-    /* Something failed, consider not available. */
-    if (fail) {
-        return 0;
-    }
-    /* Not set properly, consider failed. */
-    else if ((r != 100) || (g != 100) || (b != 100) || (a != 100)) {
-        return 0;
-    }
-    return 1;
->>>>>>> 5750bcb1
 }
 
 /**
@@ -1553,7 +865,6 @@
 static int
 _hasBlendModes(void)
 {
-<<<<<<< HEAD
    int fail;
    int ret;
    SDL_BlendMode mode;
@@ -1610,64 +921,6 @@
    }
 
    return !fail;
-=======
-    int fail;
-    int ret;
-    SDL_BlendMode mode;
-
-    fail = 0;
-
-    ret = SDL_SetRenderDrawBlendMode(renderer, SDL_BLENDMODE_BLEND);
-    if (!_isSupported(ret)) {
-        fail = 1;
-    }
-    ret = SDL_GetRenderDrawBlendMode(renderer, &mode);
-    if (!_isSupported(ret)) {
-        fail = 1;
-    }
-    ret = (mode != SDL_BLENDMODE_BLEND);
-    if (!_isSupported(ret)) {
-        fail = 1;
-    }
-    ret = SDL_SetRenderDrawBlendMode(renderer, SDL_BLENDMODE_ADD);
-    if (!_isSupported(ret)) {
-        fail = 1;
-    }
-    ret = SDL_GetRenderDrawBlendMode(renderer, &mode);
-    if (!_isSupported(ret)) {
-        fail = 1;
-    }
-    ret = (mode != SDL_BLENDMODE_ADD);
-    if (!_isSupported(ret)) {
-        fail = 1;
-    }
-    ret = SDL_SetRenderDrawBlendMode(renderer, SDL_BLENDMODE_MOD);
-    if (!_isSupported(ret)) {
-        fail = 1;
-    }
-    ret = SDL_GetRenderDrawBlendMode(renderer, &mode);
-    if (!_isSupported(ret)) {
-        fail = 1;
-    }
-    ret = (mode != SDL_BLENDMODE_MOD);
-    if (!_isSupported(ret)) {
-        fail = 1;
-    }
-    ret = SDL_SetRenderDrawBlendMode(renderer, SDL_BLENDMODE_NONE);
-    if (!_isSupported(ret)) {
-        fail = 1;
-    }
-    ret = SDL_GetRenderDrawBlendMode(renderer, &mode);
-    if (!_isSupported(ret)) {
-        fail = 1;
-    }
-    ret = (mode != SDL_BLENDMODE_NONE);
-    if (!_isSupported(ret)) {
-        fail = 1;
-    }
-
-    return !fail;
->>>>>>> 5750bcb1
 }
 
 /**
@@ -1708,7 +961,6 @@
 static int
 _hasTexColor(void)
 {
-<<<<<<< HEAD
    int fail;
    int ret;
    SDL_Texture *tface;
@@ -1740,39 +992,6 @@
       return 0;
    }
    return 1;
-=======
-    int fail;
-    int ret;
-    SDL_Texture *tface;
-    Uint8 r, g, b;
-
-    /* Get test face. */
-    tface = _loadTestFace();
-    if (tface == NULL) {
-        return 0;
-    }
-
-    /* See if supported. */
-    fail = 0;
-    ret = SDL_SetTextureColorMod(tface, 100, 100, 100);
-    if (!_isSupported(ret)) {
-        fail = 1;
-    }
-    ret = SDL_GetTextureColorMod(tface, &r, &g, &b);
-    if (!_isSupported(ret)) {
-        fail = 1;
-    }
-
-    /* Clean up. */
-    SDL_DestroyTexture(tface);
-
-    if (fail) {
-        return 0;
-    } else if ((r != 100) || (g != 100) || (b != 100)) {
-        return 0;
-    }
-    return 1;
->>>>>>> 5750bcb1
 }
 
 /**
@@ -1786,7 +1005,6 @@
 static int
 _hasTexAlpha(void)
 {
-<<<<<<< HEAD
    int fail;
    int ret;
    SDL_Texture *tface;
@@ -1818,39 +1036,7 @@
       return 0;
    }
    return 1;
-=======
-    int fail;
-    int ret;
-    SDL_Texture *tface;
-    Uint8 a;
-
-    /* Get test face. */
-    tface = _loadTestFace();
-    if (tface == NULL) {
-        return 0;
-    }
-
-    /* See if supported. */
-    fail = 0;
-    ret = SDL_SetTextureAlphaMod(tface, 100);
-    if (!_isSupported(ret)) {
-        fail = 1;
-    }
-    ret = SDL_GetTextureAlphaMod(tface, &a);
-    if (!_isSupported(ret)) {
-        fail = 1;
-    }
-
-    /* Clean up. */
-    SDL_DestroyTexture(tface);
-
-    if (fail) {
-        return 0;
-    } else if (a != 100) {
-        return 0;
-    }
-    return 1;
->>>>>>> 5750bcb1
+
 }
 
 /**
@@ -1866,7 +1052,6 @@
 static void
 _compare(SDL_Surface *referenceSurface, int allowable_error)
 {
-<<<<<<< HEAD
    int result;
    SDL_Rect rect;
    Uint8 *pixels;
@@ -1899,40 +1084,6 @@
    /* Clean up. */
    SDL_free(pixels);
    SDL_FreeSurface(testSurface);
-=======
-    int result;
-    SDL_Rect rect;
-    Uint8 *pixels;
-    SDL_Surface *testSurface;
-
-    /* Read pixels. */
-    pixels = (Uint8 *)SDL_malloc(4 * TESTRENDER_SCREEN_W * TESTRENDER_SCREEN_H);
-    SDLTest_AssertCheck(pixels != NULL, "Validate allocated temp pixel buffer");
-    if (pixels == NULL) {
-        return;
-    }
-
-    /* Explicitly specify the rect in case the window isn't the expected size... */
-    rect.x = 0;
-    rect.y = 0;
-    rect.w = TESTRENDER_SCREEN_W;
-    rect.h = TESTRENDER_SCREEN_H;
-    result = SDL_RenderReadPixels(renderer, &rect, RENDER_COMPARE_FORMAT, pixels, 80 * 4);
-    SDLTest_AssertCheck(result == 0, "Validate result from SDL_RenderReadPixels, expected: 0, got: %i", result);
-
-    /* Create surface. */
-    testSurface = SDL_CreateRGBSurfaceFrom(pixels, TESTRENDER_SCREEN_W, TESTRENDER_SCREEN_H, 32, TESTRENDER_SCREEN_W * 4,
-                                           RENDER_COMPARE_RMASK, RENDER_COMPARE_GMASK, RENDER_COMPARE_BMASK, RENDER_COMPARE_AMASK);
-    SDLTest_AssertCheck(testSurface != NULL, "Verify result from SDL_CreateRGBSurfaceFrom is not NULL");
-
-    /* Compare surface. */
-    result = SDLTest_CompareSurfaces(testSurface, referenceSurface, allowable_error);
-    SDLTest_AssertCheck(result == 0, "Validate result from SDLTest_CompareSurfaces, expected: 0, got: %i", result);
-
-    /* Clean up. */
-    SDL_free(pixels);
-    SDL_FreeSurface(testSurface);
->>>>>>> 5750bcb1
 }
 
 /**
@@ -1949,15 +1100,9 @@
 {
     int ret;
 
-<<<<<<< HEAD
-   /* Set color. */
-   ret = SDL_SetRenderDrawColor(renderer, 0, 0, 0, SDL_ALPHA_OPAQUE);
-   SDLTest_AssertCheck(ret == 0, "Validate result from SDL_SetRenderDrawColor, expected: 0, got: %i", ret);
-=======
     /* Set color. */
     ret = SDL_SetRenderDrawColor(renderer, 0, 0, 0, SDL_ALPHA_OPAQUE);
     SDLTest_AssertCheck(ret == 0, "Validate result from SDL_SetRenderDrawColor, expected: 0, got: %i", ret);
->>>>>>> 5750bcb1
 
     /* Clear screen. */
     ret = SDL_RenderClear(renderer);
@@ -1965,22 +1110,13 @@
 
     /* Make current */
     SDL_RenderPresent(renderer);
-
-<<<<<<< HEAD
+    
    /* Set defaults. */
    ret = SDL_SetRenderDrawBlendMode(renderer, SDL_BLENDMODE_NONE);
    SDLTest_AssertCheck(ret == 0, "Validate result from SDL_SetRenderDrawBlendMode, expected: 0, got: %i", ret);
 
    ret = SDL_SetRenderDrawColor(renderer, 255, 255, 255, SDL_ALPHA_OPAQUE);
    SDLTest_AssertCheck(ret == 0, "Validate result from SDL_SetRenderDrawColor, expected: 0, got: %i", ret);
-=======
-    /* Set defaults. */
-    ret = SDL_SetRenderDrawBlendMode(renderer, SDL_BLENDMODE_NONE);
-    SDLTest_AssertCheck(ret == 0, "Validate result from SDL_SetRenderDrawBlendMode, expected: 0, got: %i", ret);
-
-    ret = SDL_SetRenderDrawColor(renderer, 255, 255, 255, SDL_ALPHA_OPAQUE);
-    SDLTest_AssertCheck(ret == 0, "Validate result from SDL_SetRenderDrawColor, expected: 0, got: %i", ret);
->>>>>>> 5750bcb1
 
     return 0;
 }
