--- conflicted
+++ resolved
@@ -1,10 +1,6 @@
 /*
   Simple DirectMedia Layer
-<<<<<<< HEAD
   Copyright (C) 1997-2017 Sam Lantinga <slouken@libsdl.org>
-=======
-  Copyright (C) 1997-2015 Sam Lantinga <slouken@libsdl.org>
->>>>>>> bb3cb4f4
 
   This software is provided 'as-is', without any express or implied
   warranty.  In no event will the authors be held liable for any damages
@@ -123,6 +119,17 @@
 #define SDL_HINT_RENDER_DIRECT3D11_DEBUG    "SDL_RENDER_DIRECT3D11_DEBUG"
 
 /**
+ *  \brief  A variable controlling the scaling policy for SDL_RenderSetLogicalSize.
+ *
+ *  This variable can be set to the following values:
+ *    "0" or "letterbox" - Uses letterbox/sidebars to fit the entire rendering on screen
+ *    "1" or "overscan"  - Will zoom the rendering so it fills the entire screen, allowing edges to be drawn offscreen
+ *
+ *  By default letterbox is used
+ */
+#define SDL_HINT_RENDER_LOGICAL_SIZE_MODE       "SDL_HINT_RENDER_LOGICAL_SIZE_MODE"
+
+/**
  *  \brief  A variable controlling the scaling quality
  *
  *  This variable can be set to the following values:
@@ -282,13 +289,8 @@
  *  this is problematic. This functionality can be disabled by setting this
  *  hint.
  *
-<<<<<<< HEAD
  *  As of SDL 2.0.4, SDL_EnableScreenSaver() and SDL_DisableScreenSaver()
  *  accomplish the same thing on iOS. They should be preferred over this hint.
-=======
- *  As of SDL 2.0.4, SDL_EnableScreenSaver and SDL_DisableScreenSaver accomplish
- *  the same thing on iOS. They should be preferred over this hint.
->>>>>>> bb3cb4f4
  *
  *  This variable can be set to the following values:
  *    "0"       - Enable idle timer
@@ -419,17 +421,6 @@
  */
 #define SDL_HINT_TIMER_RESOLUTION "SDL_TIMER_RESOLUTION"
 
-
-
-/**
-*  \brief  A string specifying SDL's threads stack size in bytes or "0" for the backend's default size
-*
-*  Use this hint in case you need to set SDL's threads stack size to other than the default.
-*  This is specially useful if you build SDL against a non glibc libc library (such as musl) which
-*  provides a relatively small default thread stack size (a few kilobytes versus the default 8MB glibc uses).
-*  Support for this hint is currently available only in the pthread backend.
-*/
-#define SDL_HINT_THREAD_STACK_SIZE              "SDL_THREAD_STACK_SIZE"
 
 /**
  *  \brief  A variable describing the content orientation on QtWayland-based platforms.
