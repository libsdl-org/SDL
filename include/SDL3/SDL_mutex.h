/*
  Simple DirectMedia Layer
  Copyright (C) 1997-2024 Sam Lantinga <slouken@libsdl.org>

  This software is provided 'as-is', without any express or implied
  warranty.  In no event will the authors be held liable for any damages
  arising from the use of this software.

  Permission is granted to anyone to use this software for any purpose,
  including commercial applications, and to alter it and redistribute it
  freely, subject to the following restrictions:

  1. The origin of this software must not be misrepresented; you must not
     claim that you wrote the original software. If you use this software
     in a product, an acknowledgment in the product documentation would be
     appreciated but is not required.
  2. Altered source versions must be plainly marked as such, and must not be
     misrepresented as being the original software.
  3. This notice may not be removed or altered from any source distribution.
*/

#ifndef SDL_mutex_h_
#define SDL_mutex_h_

/**
 * # CategoryMutex
 *
 * Functions to provide thread synchronization primitives.
 */

#include <SDL3/SDL_stdinc.h>
#include <SDL3/SDL_error.h>

/******************************************************************************/
/* Enable thread safety attributes only with clang.
 * The attributes can be safely erased when compiling with other compilers.
 *
 * To enable analysis, set these environment variables before running cmake:
 *      export CC=clang
 *      export CFLAGS="-DSDL_THREAD_SAFETY_ANALYSIS -Wthread-safety"
 */
#if defined(SDL_THREAD_SAFETY_ANALYSIS) && \
    defined(__clang__) && (!defined(SWIG))
#define SDL_THREAD_ANNOTATION_ATTRIBUTE__(x)   __attribute__((x))
#else
#define SDL_THREAD_ANNOTATION_ATTRIBUTE__(x)   /* no-op */
#endif

#define SDL_CAPABILITY(x) \
  SDL_THREAD_ANNOTATION_ATTRIBUTE__(capability(x))

#define SDL_SCOPED_CAPABILITY \
  SDL_THREAD_ANNOTATION_ATTRIBUTE__(scoped_lockable)

#define SDL_GUARDED_BY(x) \
  SDL_THREAD_ANNOTATION_ATTRIBUTE__(guarded_by(x))

#define SDL_PT_GUARDED_BY(x) \
  SDL_THREAD_ANNOTATION_ATTRIBUTE__(pt_guarded_by(x))

#define SDL_ACQUIRED_BEFORE(x) \
  SDL_THREAD_ANNOTATION_ATTRIBUTE__(acquired_before(x))

#define SDL_ACQUIRED_AFTER(x) \
  SDL_THREAD_ANNOTATION_ATTRIBUTE__(acquired_after(x))

#define SDL_REQUIRES(x) \
  SDL_THREAD_ANNOTATION_ATTRIBUTE__(requires_capability(x))

#define SDL_REQUIRES_SHARED(x) \
  SDL_THREAD_ANNOTATION_ATTRIBUTE__(requires_shared_capability(x))

#define SDL_ACQUIRE(x) \
  SDL_THREAD_ANNOTATION_ATTRIBUTE__(acquire_capability(x))

#define SDL_ACQUIRE_SHARED(x) \
  SDL_THREAD_ANNOTATION_ATTRIBUTE__(acquire_shared_capability(x))

#define SDL_RELEASE(x) \
  SDL_THREAD_ANNOTATION_ATTRIBUTE__(release_capability(x))

#define SDL_RELEASE_SHARED(x) \
  SDL_THREAD_ANNOTATION_ATTRIBUTE__(release_shared_capability(x))

#define SDL_RELEASE_GENERIC(x) \
  SDL_THREAD_ANNOTATION_ATTRIBUTE__(release_generic_capability(x))

#define SDL_TRY_ACQUIRE(x, y) \
  SDL_THREAD_ANNOTATION_ATTRIBUTE__(try_acquire_capability(x, y))

#define SDL_TRY_ACQUIRE_SHARED(x, y) \
  SDL_THREAD_ANNOTATION_ATTRIBUTE__(try_acquire_shared_capability(x, y))

#define SDL_EXCLUDES(x) \
  SDL_THREAD_ANNOTATION_ATTRIBUTE__(locks_excluded(x))

#define SDL_ASSERT_CAPABILITY(x) \
  SDL_THREAD_ANNOTATION_ATTRIBUTE__(assert_capability(x))

#define SDL_ASSERT_SHARED_CAPABILITY(x) \
  SDL_THREAD_ANNOTATION_ATTRIBUTE__(assert_shared_capability(x))

#define SDL_RETURN_CAPABILITY(x) \
  SDL_THREAD_ANNOTATION_ATTRIBUTE__(lock_returned(x))

#define SDL_NO_THREAD_SAFETY_ANALYSIS \
  SDL_THREAD_ANNOTATION_ATTRIBUTE__(no_thread_safety_analysis)

/******************************************************************************/


#include <SDL3/SDL_begin_code.h>
/* Set up for C function definitions, even when using C++ */
#ifdef __cplusplus
extern "C" {
#endif

/**
 * Synchronization functions return this value if they time out.
 *
 * Not all functions _can_ time out; some will block indefinitely.
 *
 * \since This macro is available since SDL 3.0.0.
 */
#define SDL_MUTEX_TIMEDOUT  1


/**
 *  \name Mutex functions
 */
/* @{ */

/**
 * A means to serialize access to a resource between threads.
 *
 * Mutexes (short for "mutual exclusion") are a synchronization primitive that
 * allows exactly one thread to proceed at a time.
 *
 * Wikipedia has a thorough explanation of the concept:
 *
 * https://en.wikipedia.org/wiki/Mutex
 *
 * \since This struct is available since SDL 3.0.0.
 */
typedef struct SDL_Mutex SDL_Mutex;

/**
 * Create a new mutex.
 *
 * All newly-created mutexes begin in the _unlocked_ state.
 *
 * Calls to SDL_LockMutex() will not return while the mutex is locked by
 * another thread. See SDL_TryLockMutex() to attempt to lock without blocking.
 *
 * SDL mutexes are reentrant.
 *
 * \returns[own] the initialized and unlocked mutex or NULL on failure; call
 *          SDL_GetError() for more information.
 *
 * \since This function is available since SDL 3.0.0.
 *
 * \sa SDL_DestroyMutex
 * \sa SDL_LockMutex
 * \sa SDL_TryLockMutex
 * \sa SDL_UnlockMutex
 */
extern SDL_DECLSPEC SDL_Mutex *SDLCALL SDL_CreateMutex(void);

/**
 * Lock the mutex.
 *
 * This will block until the mutex is available, which is to say it is in the
 * unlocked state and the OS has chosen the caller as the next thread to lock
 * it. Of all threads waiting to lock the mutex, only one may do so at a time.
 *
 * It is legal for the owning thread to lock an already-locked mutex. It must
 * unlock it the same number of times before it is actually made available for
 * other threads in the system (this is known as a "recursive mutex").
 *
 * This function does not fail; if mutex is NULL, it will return immediately
 * having locked nothing. If the mutex is valid, this function will always
 * block until it can lock the mutex, and return with it locked.
 *
<<<<<<< HEAD
 * \param[inout] mutex the mutex to lock
=======
 * \param mutex the mutex to lock.
>>>>>>> 361cae08
 *
 * \since This function is available since SDL 3.0.0.
 *
 * \sa SDL_TryLockMutex
 * \sa SDL_UnlockMutex
 */
extern SDL_DECLSPEC void SDLCALL SDL_LockMutex(SDL_Mutex *mutex) SDL_ACQUIRE(mutex);

/**
 * Try to lock a mutex without blocking.
 *
 * This works just like SDL_LockMutex(), but if the mutex is not available,
 * this function returns `SDL_MUTEX_TIMEDOUT` immediately.
 *
 * This technique is useful if you need exclusive access to a resource but
 * don't want to wait for it, and will return to it to try again later.
 *
 * This function does not fail; if mutex is NULL, it will return 0 immediately
 * having locked nothing. If the mutex is valid, this function will always
 * either lock the mutex and return 0, or return SDL_MUTEX_TIMEOUT and lock
 * nothing.
 *
<<<<<<< HEAD
 * \param[inout] mutex the mutex to try to lock
 * \returns 0 or `SDL_MUTEX_TIMEDOUT`
=======
 * \param mutex the mutex to try to lock.
 * \returns 0 or `SDL_MUTEX_TIMEDOUT`.
>>>>>>> 361cae08
 *
 * \since This function is available since SDL 3.0.0.
 *
 * \sa SDL_LockMutex
 * \sa SDL_UnlockMutex
 */
extern SDL_DECLSPEC int SDLCALL SDL_TryLockMutex(SDL_Mutex *mutex) SDL_TRY_ACQUIRE(0, mutex);

/**
 * Unlock the mutex.
 *
 * It is legal for the owning thread to lock an already-locked mutex. It must
 * unlock it the same number of times before it is actually made available for
 * other threads in the system (this is known as a "recursive mutex").
 *
 * It is illegal to unlock a mutex that has not been locked by the current
 * thread, and doing so results in undefined behavior.
 *
 * \param[inout] mutex the mutex to unlock.
 *
 * \since This function is available since SDL 3.0.0.
 *
 * \sa SDL_LockMutex
 * \sa SDL_TryLockMutex
 */
extern SDL_DECLSPEC void SDLCALL SDL_UnlockMutex(SDL_Mutex *mutex) SDL_RELEASE(mutex);

/**
 * Destroy a mutex created with SDL_CreateMutex().
 *
 * This function must be called on any mutex that is no longer needed. Failure
 * to destroy a mutex will result in a system memory or resource leak. While
 * it is safe to destroy a mutex that is _unlocked_, it is not safe to attempt
 * to destroy a locked mutex, and may result in undefined behavior depending
 * on the platform.
 *
<<<<<<< HEAD
 * \param[inout] mutex the mutex to destroy
=======
 * \param mutex the mutex to destroy.
>>>>>>> 361cae08
 *
 * \since This function is available since SDL 3.0.0.
 *
 * \sa SDL_CreateMutex
 */
extern SDL_DECLSPEC void SDLCALL SDL_DestroyMutex(SDL_Mutex *mutex);

/* @} *//* Mutex functions */


/**
 *  \name Read/write lock functions
 */
/* @{ */

/**
 * A mutex that allows read-only threads to run in parallel.
 *
 * A rwlock is roughly the same concept as SDL_Mutex, but allows threads that
 * request read-only access to all hold the lock at the same time. If a thread
 * requests write access, it will block until all read-only threads have
 * released the lock, and no one else can hold the thread (for reading or
 * writing) at the same time as the writing thread.
 *
 * This can be more efficient in cases where several threads need to access
 * data frequently, but changes to that data are rare.
 *
 * There are other rules that apply to rwlocks that don't apply to mutexes,
 * about how threads are scheduled and when they can be recursively locked.
 * These are documented in the other rwlock functions.
 *
 * \since This struct is available since SDL 3.0.0.
 */
typedef struct SDL_RWLock SDL_RWLock;

/*
 * Synchronization functions return this value if they time out.
 *
 * Not all functions _can_ time out; some will block indefinitely.
 *
 * This symbol is just for clarity when dealing with SDL_RWLock
 * functions; its value is equivalent to SDL_MUTEX_TIMEOUT.
 *
 * \since This macro is available since SDL 3.0.0.
 */
#define SDL_RWLOCK_TIMEDOUT SDL_MUTEX_TIMEDOUT


/**
 * Create a new read/write lock.
 *
 * A read/write lock is useful for situations where you have multiple threads
 * trying to access a resource that is rarely updated. All threads requesting
 * a read-only lock will be allowed to run in parallel; if a thread requests a
 * write lock, it will be provided exclusive access. This makes it safe for
 * multiple threads to use a resource at the same time if they promise not to
 * change it, and when it has to be changed, the rwlock will serve as a
 * gateway to make sure those changes can be made safely.
 *
 * In the right situation, a rwlock can be more efficient than a mutex, which
 * only lets a single thread proceed at a time, even if it won't be modifying
 * the data.
 *
 * All newly-created read/write locks begin in the _unlocked_ state.
 *
 * Calls to SDL_LockRWLockForReading() and SDL_LockRWLockForWriting will not
 * return while the rwlock is locked _for writing_ by another thread. See
 * SDL_TryLockRWLockForReading() and SDL_TryLockRWLockForWriting() to attempt
 * to lock without blocking.
 *
 * SDL read/write locks are only recursive for read-only locks! They are not
 * guaranteed to be fair, or provide access in a FIFO manner! They are not
 * guaranteed to favor writers. You may not lock a rwlock for both read-only
 * and write access at the same time from the same thread (so you can't
 * promote your read-only lock to a write lock without unlocking first).
 *
 * \returns[own] the initialized and unlocked read/write lock or NULL on failure;
 *          call SDL_GetError() for more information.
 *
 * \since This function is available since SDL 3.0.0.
 *
 * \sa SDL_DestroyRWLock
 * \sa SDL_LockRWLockForReading
 * \sa SDL_LockRWLockForWriting
 * \sa SDL_TryLockRWLockForReading
 * \sa SDL_TryLockRWLockForWriting
 * \sa SDL_UnlockRWLock
 */
extern SDL_DECLSPEC SDL_RWLock *SDLCALL SDL_CreateRWLock(void);

/**
 * Lock the read/write lock for _read only_ operations.
 *
 * This will block until the rwlock is available, which is to say it is not
 * locked for writing by any other thread. Of all threads waiting to lock the
 * rwlock, all may do so at the same time as long as they are requesting
 * read-only access; if a thread wants to lock for writing, only one may do so
 * at a time, and no other threads, read-only or not, may hold the lock at the
 * same time.
 *
 * It is legal for the owning thread to lock an already-locked rwlock for
 * reading. It must unlock it the same number of times before it is actually
 * made available for other threads in the system (this is known as a
 * "recursive rwlock").
 *
 * Note that locking for writing is not recursive (this is only available to
 * read-only locks).
 *
 * It is illegal to request a read-only lock from a thread that already holds
 * the write lock. Doing so results in undefined behavior. Unlock the write
 * lock before requesting a read-only lock. (But, of course, if you have the
 * write lock, you don't need further locks to read in any case.)
 *
 * This function does not fail; if rwlock is NULL, it will return immediately
 * having locked nothing. If the rwlock is valid, this function will always
 * block until it can lock the mutex, and return with it locked.
 *
<<<<<<< HEAD
 * \param[inout] rwlock the read/write lock to lock
=======
 * \param rwlock the read/write lock to lock.
>>>>>>> 361cae08
 *
 * \since This function is available since SDL 3.0.0.
 *
 * \sa SDL_LockRWLockForWriting
 * \sa SDL_TryLockRWLockForReading
 * \sa SDL_UnlockRWLock
 */
extern SDL_DECLSPEC void SDLCALL SDL_LockRWLockForReading(SDL_RWLock *rwlock) SDL_ACQUIRE_SHARED(rwlock);

/**
 * Lock the read/write lock for _write_ operations.
 *
 * This will block until the rwlock is available, which is to say it is not
 * locked for reading or writing by any other thread. Only one thread may hold
 * the lock when it requests write access; all other threads, whether they
 * also want to write or only want read-only access, must wait until the
 * writer thread has released the lock.
 *
 * It is illegal for the owning thread to lock an already-locked rwlock for
 * writing (read-only may be locked recursively, writing can not). Doing so
 * results in undefined behavior.
 *
 * It is illegal to request a write lock from a thread that already holds a
 * read-only lock. Doing so results in undefined behavior. Unlock the
 * read-only lock before requesting a write lock.
 *
 * This function does not fail; if rwlock is NULL, it will return immediately
 * having locked nothing. If the rwlock is valid, this function will always
 * block until it can lock the mutex, and return with it locked.
 *
<<<<<<< HEAD
 * \param[inout] rwlock the read/write lock to lock
=======
 * \param rwlock the read/write lock to lock.
>>>>>>> 361cae08
 *
 * \since This function is available since SDL 3.0.0.
 *
 * \sa SDL_LockRWLockForReading
 * \sa SDL_TryLockRWLockForWriting
 * \sa SDL_UnlockRWLock
 */
extern SDL_DECLSPEC void SDLCALL SDL_LockRWLockForWriting(SDL_RWLock *rwlock) SDL_ACQUIRE(rwlock);

/**
 * Try to lock a read/write lock _for reading_ without blocking.
 *
 * This works just like SDL_LockRWLockForReading(), but if the rwlock is not
 * available, then this function returns `SDL_RWLOCK_TIMEDOUT` immediately.
 *
 * This technique is useful if you need access to a resource but don't want to
 * wait for it, and will return to it to try again later.
 *
 * Trying to lock for read-only access can succeed if other threads are
 * holding read-only locks, as this won't prevent access.
 *
 * This function does not fail; if rwlock is NULL, it will return 0
 * immediately having locked nothing. If rwlock is valid, this function will
 * always either lock the rwlock and return 0, or return SDL_RWLOCK_TIMEOUT
 * and lock nothing.
 *
<<<<<<< HEAD
 * \param[inout] rwlock the rwlock to try to lock
 * \returns 0 or `SDL_RWLOCK_TIMEDOUT`
=======
 * \param rwlock the rwlock to try to lock.
 * \returns 0 or `SDL_RWLOCK_TIMEDOUT`.
>>>>>>> 361cae08
 *
 * \since This function is available since SDL 3.0.0.
 *
 * \sa SDL_LockRWLockForReading
 * \sa SDL_TryLockRWLockForWriting
 * \sa SDL_UnlockRWLock
 */
extern SDL_DECLSPEC int SDLCALL SDL_TryLockRWLockForReading(SDL_RWLock *rwlock) SDL_TRY_ACQUIRE_SHARED(0, rwlock);

/**
 * Try to lock a read/write lock _for writing_ without blocking.
 *
 * This works just like SDL_LockRWLockForWriting(), but if the rwlock is not
 * available, this function returns `SDL_RWLOCK_TIMEDOUT` immediately.
 *
 * This technique is useful if you need exclusive access to a resource but
 * don't want to wait for it, and will return to it to try again later.
 *
 * It is illegal for the owning thread to lock an already-locked rwlock for
 * writing (read-only may be locked recursively, writing can not). Doing so
 * results in undefined behavior.
 *
 * It is illegal to request a write lock from a thread that already holds a
 * read-only lock. Doing so results in undefined behavior. Unlock the
 * read-only lock before requesting a write lock.
 *
 * This function does not fail; if rwlock is NULL, it will return 0
 * immediately having locked nothing. If rwlock is valid, this function will
 * always either lock the rwlock and return 0, or return SDL_RWLOCK_TIMEOUT
 * and lock nothing.
 *
<<<<<<< HEAD
 * \param[inout] rwlock the rwlock to try to lock
 * \returns 0 or `SDL_RWLOCK_TIMEDOUT`
=======
 * \param rwlock the rwlock to try to lock.
 * \returns 0 or `SDL_RWLOCK_TIMEDOUT`.
>>>>>>> 361cae08
 *
 * \since This function is available since SDL 3.0.0.
 *
 * \sa SDL_LockRWLockForWriting
 * \sa SDL_TryLockRWLockForReading
 * \sa SDL_UnlockRWLock
 */
extern SDL_DECLSPEC int SDLCALL SDL_TryLockRWLockForWriting(SDL_RWLock *rwlock) SDL_TRY_ACQUIRE(0, rwlock);

/**
 * Unlock the read/write lock.
 *
 * Use this function to unlock the rwlock, whether it was locked for read-only
 * or write operations.
 *
 * It is legal for the owning thread to lock an already-locked read-only lock.
 * It must unlock it the same number of times before it is actually made
 * available for other threads in the system (this is known as a "recursive
 * rwlock").
 *
 * It is illegal to unlock a rwlock that has not been locked by the current
 * thread, and doing so results in undefined behavior.
 *
 * \param[inout] rwlock the rwlock to unlock.
 *
 * \since This function is available since SDL 3.0.0.
 *
 * \sa SDL_LockRWLockForReading
 * \sa SDL_LockRWLockForWriting
 * \sa SDL_TryLockRWLockForReading
 * \sa SDL_TryLockRWLockForWriting
 */
extern SDL_DECLSPEC void SDLCALL SDL_UnlockRWLock(SDL_RWLock *rwlock) SDL_RELEASE_GENERIC(rwlock);

/**
 * Destroy a read/write lock created with SDL_CreateRWLock().
 *
 * This function must be called on any read/write lock that is no longer
 * needed. Failure to destroy a rwlock will result in a system memory or
 * resource leak. While it is safe to destroy a rwlock that is _unlocked_, it
 * is not safe to attempt to destroy a locked rwlock, and may result in
 * undefined behavior depending on the platform.
 *
<<<<<<< HEAD
 * \param[inout] rwlock the rwlock to destroy
=======
 * \param rwlock the rwlock to destroy.
>>>>>>> 361cae08
 *
 * \since This function is available since SDL 3.0.0.
 *
 * \sa SDL_CreateRWLock
 */
extern SDL_DECLSPEC void SDLCALL SDL_DestroyRWLock(SDL_RWLock *rwlock);

/* @} *//* Read/write lock functions */


/**
 *  \name Semaphore functions
 */
/* @{ */

/**
 * A means to manage access to a resource, by count, between threads.
 *
 * Semaphores (specifically, "counting semaphores"), let X number of threads
 * request access at the same time, each thread granted access decrementing a
 * counter. When the counter reaches zero, future requests block until a prior
 * thread releases their request, incrementing the counter again.
 *
 * Wikipedia has a thorough explanation of the concept:
 *
 * https://en.wikipedia.org/wiki/Semaphore_(programming)
 *
 * \since This struct is available since SDL 3.0.0.
 */
typedef struct SDL_Semaphore SDL_Semaphore;

/**
 * Create a semaphore.
 *
 * This function creates a new semaphore and initializes it with the value
 * `initial_value`. Each wait operation on the semaphore will atomically
 * decrement the semaphore value and potentially block if the semaphore value
 * is 0. Each post operation will atomically increment the semaphore value and
 * wake waiting threads and allow them to retry the wait operation.
 *
<<<<<<< HEAD
 * \param initial_value the starting value of the semaphore
 * \returns[own] a new semaphore or NULL on failure; call SDL_GetError() for more
=======
 * \param initial_value the starting value of the semaphore.
 * \returns a new semaphore or NULL on failure; call SDL_GetError() for more
>>>>>>> 361cae08
 *          information.
 *
 * \since This function is available since SDL 3.0.0.
 *
 * \sa SDL_DestroySemaphore
 * \sa SDL_PostSemaphore
 * \sa SDL_TryWaitSemaphore
 * \sa SDL_GetSemaphoreValue
 * \sa SDL_WaitSemaphore
 * \sa SDL_WaitSemaphoreTimeout
 */
extern SDL_DECLSPEC SDL_Semaphore *SDLCALL SDL_CreateSemaphore(Uint32 initial_value);

/**
 * Destroy a semaphore.
 *
 * It is not safe to destroy a semaphore if there are threads currently
 * waiting on it.
 *
<<<<<<< HEAD
 * \param[inout] sem the semaphore to destroy
=======
 * \param sem the semaphore to destroy.
>>>>>>> 361cae08
 *
 * \since This function is available since SDL 3.0.0.
 *
 * \sa SDL_CreateSemaphore
 */
extern SDL_DECLSPEC void SDLCALL SDL_DestroySemaphore(SDL_Semaphore *sem);

/**
 * Wait until a semaphore has a positive value and then decrements it.
 *
 * This function suspends the calling thread until either the semaphore
 * pointed to by `sem` has a positive value or the call is interrupted by a
 * signal or error. If the call is successful it will atomically decrement the
 * semaphore value.
 *
 * This function is the equivalent of calling SDL_WaitSemaphoreTimeout() with
 * a time length of -1.
 *
<<<<<<< HEAD
 * \param[inout] sem the semaphore wait on
=======
 * \param sem the semaphore wait on.
>>>>>>> 361cae08
 * \returns 0 on success or a negative error code on failure; call
 *          SDL_GetError() for more information.
 *
 * \since This function is available since SDL 3.0.0.
 *
 * \sa SDL_PostSemaphore
 * \sa SDL_TryWaitSemaphore
 * \sa SDL_WaitSemaphoreTimeout
 */
extern SDL_DECLSPEC int SDLCALL SDL_WaitSemaphore(SDL_Semaphore *sem);

/**
 * See if a semaphore has a positive value and decrement it if it does.
 *
 * This function checks to see if the semaphore pointed to by `sem` has a
 * positive value and atomically decrements the semaphore value if it does. If
 * the semaphore doesn't have a positive value, the function immediately
 * returns SDL_MUTEX_TIMEDOUT.
 *
<<<<<<< HEAD
 * \param[inout] sem the semaphore to wait on
=======
 * \param sem the semaphore to wait on.
>>>>>>> 361cae08
 * \returns 0 if the wait succeeds, `SDL_MUTEX_TIMEDOUT` if the wait would
 *          block, or a negative error code on failure; call SDL_GetError()
 *          for more information.
 *
 * \since This function is available since SDL 3.0.0.
 *
 * \sa SDL_PostSemaphore
 * \sa SDL_WaitSemaphore
 * \sa SDL_WaitSemaphoreTimeout
 */
extern SDL_DECLSPEC int SDLCALL SDL_TryWaitSemaphore(SDL_Semaphore *sem);

/**
 * Wait until a semaphore has a positive value and then decrements it.
 *
 * This function suspends the calling thread until either the semaphore
 * pointed to by `sem` has a positive value, the call is interrupted by a
 * signal or error, or the specified time has elapsed. If the call is
 * successful it will atomically decrement the semaphore value.
 *
<<<<<<< HEAD
 * \param[inout] sem the semaphore to wait on
 * \param timeoutMS the length of the timeout, in milliseconds
=======
 * \param sem the semaphore to wait on.
 * \param timeoutMS the length of the timeout, in milliseconds.
>>>>>>> 361cae08
 * \returns 0 if the wait succeeds, `SDL_MUTEX_TIMEDOUT` if the wait does not
 *          succeed in the allotted time, or a negative error code on failure;
 *          call SDL_GetError() for more information.
 *
 * \since This function is available since SDL 3.0.0.
 *
 * \sa SDL_PostSemaphore
 * \sa SDL_TryWaitSemaphore
 * \sa SDL_WaitSemaphore
 */
extern SDL_DECLSPEC int SDLCALL SDL_WaitSemaphoreTimeout(SDL_Semaphore *sem, Sint32 timeoutMS);

/**
 * Atomically increment a semaphore's value and wake waiting threads.
 *
<<<<<<< HEAD
 * \param[inout] sem the semaphore to increment
=======
 * \param sem the semaphore to increment.
>>>>>>> 361cae08
 * \returns 0 on success or a negative error code on failure; call
 *          SDL_GetError() for more information.
 *
 * \since This function is available since SDL 3.0.0.
 *
 * \sa SDL_TryWaitSemaphore
 * \sa SDL_WaitSemaphore
 * \sa SDL_WaitSemaphoreTimeout
 */
extern SDL_DECLSPEC int SDLCALL SDL_PostSemaphore(SDL_Semaphore *sem);

/**
 * Get the current value of a semaphore.
 *
<<<<<<< HEAD
 * \param[inout] sem the semaphore to query
=======
 * \param sem the semaphore to query.
>>>>>>> 361cae08
 * \returns the current value of the semaphore.
 *
 * \since This function is available since SDL 3.0.0.
 */
extern SDL_DECLSPEC Uint32 SDLCALL SDL_GetSemaphoreValue(SDL_Semaphore *sem);

/* @} *//* Semaphore functions */


/**
 *  \name Condition variable functions
 */
/* @{ */

/**
 * A means to block multiple threads until a condition is satisfied.
 *
 * Condition variables, paired with an SDL_Mutex, let an app halt multiple
 * threads until a condition has occurred, at which time the app can release
 * one or all waiting threads.
 *
 * Wikipedia has a thorough explanation of the concept:
 *
 * https://en.wikipedia.org/wiki/Condition_variable
 *
 * \since This struct is available since SDL 3.0.0.
 */
typedef struct SDL_Condition SDL_Condition;

/**
 * Create a condition variable.
 *
 * \returns[own] a new condition variable or NULL on failure; call SDL_GetError()
 *          for more information.
 *
 * \since This function is available since SDL 3.0.0.
 *
 * \sa SDL_BroadcastCondition
 * \sa SDL_SignalCondition
 * \sa SDL_WaitCondition
 * \sa SDL_WaitConditionTimeout
 * \sa SDL_DestroyCondition
 */
extern SDL_DECLSPEC SDL_Condition *SDLCALL SDL_CreateCondition(void);

/**
 * Destroy a condition variable.
 *
<<<<<<< HEAD
 * \param[inout] cond the condition variable to destroy
=======
 * \param cond the condition variable to destroy.
>>>>>>> 361cae08
 *
 * \since This function is available since SDL 3.0.0.
 *
 * \sa SDL_CreateCondition
 */
extern SDL_DECLSPEC void SDLCALL SDL_DestroyCondition(SDL_Condition *cond);

/**
 * Restart one of the threads that are waiting on the condition variable.
 *
<<<<<<< HEAD
 * \param[inout] cond the condition variable to signal
=======
 * \param cond the condition variable to signal.
>>>>>>> 361cae08
 * \returns 0 on success or a negative error code on failure; call
 *          SDL_GetError() for more information.
 *
 * \threadsafety It is safe to call this function from any thread.
 *
 * \since This function is available since SDL 3.0.0.
 *
 * \sa SDL_BroadcastCondition
 * \sa SDL_WaitCondition
 * \sa SDL_WaitConditionTimeout
 */
extern SDL_DECLSPEC int SDLCALL SDL_SignalCondition(SDL_Condition *cond);

/**
 * Restart all threads that are waiting on the condition variable.
 *
<<<<<<< HEAD
 * \param[inout] cond the condition variable to signal
=======
 * \param cond the condition variable to signal.
>>>>>>> 361cae08
 * \returns 0 on success or a negative error code on failure; call
 *          SDL_GetError() for more information.
 *
 * \threadsafety It is safe to call this function from any thread.
 *
 * \since This function is available since SDL 3.0.0.
 *
 * \sa SDL_SignalCondition
 * \sa SDL_WaitCondition
 * \sa SDL_WaitConditionTimeout
 */
extern SDL_DECLSPEC int SDLCALL SDL_BroadcastCondition(SDL_Condition *cond);

/**
 * Wait until a condition variable is signaled.
 *
 * This function unlocks the specified `mutex` and waits for another thread to
 * call SDL_SignalCondition() or SDL_BroadcastCondition() on the condition
 * variable `cond`. Once the condition variable is signaled, the mutex is
 * re-locked and the function returns.
 *
 * The mutex must be locked before calling this function. Locking the mutex
 * recursively (more than once) is not supported and leads to undefined
 * behavior.
 *
 * This function is the equivalent of calling SDL_WaitConditionTimeout() with
 * a time length of -1.
 *
<<<<<<< HEAD
 * \param[inout] cond the condition variable to wait on
 * \param[inout] mutex the mutex used to coordinate thread access
=======
 * \param cond the condition variable to wait on.
 * \param mutex the mutex used to coordinate thread access.
>>>>>>> 361cae08
 * \returns 0 when it is signaled or a negative error code on failure; call
 *          SDL_GetError() for more information.
 *
 * \threadsafety It is safe to call this function from any thread.
 *
 * \since This function is available since SDL 3.0.0.
 *
 * \sa SDL_BroadcastCondition
 * \sa SDL_SignalCondition
 * \sa SDL_WaitConditionTimeout
 */
extern SDL_DECLSPEC int SDLCALL SDL_WaitCondition(SDL_Condition *cond, SDL_Mutex *mutex);

/**
 * Wait until a condition variable is signaled or a certain time has passed.
 *
 * This function unlocks the specified `mutex` and waits for another thread to
 * call SDL_SignalCondition() or SDL_BroadcastCondition() on the condition
 * variable `cond`, or for the specified time to elapse. Once the condition
 * variable is signaled or the time elapsed, the mutex is re-locked and the
 * function returns.
 *
 * The mutex must be locked before calling this function. Locking the mutex
 * recursively (more than once) is not supported and leads to undefined
 * behavior.
 *
<<<<<<< HEAD
 * \param[inout] cond the condition variable to wait on
 * \param[inout] mutex the mutex used to coordinate thread access
=======
 * \param cond the condition variable to wait on.
 * \param mutex the mutex used to coordinate thread access.
>>>>>>> 361cae08
 * \param timeoutMS the maximum time to wait, in milliseconds, or -1 to wait
 *                  indefinitely.
 * \returns 0 if the condition variable is signaled, `SDL_MUTEX_TIMEDOUT` if
 *          the condition is not signaled in the allotted time, or a negative
 *          error code on failure; call SDL_GetError() for more information.
 *
 * \threadsafety It is safe to call this function from any thread.
 *
 * \since This function is available since SDL 3.0.0.
 *
 * \sa SDL_BroadcastCondition
 * \sa SDL_SignalCondition
 * \sa SDL_WaitCondition
 */
extern SDL_DECLSPEC int SDLCALL SDL_WaitConditionTimeout(SDL_Condition *cond,
                                                SDL_Mutex *mutex, Sint32 timeoutMS);

/* @} *//* Condition variable functions */


/* Ends C function definitions when using C++ */
#ifdef __cplusplus
}
#endif
#include <SDL3/SDL_close_code.h>

#endif /* SDL_mutex_h_ */<|MERGE_RESOLUTION|>--- conflicted
+++ resolved
@@ -181,11 +181,7 @@
  * having locked nothing. If the mutex is valid, this function will always
  * block until it can lock the mutex, and return with it locked.
  *
-<<<<<<< HEAD
- * \param[inout] mutex the mutex to lock
-=======
- * \param mutex the mutex to lock.
->>>>>>> 361cae08
+ * \param[inout] mutex the mutex to lock.
  *
  * \since This function is available since SDL 3.0.0.
  *
@@ -208,13 +204,8 @@
  * either lock the mutex and return 0, or return SDL_MUTEX_TIMEOUT and lock
  * nothing.
  *
-<<<<<<< HEAD
- * \param[inout] mutex the mutex to try to lock
- * \returns 0 or `SDL_MUTEX_TIMEDOUT`
-=======
- * \param mutex the mutex to try to lock.
+ * \param[inout] mutex the mutex to try to lock.
  * \returns 0 or `SDL_MUTEX_TIMEDOUT`.
->>>>>>> 361cae08
  *
  * \since This function is available since SDL 3.0.0.
  *
@@ -251,11 +242,7 @@
  * to destroy a locked mutex, and may result in undefined behavior depending
  * on the platform.
  *
-<<<<<<< HEAD
- * \param[inout] mutex the mutex to destroy
-=======
- * \param mutex the mutex to destroy.
->>>>>>> 361cae08
+ * \param[inout] mutex the mutex to destroy.
  *
  * \since This function is available since SDL 3.0.0.
  *
@@ -373,11 +360,7 @@
  * having locked nothing. If the rwlock is valid, this function will always
  * block until it can lock the mutex, and return with it locked.
  *
-<<<<<<< HEAD
- * \param[inout] rwlock the read/write lock to lock
-=======
- * \param rwlock the read/write lock to lock.
->>>>>>> 361cae08
+ * \param[inout] rwlock the read/write lock to lock.
  *
  * \since This function is available since SDL 3.0.0.
  *
@@ -408,11 +391,7 @@
  * having locked nothing. If the rwlock is valid, this function will always
  * block until it can lock the mutex, and return with it locked.
  *
-<<<<<<< HEAD
- * \param[inout] rwlock the read/write lock to lock
-=======
- * \param rwlock the read/write lock to lock.
->>>>>>> 361cae08
+ * \param[inout] rwlock the read/write lock to lock.
  *
  * \since This function is available since SDL 3.0.0.
  *
@@ -439,13 +418,8 @@
  * always either lock the rwlock and return 0, or return SDL_RWLOCK_TIMEOUT
  * and lock nothing.
  *
-<<<<<<< HEAD
- * \param[inout] rwlock the rwlock to try to lock
- * \returns 0 or `SDL_RWLOCK_TIMEDOUT`
-=======
- * \param rwlock the rwlock to try to lock.
+ * \param[inout] rwlock the rwlock to try to lock.
  * \returns 0 or `SDL_RWLOCK_TIMEDOUT`.
->>>>>>> 361cae08
  *
  * \since This function is available since SDL 3.0.0.
  *
@@ -477,13 +451,8 @@
  * always either lock the rwlock and return 0, or return SDL_RWLOCK_TIMEOUT
  * and lock nothing.
  *
-<<<<<<< HEAD
- * \param[inout] rwlock the rwlock to try to lock
- * \returns 0 or `SDL_RWLOCK_TIMEDOUT`
-=======
- * \param rwlock the rwlock to try to lock.
+ * \param[inout] rwlock the rwlock to try to lock.
  * \returns 0 or `SDL_RWLOCK_TIMEDOUT`.
->>>>>>> 361cae08
  *
  * \since This function is available since SDL 3.0.0.
  *
@@ -527,11 +496,7 @@
  * is not safe to attempt to destroy a locked rwlock, and may result in
  * undefined behavior depending on the platform.
  *
-<<<<<<< HEAD
- * \param[inout] rwlock the rwlock to destroy
-=======
- * \param rwlock the rwlock to destroy.
->>>>>>> 361cae08
+ * \param[inout] rwlock the rwlock to destroy.
  *
  * \since This function is available since SDL 3.0.0.
  *
@@ -572,13 +537,8 @@
  * is 0. Each post operation will atomically increment the semaphore value and
  * wake waiting threads and allow them to retry the wait operation.
  *
-<<<<<<< HEAD
- * \param initial_value the starting value of the semaphore
+ * \param initial_value the starting value of the semaphore.
  * \returns[own] a new semaphore or NULL on failure; call SDL_GetError() for more
-=======
- * \param initial_value the starting value of the semaphore.
- * \returns a new semaphore or NULL on failure; call SDL_GetError() for more
->>>>>>> 361cae08
  *          information.
  *
  * \since This function is available since SDL 3.0.0.
@@ -598,11 +558,7 @@
  * It is not safe to destroy a semaphore if there are threads currently
  * waiting on it.
  *
-<<<<<<< HEAD
- * \param[inout] sem the semaphore to destroy
-=======
- * \param sem the semaphore to destroy.
->>>>>>> 361cae08
+ * \param[inout] sem the semaphore to destroy.
  *
  * \since This function is available since SDL 3.0.0.
  *
@@ -621,11 +577,7 @@
  * This function is the equivalent of calling SDL_WaitSemaphoreTimeout() with
  * a time length of -1.
  *
-<<<<<<< HEAD
- * \param[inout] sem the semaphore wait on
-=======
- * \param sem the semaphore wait on.
->>>>>>> 361cae08
+ * \param[inout] sem the semaphore wait on.
  * \returns 0 on success or a negative error code on failure; call
  *          SDL_GetError() for more information.
  *
@@ -645,11 +597,7 @@
  * the semaphore doesn't have a positive value, the function immediately
  * returns SDL_MUTEX_TIMEDOUT.
  *
-<<<<<<< HEAD
- * \param[inout] sem the semaphore to wait on
-=======
- * \param sem the semaphore to wait on.
->>>>>>> 361cae08
+ * \param[inout] sem the semaphore to wait on.
  * \returns 0 if the wait succeeds, `SDL_MUTEX_TIMEDOUT` if the wait would
  *          block, or a negative error code on failure; call SDL_GetError()
  *          for more information.
@@ -670,13 +618,8 @@
  * signal or error, or the specified time has elapsed. If the call is
  * successful it will atomically decrement the semaphore value.
  *
-<<<<<<< HEAD
- * \param[inout] sem the semaphore to wait on
- * \param timeoutMS the length of the timeout, in milliseconds
-=======
- * \param sem the semaphore to wait on.
+ * \param[inout] sem the semaphore to wait on.
  * \param timeoutMS the length of the timeout, in milliseconds.
->>>>>>> 361cae08
  * \returns 0 if the wait succeeds, `SDL_MUTEX_TIMEDOUT` if the wait does not
  *          succeed in the allotted time, or a negative error code on failure;
  *          call SDL_GetError() for more information.
@@ -692,11 +635,7 @@
 /**
  * Atomically increment a semaphore's value and wake waiting threads.
  *
-<<<<<<< HEAD
- * \param[inout] sem the semaphore to increment
-=======
- * \param sem the semaphore to increment.
->>>>>>> 361cae08
+ * \param[inout] sem the semaphore to increment.
  * \returns 0 on success or a negative error code on failure; call
  *          SDL_GetError() for more information.
  *
@@ -711,11 +650,7 @@
 /**
  * Get the current value of a semaphore.
  *
-<<<<<<< HEAD
- * \param[inout] sem the semaphore to query
-=======
- * \param sem the semaphore to query.
->>>>>>> 361cae08
+ * \param[inout] sem the semaphore to query.
  * \returns the current value of the semaphore.
  *
  * \since This function is available since SDL 3.0.0.
@@ -764,11 +699,7 @@
 /**
  * Destroy a condition variable.
  *
-<<<<<<< HEAD
- * \param[inout] cond the condition variable to destroy
-=======
- * \param cond the condition variable to destroy.
->>>>>>> 361cae08
+ * \param[inout] cond the condition variable to destroy.
  *
  * \since This function is available since SDL 3.0.0.
  *
@@ -779,11 +710,7 @@
 /**
  * Restart one of the threads that are waiting on the condition variable.
  *
-<<<<<<< HEAD
- * \param[inout] cond the condition variable to signal
-=======
- * \param cond the condition variable to signal.
->>>>>>> 361cae08
+ * \param[inout] cond the condition variable to signal.
  * \returns 0 on success or a negative error code on failure; call
  *          SDL_GetError() for more information.
  *
@@ -800,11 +727,7 @@
 /**
  * Restart all threads that are waiting on the condition variable.
  *
-<<<<<<< HEAD
- * \param[inout] cond the condition variable to signal
-=======
- * \param cond the condition variable to signal.
->>>>>>> 361cae08
+ * \param[inout] cond the condition variable to signal.
  * \returns 0 on success or a negative error code on failure; call
  *          SDL_GetError() for more information.
  *
@@ -833,13 +756,8 @@
  * This function is the equivalent of calling SDL_WaitConditionTimeout() with
  * a time length of -1.
  *
-<<<<<<< HEAD
- * \param[inout] cond the condition variable to wait on
- * \param[inout] mutex the mutex used to coordinate thread access
-=======
- * \param cond the condition variable to wait on.
- * \param mutex the mutex used to coordinate thread access.
->>>>>>> 361cae08
+ * \param[inout] cond the condition variable to wait on.
+ * \param[inout] mutex the mutex used to coordinate thread access.
  * \returns 0 when it is signaled or a negative error code on failure; call
  *          SDL_GetError() for more information.
  *
@@ -866,13 +784,8 @@
  * recursively (more than once) is not supported and leads to undefined
  * behavior.
  *
-<<<<<<< HEAD
- * \param[inout] cond the condition variable to wait on
- * \param[inout] mutex the mutex used to coordinate thread access
-=======
- * \param cond the condition variable to wait on.
- * \param mutex the mutex used to coordinate thread access.
->>>>>>> 361cae08
+ * \param[inout] cond the condition variable to wait on.
+ * \param[inout] mutex the mutex used to coordinate thread access.
  * \param timeoutMS the maximum time to wait, in milliseconds, or -1 to wait
  *                  indefinitely.
  * \returns 0 if the condition variable is signaled, `SDL_MUTEX_TIMEDOUT` if
