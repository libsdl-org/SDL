/*
  Simple DirectMedia Layer
  Copyright (C) 1997-2024 Sam Lantinga <slouken@libsdl.org>

  This software is provided 'as-is', without any express or implied
  warranty.  In no event will the authors be held liable for any damages
  arising from the use of this software.

  Permission is granted to anyone to use this software for any purpose,
  including commercial applications, and to alter it and redistribute it
  freely, subject to the following restrictions:

  1. The origin of this software must not be misrepresented; you must not
     claim that you wrote the original software. If you use this software
     in a product, an acknowledgment in the product documentation would be
     appreciated but is not required.
  2. Altered source versions must be plainly marked as such, and must not be
     misrepresented as being the original software.
  3. This notice may not be removed or altered from any source distribution.
*/

/**
 * # CategoryFilesystem
 *
 * SDL Filesystem API.
 */

#ifndef SDL_filesystem_h_
#define SDL_filesystem_h_

#include <SDL3/SDL_stdinc.h>
#include <SDL3/SDL_error.h>

#include <SDL3/SDL_begin_code.h>

/* Set up for C function definitions, even when using C++ */
#ifdef __cplusplus
extern "C" {
#endif

/**
 * Get the directory where the application was run from.
 *
 * This is not necessarily a fast call, so you should call this once near
 * startup and save the string if you need it.
 *
 * **macOS and iOS Specific Functionality**: If the application is in a ".app"
 * bundle, this function returns the Resource directory (e.g.
 * MyApp.app/Contents/Resources/). This behaviour can be overridden by adding
 * a property to the Info.plist file. Adding a string key with the name
 * SDL_FILESYSTEM_BASE_DIR_TYPE with a supported value will change the
 * behaviour.
 *
 * Supported values for the SDL_FILESYSTEM_BASE_DIR_TYPE property (Given an
 * application in /Applications/SDLApp/MyApp.app):
 *
 * - `resource`: bundle resource directory (the default). For example:
 *   `/Applications/SDLApp/MyApp.app/Contents/Resources`
 * - `bundle`: the Bundle directory. For example:
 *   `/Applications/SDLApp/MyApp.app/`
 * - `parent`: the containing directory of the bundle. For example:
 *   `/Applications/SDLApp/`
 *
 * **Nintendo 3DS Specific Functionality**: This function returns "romfs"
 * directory of the application as it is uncommon to store resources outside
 * the executable. As such it is not a writable directory.
 *
 * The returned path is guaranteed to end with a path separator ('\\' on
 * Windows, '/' on most other platforms).
 *
 * The pointer returned is owned by the caller. Please call SDL_free() on the
 * pointer when done with it.
 *
 * \returns[own] an absolute path in UTF-8 encoding to the application data
 *          directory. NULL will be returned on error or when the platform
 *          doesn't implement this functionality, call SDL_GetError() for more
 *          information.
 *
 * \since This function is available since SDL 3.0.0.
 *
 * \sa SDL_GetPrefPath
 */
extern SDL_DECLSPEC char *SDLCALL SDL_GetBasePath(void);

/**
 * Get the user-and-app-specific path where files can be written.
 *
 * Get the "pref dir". This is meant to be where users can write personal
 * files (preferences and save games, etc) that are specific to your
 * application. This directory is unique per user, per application.
 *
 * This function will decide the appropriate location in the native
 * filesystem, create the directory if necessary, and return a string of the
 * absolute path to the directory in UTF-8 encoding.
 *
 * On Windows, the string might look like:
 *
 * `C:\\Users\\bob\\AppData\\Roaming\\My Company\\My Program Name\\`
 *
 * On Linux, the string might look like:
 *
 * `/home/bob/.local/share/My Program Name/`
 *
 * On macOS, the string might look like:
 *
 * `/Users/bob/Library/Application Support/My Program Name/`
 *
 * You should assume the path returned by this function is the only safe place
 * to write files (and that SDL_GetBasePath(), while it might be writable, or
 * even the parent of the returned path, isn't where you should be writing
 * things).
 *
 * Both the org and app strings may become part of a directory name, so please
 * follow these rules:
 *
 * - Try to use the same org string (_including case-sensitivity_) for all
 *   your applications that use this function.
 * - Always use a unique app string for each one, and make sure it never
 *   changes for an app once you've decided on it.
 * - Unicode characters are legal, as long as it's UTF-8 encoded, but...
 * - ...only use letters, numbers, and spaces. Avoid punctuation like "Game
 *   Name 2: Bad Guy's Revenge!" ... "Game Name 2" is sufficient.
 *
 * The returned path is guaranteed to end with a path separator ('\\' on
 * Windows, '/' on most other platforms).
 *
 * The pointer returned is owned by the caller. Please call SDL_free() on the
 * pointer when done with it.
 *
<<<<<<< HEAD
 * \param[in] org the name of your organization
 * \param[in] app the name of your application
 * \returns[own] a UTF-8 string of the user directory in platform-dependent
=======
 * \param org the name of your organization.
 * \param app the name of your application.
 * \returns a UTF-8 string of the user directory in platform-dependent
>>>>>>> 361cae08
 *          notation. NULL if there's a problem (creating directory failed,
 *          etc.).
 *
 * \since This function is available since SDL 3.0.0.
 *
 * \sa SDL_GetBasePath
 */
extern SDL_DECLSPEC char *SDLCALL SDL_GetPrefPath(const char *org, const char *app);

/**
 * The type of the OS-provided default folder for a specific purpose.
 *
 * Note that the Trash folder isn't included here, because trashing files
 * usually involves extra OS-specific functionality to remember the file's
 * original location.
 *
 * The folders supported per platform are:
 *
 * |             | Windows | WinRT/UWP |macOS/iOS | tvOS | Unix (XDG) | Haiku | Emscripten |
 * | ----------- | ------- | --------- |--------- | ---- | ---------- | ----- | ---------- |
 * | HOME        | X       | X         | X        |      | X          | X     | X          |
 * | DESKTOP     | X       | X         | X        |      | X          | X     |            |
 * | DOCUMENTS   | X       | X         | X        |      | X          |       |            |
 * | DOWNLOADS   | Vista+  | X         | X        |      | X          |       |            |
 * | MUSIC       | X       | X         | X        |      | X          |       |            |
 * | PICTURES    | X       | X         | X        |      | X          |       |            |
 * | PUBLICSHARE |         |           | X        |      | X          |       |            |
 * | SAVEDGAMES  | Vista+  |           |          |      |            |       |            |
 * | SCREENSHOTS | Vista+  | X         |          |      |            |       |            |
 * | TEMPLATES   | X       | X         | X        |      | X          |       |            |
 * | VIDEOS      | X       | X         | X*       |      | X          |       |            |
 *
 * Note that on macOS/iOS, the Videos folder is called "Movies".
 *
 * \since This enum is available since SDL 3.0.0.
 *
 * \sa SDL_GetUserFolder
 */
typedef enum SDL_Folder
{
    /** The folder which contains all of the current user's data, preferences,
      and documents. It usually contains most of the other folders. If a
      requested folder does not exist, the home folder can be considered a safe
      fallback to store a user's documents. */
    SDL_FOLDER_HOME,
    /** The folder of files that are displayed on the desktop. Note that the
      existence of a desktop folder does not guarantee that the system does
      show icons on its desktop; certain GNU/Linux distros with a graphical
      environment may not have desktop icons. */
    SDL_FOLDER_DESKTOP,
    /** User document files, possibly application-specific. This is a good
      place to save a user's projects. */
    SDL_FOLDER_DOCUMENTS,
    /** Standard folder for user files downloaded from the internet. */
    SDL_FOLDER_DOWNLOADS,
    /** Music files that can be played using a standard music player (mp3,
      ogg...). */
    SDL_FOLDER_MUSIC,
    /** Image files that can be displayed using a standard viewer (png,
      jpg...). */
    SDL_FOLDER_PICTURES,
    /** Files that are meant to be shared with other users on the same
      computer. */
    SDL_FOLDER_PUBLICSHARE,
    /** Save files for games. */
    SDL_FOLDER_SAVEDGAMES,
    /** Application screenshots. */
    SDL_FOLDER_SCREENSHOTS,
    /** Template files to be used when the user requests the desktop environment
      to create a new file in a certain folder, such as "New Text File.txt".
      Any file in the Templates folder can be used as a starting point for a
      new file. */
    SDL_FOLDER_TEMPLATES,
    /** Video files that can be played using a standard video player (mp4,
      webm...). */
    SDL_FOLDER_VIDEOS
} SDL_Folder;

/**
 * Finds the most suitable user folder for the specified purpose, and returns
 * its path in OS-specific notation.
 *
 * Many OSes provide certain standard folders for certain purposes, such as
 * storing pictures, music or videos for a certain user. This function gives
 * the path for many of those special locations.
 *
 * This function is specifically for _user_ folders, which are meant for the
 * user to access and manage. For application-specific folders, meant to hold
 * data for the application to manage, see SDL_GetBasePath() and
 * SDL_GetPrefPath().
 *
 * Note that the function is expensive, and should be called once at the
 * beginning of the execution and kept for as long as needed.
 *
 * The returned path is guaranteed to end with a path separator ('\\' on
 * Windows, '/' on most other platforms).
 *
 * The returned value is owned by the caller and should be freed with
 * SDL_free().
 *
 * If NULL is returned, the error may be obtained with SDL_GetError().
 *
<<<<<<< HEAD
 * \param folder The type of folder to find
 * \returns[own] Either a null-terminated C string containing the full path to the
=======
 * \param folder the type of folder to find.
 * \returns either a null-terminated C string containing the full path to the
>>>>>>> 361cae08
 *          folder, or NULL if an error happened.
 *
 * \since This function is available since SDL 3.0.0.
 *
 * \sa SDL_Folder
 */
extern SDL_DECLSPEC char *SDLCALL SDL_GetUserFolder(SDL_Folder folder);


/* Abstract filesystem interface */

typedef enum SDL_PathType
{
    SDL_PATHTYPE_NONE,      /**< path does not exist */
    SDL_PATHTYPE_FILE,      /**< a normal file */
    SDL_PATHTYPE_DIRECTORY, /**< a directory */
    SDL_PATHTYPE_OTHER      /**< something completely different like a device node (not a symlink, those are always followed) */
} SDL_PathType;

typedef struct SDL_PathInfo
{
    SDL_PathType type;          /* the path type */
    Uint64 size;                /* the file size in bytes */
    SDL_Time create_time;   /* the time when the path was created */
    SDL_Time modify_time;   /* the last time the path was modified */
    SDL_Time access_time;   /* the last time the path was read */
} SDL_PathInfo;

/**
 * Flags for path matching
 *
 * \since This datatype is available since SDL 3.0.0.
 *
 * \sa SDL_GlobDirectory
 * \sa SDL_GlobStorageDirectory
 */
typedef Uint32 SDL_GlobFlags;

#define SDL_GLOB_CASEINSENSITIVE (1u << 0)

/**
 * Create a directory.
 *
<<<<<<< HEAD
 * \param[in] path the path of the directory to create
=======
 * \param path the path of the directory to create.
>>>>>>> 361cae08
 * \returns 0 on success or a negative error code on failure; call
 *          SDL_GetError() for more information.
 *
 * \since This function is available since SDL 3.0.0.
 */
extern SDL_DECLSPEC int SDLCALL SDL_CreateDirectory(const char *path);

/* Callback for directory enumeration. Return 1 to keep enumerating,
   0 to stop enumerating (no error), -1 to stop enumerating and
   report an error. `dirname` is the directory being enumerated,
   `fname` is the enumerated entry. */
typedef int (SDLCALL *SDL_EnumerateDirectoryCallback)(void *userdata, const char *dirname, const char *fname);

/**
 * Enumerate a directory through a callback function.
 *
 * This function provides every directory entry through an app-provided
 * callback, called once for each directory entry, until all results have been
 * provided or the callback returns <= 0.
 *
<<<<<<< HEAD
 * \param[in] path the path of the directory to enumerate
 * \param[in] callback a function that is called for each entry in the directory
 * \param[inout,opt] userdata a pointer that is passed to `callback`
=======
 * \param path the path of the directory to enumerate.
 * \param callback a function that is called for each entry in the directory.
 * \param userdata a pointer that is passed to `callback`.
>>>>>>> 361cae08
 * \returns 0 on success or a negative error code on failure; call
 *          SDL_GetError() for more information.
 *
 * \since This function is available since SDL 3.0.0.
 */
extern SDL_DECLSPEC int SDLCALL SDL_EnumerateDirectory(const char *path, SDL_EnumerateDirectoryCallback callback, void *userdata);

/**
 * Remove a file or an empty directory.
 *
<<<<<<< HEAD
 * \param[in] path the path of the directory to enumerate
=======
 * \param path the path of the directory to enumerate.
>>>>>>> 361cae08
 * \returns 0 on success or a negative error code on failure; call
 *          SDL_GetError() for more information.
 *
 * \since This function is available since SDL 3.0.0.
 */
extern SDL_DECLSPEC int SDLCALL SDL_RemovePath(const char *path);

/**
 * Rename a file or directory.
 *
<<<<<<< HEAD
 * \param[in] oldpath the old path
 * \param[in] newpath the new path
=======
 * \param oldpath the old path.
 * \param newpath the new path.
>>>>>>> 361cae08
 * \returns 0 on success or a negative error code on failure; call
 *          SDL_GetError() for more information.
 *
 * \since This function is available since SDL 3.0.0.
 */
extern SDL_DECLSPEC int SDLCALL SDL_RenamePath(const char *oldpath, const char *newpath);

/**
 * Get information about a filesystem path.
 *
<<<<<<< HEAD
 * \param[in] path the path to query
 * \param[out] info a pointer filled in with information about the path, or NULL to
 *             check for the existence of a file
=======
 * \param path the path to query.
 * \param info a pointer filled in with information about the path, or NULL to
 *             check for the existence of a file.
>>>>>>> 361cae08
 * \returns 0 on success or a negative error code if the file doesn't exist,
 *          or another failure; call SDL_GetError() for more information.
 *
 * \since This function is available since SDL 3.0.0.
 */
extern SDL_DECLSPEC int SDLCALL SDL_GetPathInfo(const char *path, SDL_PathInfo *info);

/**
 * Enumerate a directory tree, filtered by pattern, and return a list.
 *
 * Files are filtered out if they don't match the string in `pattern`, which
 * may contain wildcard characters '*' (match everything) and '?' (match one
 * character). If pattern is NULL, no filtering is done and all results are
 * returned. Subdirectories are permitted, and are specified with a path
 * separator of '/'. Wildcard characters '*' and '?' never match a path
 * separator.
 *
 * `flags` may be set to SDL_GLOB_CASEINSENSITIVE to make the pattern matching
 * case-insensitive.
 *
 * The returned array is always NULL-terminated, for your iterating
 * convenience, but if `count` is non-NULL, on return it will contain the
 * number of items in the array, not counting the NULL terminator.
 *
 * You must free the returned pointer with SDL_free() when done with it.
 *
<<<<<<< HEAD
 * \param[in] path the path of the directory to enumerate
 * \param[in,opt] pattern the pattern that files in the directory must match. Can be
=======
 * \param path the path of the directory to enumerate.
 * \param pattern the pattern that files in the directory must match. Can be
>>>>>>> 361cae08
 *                NULL.
 * \param flags `SDL_GLOB_*` bitflags that affect this search.
 * \param[out] count on return, will be set to the number of items in the returned
 *              array. Can be NULL.
 * \returns[own] an array of strings on success or NULL on failure; call
 *          SDL_GetError() for more information. The caller should pass the
 *          returned pointer to SDL_free when done with it.
 *
 * \threadsafety It is safe to call this function from any thread.
 *
 * \since This function is available since SDL 3.0.0.
 */
extern SDL_DECLSPEC char **SDLCALL SDL_GlobDirectory(const char *path, const char *pattern, SDL_GlobFlags flags, int *count);

/* Ends C function definitions when using C++ */
#ifdef __cplusplus
}
#endif
#include <SDL3/SDL_close_code.h>

#endif /* SDL_filesystem_h_ */<|MERGE_RESOLUTION|>--- conflicted
+++ resolved
@@ -127,15 +127,9 @@
  * The pointer returned is owned by the caller. Please call SDL_free() on the
  * pointer when done with it.
  *
-<<<<<<< HEAD
- * \param[in] org the name of your organization
- * \param[in] app the name of your application
+ * \param[in] org the name of your organization.
+ * \param[in] app the name of your application.
  * \returns[own] a UTF-8 string of the user directory in platform-dependent
-=======
- * \param org the name of your organization.
- * \param app the name of your application.
- * \returns a UTF-8 string of the user directory in platform-dependent
->>>>>>> 361cae08
  *          notation. NULL if there's a problem (creating directory failed,
  *          etc.).
  *
@@ -238,13 +232,8 @@
  *
  * If NULL is returned, the error may be obtained with SDL_GetError().
  *
-<<<<<<< HEAD
- * \param folder The type of folder to find
- * \returns[own] Either a null-terminated C string containing the full path to the
-=======
  * \param folder the type of folder to find.
- * \returns either a null-terminated C string containing the full path to the
->>>>>>> 361cae08
+ * \returns[own] either a null-terminated C string containing the full path to the
  *          folder, or NULL if an error happened.
  *
  * \since This function is available since SDL 3.0.0.
@@ -288,11 +277,7 @@
 /**
  * Create a directory.
  *
-<<<<<<< HEAD
- * \param[in] path the path of the directory to create
-=======
- * \param path the path of the directory to create.
->>>>>>> 361cae08
+ * \param[in] path the path of the directory to create.
  * \returns 0 on success or a negative error code on failure; call
  *          SDL_GetError() for more information.
  *
@@ -313,15 +298,9 @@
  * callback, called once for each directory entry, until all results have been
  * provided or the callback returns <= 0.
  *
-<<<<<<< HEAD
- * \param[in] path the path of the directory to enumerate
- * \param[in] callback a function that is called for each entry in the directory
- * \param[inout,opt] userdata a pointer that is passed to `callback`
-=======
- * \param path the path of the directory to enumerate.
- * \param callback a function that is called for each entry in the directory.
- * \param userdata a pointer that is passed to `callback`.
->>>>>>> 361cae08
+ * \param[in] path the path of the directory to enumerate.
+ * \param[in] callback a function that is called for each entry in the directory.
+ * \param[inout,opt] userdata a pointer that is passed to `callback`.
  * \returns 0 on success or a negative error code on failure; call
  *          SDL_GetError() for more information.
  *
@@ -332,11 +311,7 @@
 /**
  * Remove a file or an empty directory.
  *
-<<<<<<< HEAD
- * \param[in] path the path of the directory to enumerate
-=======
- * \param path the path of the directory to enumerate.
->>>>>>> 361cae08
+ * \param[in] path the path of the directory to enumerate.
  * \returns 0 on success or a negative error code on failure; call
  *          SDL_GetError() for more information.
  *
@@ -347,13 +322,8 @@
 /**
  * Rename a file or directory.
  *
-<<<<<<< HEAD
- * \param[in] oldpath the old path
- * \param[in] newpath the new path
-=======
- * \param oldpath the old path.
- * \param newpath the new path.
->>>>>>> 361cae08
+ * \param[in] oldpath the old path.
+ * \param[in] newpath the new path.
  * \returns 0 on success or a negative error code on failure; call
  *          SDL_GetError() for more information.
  *
@@ -364,15 +334,9 @@
 /**
  * Get information about a filesystem path.
  *
-<<<<<<< HEAD
- * \param[in] path the path to query
+ * \param[in] path the path to query.
  * \param[out] info a pointer filled in with information about the path, or NULL to
- *             check for the existence of a file
-=======
- * \param path the path to query.
- * \param info a pointer filled in with information about the path, or NULL to
  *             check for the existence of a file.
->>>>>>> 361cae08
  * \returns 0 on success or a negative error code if the file doesn't exist,
  *          or another failure; call SDL_GetError() for more information.
  *
@@ -399,13 +363,8 @@
  *
  * You must free the returned pointer with SDL_free() when done with it.
  *
-<<<<<<< HEAD
- * \param[in] path the path of the directory to enumerate
+ * \param[in] path the path of the directory to enumerate.
  * \param[in,opt] pattern the pattern that files in the directory must match. Can be
-=======
- * \param path the path of the directory to enumerate.
- * \param pattern the pattern that files in the directory must match. Can be
->>>>>>> 361cae08
  *                NULL.
  * \param flags `SDL_GLOB_*` bitflags that affect this search.
  * \param[out] count on return, will be set to the number of items in the returned
