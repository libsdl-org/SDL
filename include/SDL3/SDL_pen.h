/*
  Simple DirectMedia Layer
  Copyright (C) 1997-2024 Sam Lantinga <slouken@libsdl.org>

  This software is provided 'as-is', without any express or implied
  warranty.  In no event will the authors be held liable for any damages
  arising from the use of this software.

  Permission is granted to anyone to use this software for any purpose,
  including commercial applications, and to alter it and redistribute it
  freely, subject to the following restrictions:

  1. The origin of this software must not be misrepresented; you must not
     claim that you wrote the original software. If you use this software
     in a product, an acknowledgment in the product documentation would be
     appreciated but is not required.
  2. Altered source versions must be plainly marked as such, and must not be
     misrepresented as being the original software.
  3. This notice may not be removed or altered from any source distribution.
*/

/**
 * # CategoryPen
 *
 * Include file for SDL pen event handling.
 *
 * This file describes operations for pressure-sensitive pen (stylus and/or
 * eraser) handling, e.g., for input and drawing tablets or suitably equipped
 * mobile / tablet devices.
 *
 * To get started with pens:
 *
 * - Listen to SDL_PenMotionEvent and SDL_PenButtonEvent
 * - To avoid treating pen events as mouse events, ignore SDL_MouseMotionEvent
 *   and SDL_MouseButtonEvent whenever `which` == SDL_PEN_MOUSEID.
 *
 * We primarily identify pens by SDL_PenID. The implementation makes a best
 * effort to relate each SDL_PenID to the same physical device during a
 * session. Formerly valid SDL_PenID values remain valid even if a device
 * disappears.
 *
 * For identifying pens across sessions, the API provides the type SDL_GUID .
 */

#ifndef SDL_pen_h_
#define SDL_pen_h_

#include <SDL3/SDL_error.h>
#include <SDL3/SDL_guid.h>
#include <SDL3/SDL_mouse.h>
#include <SDL3/SDL_stdinc.h>

/* Set up for C function definitions, even when using C++ */
#ifdef __cplusplus
extern "C" {
#endif

typedef Uint32 SDL_PenID; /**< SDL_PenIDs identify pens uniquely within a session */

#define SDL_PEN_INVALID ((SDL_PenID)0) /**< Reserved invalid SDL_PenID is valid */

#define SDL_PEN_MOUSEID ((SDL_MouseID)-2) /**< Device ID for mouse events triggered by pen events */

#define SDL_PEN_INFO_UNKNOWN (-1) /**< Marks unknown information when querying the pen */

/**
 * Pen axis indices
 *
 * Below are the valid indices to the "axis" array from SDL_PenMotionEvent and
 * SDL_PenButtonEvent. The axis indices form a contiguous range of ints from 0
 * to SDL_PEN_AXIS_LAST, inclusive. All "axis[]" entries are either normalised
 * to 0..1 or report a (positive or negative) angle in degrees, with 0.0
 * representing the centre. Not all pens/backends support all axes:
 * unsupported entries are always "0.0f".
 *
 * To convert angles for tilt and rotation into vector representation, use
 * SDL_sinf on the XTILT, YTILT, or ROTATION component, for example:
 *
 * `SDL_sinf(xtilt * SDL_PI_F / 180.0)`.
 *
 * \since This enum is available since SDL 3.0.0
 */
typedef enum SDL_PenAxis
{
    SDL_PEN_AXIS_PRESSURE = 0,               /**< Pen pressure.  Unidirectional: 0..1.0 */
    SDL_PEN_AXIS_XTILT,                      /**< Pen horizontal tilt angle.  Bidirectional: -90.0..90.0 (left-to-right).
                                                  The physical max/min tilt may be smaller than -90.0 / 90.0, cf. SDL_PenCapabilityInfo */
    SDL_PEN_AXIS_YTILT,                      /**< Pen vertical tilt angle.  Bidirectional: -90.0..90.0 (top-to-down).
                                                  The physical max/min tilt may be smaller than -90.0 / 90.0, cf. SDL_PenCapabilityInfo */
    SDL_PEN_AXIS_DISTANCE,                   /**< Pen distance to drawing surface.  Unidirectional: 0.0..1.0 */
    SDL_PEN_AXIS_ROTATION,                   /**< Pen barrel rotation.  Bidirectional: -180..179.9 (clockwise, 0 is facing up, -180.0 is facing down). */
    SDL_PEN_AXIS_SLIDER,                     /**< Pen finger wheel or slider (e.g., Airbrush Pen).  Unidirectional: 0..1.0 */
    SDL_PEN_NUM_AXES,                        /**< Last valid axis index */
    SDL_PEN_AXIS_LAST = SDL_PEN_NUM_AXES - 1 /**< Last axis index plus 1 */
} SDL_PenAxis;

/* Pen flags.  These share a bitmask space with SDL_BUTTON_LEFT and friends. */
#define SDL_PEN_FLAG_DOWN_BIT_INDEX   13 /* Bit for storing that pen is touching the surface */
#define SDL_PEN_FLAG_INK_BIT_INDEX    14 /* Bit for storing has-non-eraser-capability status */
#define SDL_PEN_FLAG_ERASER_BIT_INDEX 15 /* Bit for storing is-eraser or has-eraser-capability property */
#define SDL_PEN_FLAG_AXIS_BIT_OFFSET  16 /* Bit for storing has-axis-0 property */

#define SDL_PEN_CAPABILITY(capbit)    (1u << (capbit))
#define SDL_PEN_AXIS_CAPABILITY(axis) SDL_PEN_CAPABILITY((axis) + SDL_PEN_FLAG_AXIS_BIT_OFFSET)

/* Pen tips */
#define SDL_PEN_TIP_INK    SDL_PEN_FLAG_INK_BIT_INDEX     /**< Regular pen tip (for drawing) touched the surface */
#define SDL_PEN_TIP_ERASER SDL_PEN_FLAG_ERASER_BIT_INDEX  /**< Eraser pen tip touched the surface */

/**
 * Pen capabilities reported by SDL_GetPenCapabilities.
 *
 * \since This datatype is available since SDL 3.0.0.
 */
typedef Uint32 SDL_PenCapabilityFlags;

#define SDL_PEN_DOWN_MASK          SDL_PEN_CAPABILITY(SDL_PEN_FLAG_DOWN_BIT_INDEX)   /**< Pen tip is currently touching the drawing surface. */
#define SDL_PEN_INK_MASK           SDL_PEN_CAPABILITY(SDL_PEN_FLAG_INK_BIT_INDEX)    /**< Pen has a regular drawing tip (SDL_GetPenCapabilities).  For events (SDL_PenButtonEvent, SDL_PenMotionEvent, SDL_GetPenStatus) this flag is mutually exclusive with SDL_PEN_ERASER_MASK .  */
#define SDL_PEN_ERASER_MASK        SDL_PEN_CAPABILITY(SDL_PEN_FLAG_ERASER_BIT_INDEX) /**< Pen has an eraser tip (SDL_GetPenCapabilities) or is being used as eraser (SDL_PenButtonEvent , SDL_PenMotionEvent , SDL_GetPenStatus)  */
#define SDL_PEN_AXIS_PRESSURE_MASK SDL_PEN_AXIS_CAPABILITY(SDL_PEN_AXIS_PRESSURE)    /**< Pen provides pressure information in axis SDL_PEN_AXIS_PRESSURE */
#define SDL_PEN_AXIS_XTILT_MASK    SDL_PEN_AXIS_CAPABILITY(SDL_PEN_AXIS_XTILT)       /**< Pen provides horizontal tilt information in axis SDL_PEN_AXIS_XTILT */
#define SDL_PEN_AXIS_YTILT_MASK    SDL_PEN_AXIS_CAPABILITY(SDL_PEN_AXIS_YTILT)       /**< Pen provides vertical tilt information in axis SDL_PEN_AXIS_YTILT */
#define SDL_PEN_AXIS_DISTANCE_MASK SDL_PEN_AXIS_CAPABILITY(SDL_PEN_AXIS_DISTANCE)    /**< Pen provides distance to drawing tablet in SDL_PEN_AXIS_DISTANCE */
#define SDL_PEN_AXIS_ROTATION_MASK SDL_PEN_AXIS_CAPABILITY(SDL_PEN_AXIS_ROTATION)    /**< Pen provides barrel rotation information in axis SDL_PEN_AXIS_ROTATION */
#define SDL_PEN_AXIS_SLIDER_MASK   SDL_PEN_AXIS_CAPABILITY(SDL_PEN_AXIS_SLIDER)      /**< Pen provides slider / finger wheel or similar in axis SDL_PEN_AXIS_SLIDER */
#define SDL_PEN_AXIS_BIDIRECTIONAL_MASKS (SDL_PEN_AXIS_XTILT_MASK | SDL_PEN_AXIS_YTILT_MASK)

/**
 * Pen types
 *
 * Some pens identify as a particular type of drawing device (e.g., an
 * airbrush or a pencil).
 *
 * \since This enum is available since SDL 3.0.0
 */
typedef enum SDL_PenSubtype
{
    SDL_PEN_TYPE_UNKNOWN = 0,
    SDL_PEN_TYPE_ERASER = 1,                  /**< Eraser */
    SDL_PEN_TYPE_PEN,                         /**< Generic pen; this is the default. */
    SDL_PEN_TYPE_PENCIL,                      /**< Pencil */
    SDL_PEN_TYPE_BRUSH,                       /**< Brush-like device */
    SDL_PEN_TYPE_AIRBRUSH,                    /**< Airbrush device that "sprays" ink */
    SDL_PEN_TYPE_LAST = SDL_PEN_TYPE_AIRBRUSH /**< Last valid pen type */
} SDL_PenSubtype;


/* Function prototypes */

/**
 * Retrieves all pens that are connected to the system.
 *
 * Yields an array of SDL_PenID values. These identify and track pens
 * throughout a session. To track pens across sessions (program restart), use
 * SDL_GUID .
 *
<<<<<<< HEAD
 * \param[out] count The number of pens in the array (number of array elements
 *              minus 1, i.e., not counting the terminator 0).
 * \returns[own] A 0 terminated array of SDL_PenID values, or NULL on error. The
=======
 * \param count the number of pens in the array (number of array elements
 *              minus 1, i.e., not counting the terminator 0).
 * \returns a 0 terminated array of SDL_PenID values, or NULL on error. The
>>>>>>> 361cae08
 *          array must be freed with SDL_free(). On a NULL return,
 *          SDL_GetError() is set.
 *
 * \since This function is available since SDL 3.0.0.
 */
extern SDL_DECLSPEC SDL_PenID *SDLCALL SDL_GetPens(int *count);

/**
 * Retrieves the pen's current status.
 *
 * If the pen is detached (cf. SDL_PenConnected), this operation may return
 * default values.
 *
<<<<<<< HEAD
 * \param instance_id The pen to query.
 * \param[out] x Out-mode parameter for pen x coordinate. May be NULL.
 * \param[out] y Out-mode parameter for pen y coordinate. May be NULL.
 * \param[out] axes Out-mode parameter for axis information. May be null. The axes
=======
 * \param instance_id the pen to query.
 * \param x out-mode parameter for pen x coordinate. May be NULL.
 * \param y out-mode parameter for pen y coordinate. May be NULL.
 * \param axes out-mode parameter for axis information. May be null. The axes
>>>>>>> 361cae08
 *             are in the same order as SDL_PenAxis.
 * \param num_axes maximum number of axes to write to "axes".
 * \returns a bit mask with the current pen button states (SDL_BUTTON_LMASK
 *          etc.), possibly SDL_PEN_DOWN_MASK, and exactly one of
 *          SDL_PEN_INK_MASK or SDL_PEN_ERASER_MASK , or 0 on error (see
 *          SDL_GetError()).
 *
 * \since This function is available since SDL 3.0.0.
 */
extern SDL_DECLSPEC Uint32 SDLCALL SDL_GetPenStatus(SDL_PenID instance_id, float *x, float *y, float *axes, size_t num_axes);

/**
 * Retrieves an SDL_PenID for the given SDL_GUID.
 *
 * \param guid a pen GUID.
 * \returns a valid SDL_PenID, or SDL_PEN_INVALID if there is no matching
 *          SDL_PenID.
 *
 * \since This function is available since SDL 3.0.0.
 */
extern SDL_DECLSPEC SDL_PenID SDLCALL SDL_GetPenFromGUID(SDL_GUID guid);

/**
 * Retrieves the SDL_GUID for a given SDL_PenID.
 *
 * \param instance_id the pen to query.
 * \returns the corresponding pen GUID; persistent across multiple sessions.
 *          If "instance_id" is SDL_PEN_INVALID, returns an all-zeroes GUID.
 *
 * \since This function is available since SDL 3.0.0.
 */
extern SDL_DECLSPEC SDL_GUID SDLCALL SDL_GetPenGUID(SDL_PenID instance_id);

/**
 * Checks whether a pen is still attached.
 *
 * If a pen is detached, it will not show up for SDL_GetPens(). Other
 * operations will still be available but may return default values.
 *
 * \param instance_id a pen ID.
 * \returns SDL_TRUE if "instance_id" is valid and the corresponding pen is
 *          attached, or SDL_FALSE otherwise.
 *
 * \since This function is available since SDL 3.0.0.
 */
extern SDL_DECLSPEC SDL_bool SDLCALL SDL_PenConnected(SDL_PenID instance_id);

/**
 * Retrieves a human-readable description for a SDL_PenID.
 *
 * The returned string follows the SDL_GetStringRule.
 *
 * \param instance_id the pen to query.
 * \returns a string that contains the name of the pen, intended for human
 *          consumption. The string might or might not be localised, depending
 *          on platform settings. It is not guaranteed to be unique; use
 *          SDL_GetPenGUID() for (best-effort) unique identifiers. The pointer
 *          is managed by the SDL pen subsystem and must not be deallocated.
 *          The pointer remains valid until SDL is shut down. Returns NULL on
 *          error (cf. SDL_GetError()).
 *
 * \since This function is available since SDL 3.0.0.
 */
extern SDL_DECLSPEC const char *SDLCALL SDL_GetPenName(SDL_PenID instance_id);

/**
 * Pen capabilities, as reported by SDL_GetPenCapabilities()
 *
 * \since This struct is available since SDL 3.0.0.
 */
typedef struct SDL_PenCapabilityInfo
{
    float max_tilt;    /**< Physical maximum tilt angle, for XTILT and YTILT, or SDL_PEN_INFO_UNKNOWN .  Pens cannot typically tilt all the way to 90 degrees, so this value is usually less than 90.0. */
    Uint32 wacom_id;   /**< For Wacom devices: wacom tool type ID, otherwise 0 (useful e.g. with libwacom) */
    Sint8 num_buttons; /**< Number of pen buttons (not counting the pen tip), or SDL_PEN_INFO_UNKNOWN */
} SDL_PenCapabilityInfo;

/**
 * Retrieves capability flags for a given SDL_PenID.
 *
<<<<<<< HEAD
 * \param instance_id The pen to query.
 * \param[out] capabilities Detail information about pen capabilities, such as the
 *                     number of buttons
 * \returns a set of capability flags, cf. SDL_PEN_CAPABILITIES
=======
 * \param instance_id the pen to query.
 * \param capabilities detail information about pen capabilities, such as the
 *                     number of buttons.
 * \returns a set of capability flags, cf. SDL_PEN_CAPABILITIES.
>>>>>>> 361cae08
 *
 * \since This function is available since SDL 3.0.0.
 */
extern SDL_DECLSPEC SDL_PenCapabilityFlags SDLCALL SDL_GetPenCapabilities(SDL_PenID instance_id, SDL_PenCapabilityInfo *capabilities);

/**
 * Retrieves the pen type for a given SDL_PenID.
 *
 * \param instance_id the pen to query.
 * \returns the corresponding pen type (cf. SDL_PenSubtype) or 0 on error.
 *          Note that the pen type does not dictate whether the pen tip is
 *          SDL_PEN_TIP_INK or SDL_PEN_TIP_ERASER; to determine whether a pen
 *          is being used for drawing or in eraser mode, check either the pen
 *          tip on SDL_EVENT_PEN_DOWN, or the flag SDL_PEN_ERASER_MASK in the
 *          pen state.
 *
 * \since This function is available since SDL 3.0.0.
 */
extern SDL_DECLSPEC SDL_PenSubtype SDLCALL SDL_GetPenType(SDL_PenID instance_id);

/* Ends C function definitions when using C++ */
#ifdef __cplusplus
}
#endif

#endif /* SDL_pen_h_ */

/* vi: set ts=4 sw=4 expandtab: */<|MERGE_RESOLUTION|>--- conflicted
+++ resolved
@@ -154,15 +154,9 @@
  * throughout a session. To track pens across sessions (program restart), use
  * SDL_GUID .
  *
-<<<<<<< HEAD
- * \param[out] count The number of pens in the array (number of array elements
+ * \param[out] count the number of pens in the array (number of array elements
  *              minus 1, i.e., not counting the terminator 0).
- * \returns[own] A 0 terminated array of SDL_PenID values, or NULL on error. The
-=======
- * \param count the number of pens in the array (number of array elements
- *              minus 1, i.e., not counting the terminator 0).
- * \returns a 0 terminated array of SDL_PenID values, or NULL on error. The
->>>>>>> 361cae08
+ * \returns[own] a 0 terminated array of SDL_PenID values, or NULL on error. The
  *          array must be freed with SDL_free(). On a NULL return,
  *          SDL_GetError() is set.
  *
@@ -176,17 +170,10 @@
  * If the pen is detached (cf. SDL_PenConnected), this operation may return
  * default values.
  *
-<<<<<<< HEAD
- * \param instance_id The pen to query.
- * \param[out] x Out-mode parameter for pen x coordinate. May be NULL.
- * \param[out] y Out-mode parameter for pen y coordinate. May be NULL.
- * \param[out] axes Out-mode parameter for axis information. May be null. The axes
-=======
- * \param instance_id the pen to query.
- * \param x out-mode parameter for pen x coordinate. May be NULL.
- * \param y out-mode parameter for pen y coordinate. May be NULL.
- * \param axes out-mode parameter for axis information. May be null. The axes
->>>>>>> 361cae08
+ * \param instance_id the pen to query.
+ * \param[out] x out-mode parameter for pen x coordinate. May be NULL.
+ * \param[out] y out-mode parameter for pen y coordinate. May be NULL.
+ * \param[out] axes out-mode parameter for axis information. May be null. The axes
  *             are in the same order as SDL_PenAxis.
  * \param num_axes maximum number of axes to write to "axes".
  * \returns a bit mask with the current pen button states (SDL_BUTTON_LMASK
@@ -267,17 +254,10 @@
 /**
  * Retrieves capability flags for a given SDL_PenID.
  *
-<<<<<<< HEAD
- * \param instance_id The pen to query.
- * \param[out] capabilities Detail information about pen capabilities, such as the
- *                     number of buttons
- * \returns a set of capability flags, cf. SDL_PEN_CAPABILITIES
-=======
- * \param instance_id the pen to query.
- * \param capabilities detail information about pen capabilities, such as the
+ * \param instance_id the pen to query.
+ * \param[out] capabilities detail information about pen capabilities, such as the
  *                     number of buttons.
  * \returns a set of capability flags, cf. SDL_PEN_CAPABILITIES.
->>>>>>> 361cae08
  *
  * \since This function is available since SDL 3.0.0.
  */
