--- conflicted
+++ resolved
@@ -150,16 +150,10 @@
  * concern, check the return value from this function and fall back to writing
  * to stderr if you can.
  *
-<<<<<<< HEAD
  * \param[in] messageboxdata the SDL_MessageBoxData structure with title, text and
- *                       other options
- * \param[out] buttonid the pointer to which user id of hit button should be copied
-=======
- * \param messageboxdata the SDL_MessageBoxData structure with title, text and
  *                       other options.
- * \param buttonid the pointer to which user id of hit button should be
+ * \param[out] buttonid the pointer to which user id of hit button should be
  *                 copied.
->>>>>>> 361cae08
  * \returns 0 on success or a negative error code on failure; call
  *          SDL_GetError() for more information.
  *
@@ -198,17 +192,10 @@
  * concern, check the return value from this function and fall back to writing
  * to stderr if you can.
  *
-<<<<<<< HEAD
- * \param flags an SDL_MessageBoxFlags value
- * \param[in] title UTF-8 title text
- * \param[in] message UTF-8 message text
- * \param[inout,opt] window the parent window, or NULL for no parent
-=======
  * \param flags an SDL_MessageBoxFlags value.
- * \param title uTF-8 title text.
- * \param message uTF-8 message text.
- * \param window the parent window, or NULL for no parent.
->>>>>>> 361cae08
+ * \param[in] title uTF-8 title text.
+ * \param[in] message uTF-8 message text.
+ * \param[inout,opt] window the parent window, or NULL for no parent.
  * \returns 0 on success or a negative error code on failure; call
  *          SDL_GetError() for more information.
  *
