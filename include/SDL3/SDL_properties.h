/*
  Simple DiretMedia Layer
  Copyright (C) 1997-2024 Sam Lantinga <slouken@libsdl.org>

  This software is provided 'as-is', without any express or implied
  warranty.  In no event will the authors be held liable for any damages
  arising from the use of this software.

  Permission is granted to anyone to use this software for any purpose,
  including commercial applications, and to alter it and redistribute it
  freely, subject to the following restrictions:

  1. The origin of this software must not be misrepresented; you must not
     claim that you wrote the original software. If you use this software
     in a product, an acknowledgment in the product documentation would be
     appreciated but is not required.
  2. Altered source versions must be plainly marked as such, and must not be
     misrepresented as being the original software.
  3. This notice may not be removed or altered from any source distribution.
*/

/**
 * # CategoryProperties
 *
 * SDL properties.
 */


#ifndef SDL_properties_h_
#define SDL_properties_h_

#include <SDL3/SDL_stdinc.h>
#include <SDL3/SDL_error.h>

#include <SDL3/SDL_begin_code.h>
/* Set up for C function definitions, even when using C++ */
#ifdef __cplusplus
extern "C" {
#endif

/**
 * SDL properties ID
 *
 * \since This datatype is available since SDL 3.0.0.
 */
typedef Uint32 SDL_PropertiesID;

/**
 * SDL property type
 *
 * \since This enum is available since SDL 3.0.0.
 */
typedef enum SDL_PropertyType
{
    SDL_PROPERTY_TYPE_INVALID,
    SDL_PROPERTY_TYPE_POINTER,
    SDL_PROPERTY_TYPE_STRING,
    SDL_PROPERTY_TYPE_NUMBER,
    SDL_PROPERTY_TYPE_FLOAT,
    SDL_PROPERTY_TYPE_BOOLEAN
} SDL_PropertyType;

/**
 * Get the global SDL properties.
 *
 * \returns a valid property ID on success or 0 on failure; call
 *          SDL_GetError() for more information.
 *
 * \since This function is available since SDL 3.0.0.
 *
 * \sa SDL_GetProperty
 * \sa SDL_SetProperty
 */
extern SDL_DECLSPEC SDL_PropertiesID SDLCALL SDL_GetGlobalProperties(void);

/**
 * Create a set of properties.
 *
 * All properties are automatically destroyed when SDL_Quit() is called.
 *
 * \returns an ID for a new set of properties, or 0 on failure; call
 *          SDL_GetError() for more information.
 *
 * \threadsafety It is safe to call this function from any thread.
 *
 * \since This function is available since SDL 3.0.0.
 *
 * \sa SDL_DestroyProperties
 */
extern SDL_DECLSPEC SDL_PropertiesID SDLCALL SDL_CreateProperties(void);

/**
 * Copy a set of properties.
 *
 * Copy all the properties from one set of properties to another, with the
 * exception of properties requiring cleanup (set using
 * SDL_SetPropertyWithCleanup()), which will not be copied. Any property that
 * already exists on `dst` will be overwritten.
 *
 * \param src the properties to copy.
 * \param dst the destination properties.
 * \returns 0 on success or a negative error code on failure; call
 *          SDL_GetError() for more information.
 *
 * \threadsafety It is safe to call this function from any thread.
 *
 * \since This function is available since SDL 3.0.0.
 */
extern SDL_DECLSPEC int SDLCALL SDL_CopyProperties(SDL_PropertiesID src, SDL_PropertiesID dst);

/**
 * Lock a set of properties.
 *
 * Obtain a multi-threaded lock for these properties. Other threads will wait
 * while trying to lock these properties until they are unlocked. Properties
 * must be unlocked before they are destroyed.
 *
 * The lock is automatically taken when setting individual properties, this
 * function is only needed when you want to set several properties atomically
 * or want to guarantee that properties being queried aren't freed in another
 * thread.
 *
 * \param props the properties to lock.
 * \returns 0 on success or a negative error code on failure; call
 *          SDL_GetError() for more information.
 *
 * \threadsafety It is safe to call this function from any thread.
 *
 * \since This function is available since SDL 3.0.0.
 *
 * \sa SDL_UnlockProperties
 */
extern SDL_DECLSPEC int SDLCALL SDL_LockProperties(SDL_PropertiesID props);

/**
 * Unlock a set of properties.
 *
 * \param props the properties to unlock.
 *
 * \threadsafety It is safe to call this function from any thread.
 *
 * \since This function is available since SDL 3.0.0.
 *
 * \sa SDL_LockProperties
 */
extern SDL_DECLSPEC void SDLCALL SDL_UnlockProperties(SDL_PropertiesID props);

/**
 * A callback used to free resources when a property is deleted.
 *
 * This should release any resources associated with `value` that are no
 * longer needed.
 *
 * This callback is set per-property. Different properties in the same set can
 * have different cleanup callbacks.
 *
 * This callback will be called _during_ SDL_SetPropertyWithCleanup if the
 * function fails for any reason.
 *
 * \param userdata an app-defined pointer passed to the callback.
 * \param value the pointer assigned to the property to clean up.
 *
 * \threadsafety This callback may fire without any locks held; if this is a
 *               concern, the app should provide its own locking.
 *
 * \since This datatype is available since SDL 3.0.0.
 *
 * \sa SDL_SetPropertyWithCleanup
 */
typedef void (SDLCALL *SDL_CleanupPropertyCallback)(void *userdata, void *value);

/**
 * Set a property on a set of properties with a cleanup function that is
 * called when the property is deleted.
 *
 * The cleanup function is also called if setting the property fails for any
 * reason.
 *
 * For simply setting basic data types, like numbers, bools, or strings, use
 * SDL_SetNumberProperty, SDL_SetBooleanProperty, or SDL_SetStringProperty
 * instead, as those functions will handle cleanup on your behalf. This
 * function is only for more complex, custom data.
 *
<<<<<<< HEAD
 * \param props the properties to modify
 * \param[in] name the name of the property to modify
 * \param[inout,opt] value the new value of the property, or NULL to delete the property
 * \param[in] cleanup the function to call when this property is deleted, or NULL
 *                if no cleanup is necessary
 * \param[inout,opt] userdata a pointer that is passed to the cleanup function
=======
 * \param props the properties to modify.
 * \param name the name of the property to modify.
 * \param value the new value of the property, or NULL to delete the property.
 * \param cleanup the function to call when this property is deleted, or NULL
 *                if no cleanup is necessary.
 * \param userdata a pointer that is passed to the cleanup function.
>>>>>>> 361cae08
 * \returns 0 on success or a negative error code on failure; call
 *          SDL_GetError() for more information.
 *
 * \threadsafety It is safe to call this function from any thread.
 *
 * \since This function is available since SDL 3.0.0.
 *
 * \sa SDL_GetProperty
 * \sa SDL_SetProperty
 * \sa SDL_CleanupPropertyCallback
 */
extern SDL_DECLSPEC int SDLCALL SDL_SetPropertyWithCleanup(SDL_PropertiesID props, const char *name, void *value, SDL_CleanupPropertyCallback cleanup, void *userdata);

/**
 * Set a property on a set of properties.
 *
<<<<<<< HEAD
 * \param props the properties to modify
 * \param[in] name the name of the property to modify
 * \param[inout,opt] value the new value of the property, or NULL to delete the property
=======
 * \param props the properties to modify.
 * \param name the name of the property to modify.
 * \param value the new value of the property, or NULL to delete the property.
>>>>>>> 361cae08
 * \returns 0 on success or a negative error code on failure; call
 *          SDL_GetError() for more information.
 *
 * \threadsafety It is safe to call this function from any thread.
 *
 * \since This function is available since SDL 3.0.0.
 *
 * \sa SDL_GetProperty
 * \sa SDL_HasProperty
 * \sa SDL_SetBooleanProperty
 * \sa SDL_SetFloatProperty
 * \sa SDL_SetNumberProperty
 * \sa SDL_SetPropertyWithCleanup
 * \sa SDL_SetStringProperty
 */
extern SDL_DECLSPEC int SDLCALL SDL_SetProperty(SDL_PropertiesID props, const char *name, void *value);

/**
 * Set a string property on a set of properties.
 *
 * This function makes a copy of the string; the caller does not have to
 * preserve the data after this call completes.
 *
<<<<<<< HEAD
 * \param props the properties to modify
 * \param[in] name the name of the property to modify
 * \param[inout,opt] value the new value of the property, or NULL to delete the property
=======
 * \param props the properties to modify.
 * \param name the name of the property to modify.
 * \param value the new value of the property, or NULL to delete the property.
>>>>>>> 361cae08
 * \returns 0 on success or a negative error code on failure; call
 *          SDL_GetError() for more information.
 *
 * \threadsafety It is safe to call this function from any thread.
 *
 * \since This function is available since SDL 3.0.0.
 *
 * \sa SDL_GetStringProperty
 */
extern SDL_DECLSPEC int SDLCALL SDL_SetStringProperty(SDL_PropertiesID props, const char *name, const char *value);

/**
 * Set an integer property on a set of properties.
 *
<<<<<<< HEAD
 * \param props the properties to modify
 * \param[in] name the name of the property to modify
 * \param value the new value of the property
=======
 * \param props the properties to modify.
 * \param name the name of the property to modify.
 * \param value the new value of the property.
>>>>>>> 361cae08
 * \returns 0 on success or a negative error code on failure; call
 *          SDL_GetError() for more information.
 *
 * \threadsafety It is safe to call this function from any thread.
 *
 * \since This function is available since SDL 3.0.0.
 *
 * \sa SDL_GetNumberProperty
 */
extern SDL_DECLSPEC int SDLCALL SDL_SetNumberProperty(SDL_PropertiesID props, const char *name, Sint64 value);

/**
 * Set a floating point property on a set of properties.
 *
<<<<<<< HEAD
 * \param props the properties to modify
 * \param[in] name the name of the property to modify
 * \param value the new value of the property
=======
 * \param props the properties to modify.
 * \param name the name of the property to modify.
 * \param value the new value of the property.
>>>>>>> 361cae08
 * \returns 0 on success or a negative error code on failure; call
 *          SDL_GetError() for more information.
 *
 * \threadsafety It is safe to call this function from any thread.
 *
 * \since This function is available since SDL 3.0.0.
 *
 * \sa SDL_GetFloatProperty
 */
extern SDL_DECLSPEC int SDLCALL SDL_SetFloatProperty(SDL_PropertiesID props, const char *name, float value);

/**
 * Set a boolean property on a set of properties.
 *
<<<<<<< HEAD
 * \param props the properties to modify
 * \param[in] name the name of the property to modify
 * \param value the new value of the property
=======
 * \param props the properties to modify.
 * \param name the name of the property to modify.
 * \param value the new value of the property.
>>>>>>> 361cae08
 * \returns 0 on success or a negative error code on failure; call
 *          SDL_GetError() for more information.
 *
 * \threadsafety It is safe to call this function from any thread.
 *
 * \since This function is available since SDL 3.0.0.
 *
 * \sa SDL_GetBooleanProperty
 */
extern SDL_DECLSPEC int SDLCALL SDL_SetBooleanProperty(SDL_PropertiesID props, const char *name, SDL_bool value);

/**
 * Return whether a property exists in a set of properties.
 *
<<<<<<< HEAD
 * \param props the properties to query
 * \param[in] name the name of the property to query
=======
 * \param props the properties to query.
 * \param name the name of the property to query.
>>>>>>> 361cae08
 * \returns SDL_TRUE if the property exists, or SDL_FALSE if it doesn't.
 *
 * \threadsafety It is safe to call this function from any thread.
 *
 * \since This function is available since SDL 3.0.0.
 *
 * \sa SDL_GetPropertyType
 */
extern SDL_DECLSPEC SDL_bool SDLCALL SDL_HasProperty(SDL_PropertiesID props, const char *name);

/**
 * Get the type of a property on a set of properties.
 *
<<<<<<< HEAD
 * \param props the properties to query
 * \param[in] name the name of the property to query
=======
 * \param props the properties to query.
 * \param name the name of the property to query.
>>>>>>> 361cae08
 * \returns the type of the property, or SDL_PROPERTY_TYPE_INVALID if it is
 *          not set.
 *
 * \threadsafety It is safe to call this function from any thread.
 *
 * \since This function is available since SDL 3.0.0.
 *
 * \sa SDL_HasProperty
 */
extern SDL_DECLSPEC SDL_PropertyType SDLCALL SDL_GetPropertyType(SDL_PropertiesID props, const char *name);

/**
 * Get a property on a set of properties.
 *
 * By convention, the names of properties that SDL exposes on objects will
 * start with "SDL.", and properties that SDL uses internally will start with
 * "SDL.internal.". These should be considered read-only and should not be
 * modified by applications.
 *
<<<<<<< HEAD
 * \param props the properties to query
 * \param[in] name the name of the property to query
 * \param[inout] default_value the default value of the property
=======
 * \param props the properties to query.
 * \param name the name of the property to query.
 * \param default_value the default value of the property.
>>>>>>> 361cae08
 * \returns the value of the property, or `default_value` if it is not set or
 *          not a pointer property.
 *
 * \threadsafety It is safe to call this function from any thread, although
 *               the data returned is not protected and could potentially be
 *               freed if you call SDL_SetProperty() or SDL_ClearProperty() on
 *               these properties from another thread. If you need to avoid
 *               this, use SDL_LockProperties() and SDL_UnlockProperties().
 *
 * \since This function is available since SDL 3.0.0.
 *
 * \sa SDL_GetBooleanProperty
 * \sa SDL_GetFloatProperty
 * \sa SDL_GetNumberProperty
 * \sa SDL_GetPropertyType
 * \sa SDL_GetStringProperty
 * \sa SDL_HasProperty
 * \sa SDL_SetProperty
 */
extern SDL_DECLSPEC void *SDLCALL SDL_GetProperty(SDL_PropertiesID props, const char *name, void *default_value);

/**
 * Get a string property on a set of properties.
 *
<<<<<<< HEAD
 * \param props the properties to query
 * \param[in] name the name of the property to query
 * \param[in] default_value the default value of the property
=======
 * The returned string follows the SDL_GetStringRule.
 *
 * \param props the properties to query.
 * \param name the name of the property to query.
 * \param default_value the default value of the property.
>>>>>>> 361cae08
 * \returns the value of the property, or `default_value` if it is not set or
 *          not a string property.
 *
 * \threadsafety It is safe to call this function from any thread.
 *
 * \since This function is available since SDL 3.0.0.
 *
 * \sa SDL_GetPropertyType
 * \sa SDL_HasProperty
 * \sa SDL_SetStringProperty
 */
extern SDL_DECLSPEC const char *SDLCALL SDL_GetStringProperty(SDL_PropertiesID props, const char *name, const char *default_value);

/**
 * Get a number property on a set of properties.
 *
 * You can use SDL_GetPropertyType() to query whether the property exists and
 * is a number property.
 *
<<<<<<< HEAD
 * \param props the properties to query
 * \param[in] name the name of the property to query
 * \param default_value the default value of the property
=======
 * \param props the properties to query.
 * \param name the name of the property to query.
 * \param default_value the default value of the property.
>>>>>>> 361cae08
 * \returns the value of the property, or `default_value` if it is not set or
 *          not a number property.
 *
 * \threadsafety It is safe to call this function from any thread.
 *
 * \since This function is available since SDL 3.0.0.
 *
 * \sa SDL_GetPropertyType
 * \sa SDL_HasProperty
 * \sa SDL_SetNumberProperty
 */
extern SDL_DECLSPEC Sint64 SDLCALL SDL_GetNumberProperty(SDL_PropertiesID props, const char *name, Sint64 default_value);

/**
 * Get a floating point property on a set of properties.
 *
 * You can use SDL_GetPropertyType() to query whether the property exists and
 * is a floating point property.
 *
<<<<<<< HEAD
 * \param props the properties to query
 * \param[in] name the name of the property to query
 * \param default_value the default value of the property
=======
 * \param props the properties to query.
 * \param name the name of the property to query.
 * \param default_value the default value of the property.
>>>>>>> 361cae08
 * \returns the value of the property, or `default_value` if it is not set or
 *          not a float property.
 *
 * \threadsafety It is safe to call this function from any thread.
 *
 * \since This function is available since SDL 3.0.0.
 *
 * \sa SDL_GetPropertyType
 * \sa SDL_HasProperty
 * \sa SDL_SetFloatProperty
 */
extern SDL_DECLSPEC float SDLCALL SDL_GetFloatProperty(SDL_PropertiesID props, const char *name, float default_value);

/**
 * Get a boolean property on a set of properties.
 *
 * You can use SDL_GetPropertyType() to query whether the property exists and
 * is a boolean property.
 *
<<<<<<< HEAD
 * \param props the properties to query
 * \param[in] name the name of the property to query
 * \param default_value the default value of the property
=======
 * \param props the properties to query.
 * \param name the name of the property to query.
 * \param default_value the default value of the property.
>>>>>>> 361cae08
 * \returns the value of the property, or `default_value` if it is not set or
 *          not a float property.
 *
 * \threadsafety It is safe to call this function from any thread.
 *
 * \since This function is available since SDL 3.0.0.
 *
 * \sa SDL_GetPropertyType
 * \sa SDL_HasProperty
 * \sa SDL_SetBooleanProperty
 */
extern SDL_DECLSPEC SDL_bool SDLCALL SDL_GetBooleanProperty(SDL_PropertiesID props, const char *name, SDL_bool default_value);

/**
 * Clear a property on a set of properties.
 *
<<<<<<< HEAD
 * \param props the properties to modify
 * \param[in] name the name of the property to clear
=======
 * \param props the properties to modify.
 * \param name the name of the property to clear.
>>>>>>> 361cae08
 * \returns 0 on success or a negative error code on failure; call
 *          SDL_GetError() for more information.
 *
 * \threadsafety It is safe to call this function from any thread.
 *
 * \since This function is available since SDL 3.0.0.
 */
extern SDL_DECLSPEC int SDLCALL SDL_ClearProperty(SDL_PropertiesID props, const char *name);

/**
 * A callback used to enumerate all properties set in an SDL_PropertiesID.
 *
 * This callback is called from SDL_EnumerateProperties(), and is called once
 * per property in the set.
 *
 * \param userdata an app-defined pointer passed to the callback.
 * \param props the SDL_PropertiesID that is being enumerated.
 * \param name the next property name in the enumeration.
 *
 * \threadsafety SDL_EnumerateProperties holds a lock on `props` during this
 *               callback.
 *
 * \since This datatype is available since SDL 3.0.0.
 *
 * \sa SDL_EnumerateProperties
 */
typedef void (SDLCALL *SDL_EnumeratePropertiesCallback)(void *userdata, SDL_PropertiesID props, const char *name);

/**
 * Enumerate the properties on a set of properties.
 *
 * The callback function is called for each property on the set of properties.
 * The properties are locked during enumeration.
 *
<<<<<<< HEAD
 * \param props the properties to query
 * \param callback the function to call for each property
 * \param[inout,opt] userdata a pointer that is passed to `callback`
=======
 * \param props the properties to query.
 * \param callback the function to call for each property.
 * \param userdata a pointer that is passed to `callback`.
>>>>>>> 361cae08
 * \returns 0 on success or a negative error code on failure; call
 *          SDL_GetError() for more information.
 *
 * \threadsafety It is safe to call this function from any thread.
 *
 * \since This function is available since SDL 3.0.0.
 */
extern SDL_DECLSPEC int SDLCALL SDL_EnumerateProperties(SDL_PropertiesID props, SDL_EnumeratePropertiesCallback callback, void *userdata);

/**
 * Destroy a set of properties.
 *
 * All properties are deleted and their cleanup functions will be called, if
 * any.
 *
 * \param props the properties to destroy.
 *
 * \threadsafety This function should not be called while these properties are
 *               locked or other threads might be setting or getting values
 *               from these properties.
 *
 * \since This function is available since SDL 3.0.0.
 *
 * \sa SDL_CreateProperties
 */
extern SDL_DECLSPEC void SDLCALL SDL_DestroyProperties(SDL_PropertiesID props);

/* Ends C function definitions when using C++ */
#ifdef __cplusplus
}
#endif
#include <SDL3/SDL_close_code.h>

#endif /* SDL_properties_h_ */<|MERGE_RESOLUTION|>--- conflicted
+++ resolved
@@ -181,21 +181,12 @@
  * instead, as those functions will handle cleanup on your behalf. This
  * function is only for more complex, custom data.
  *
-<<<<<<< HEAD
- * \param props the properties to modify
- * \param[in] name the name of the property to modify
- * \param[inout,opt] value the new value of the property, or NULL to delete the property
+ * \param props the properties to modify.
+ * \param[in] name the name of the property to modify.
+ * \param[inout,opt] value the new value of the property, or NULL to delete the property.
  * \param[in] cleanup the function to call when this property is deleted, or NULL
- *                if no cleanup is necessary
- * \param[inout,opt] userdata a pointer that is passed to the cleanup function
-=======
- * \param props the properties to modify.
- * \param name the name of the property to modify.
- * \param value the new value of the property, or NULL to delete the property.
- * \param cleanup the function to call when this property is deleted, or NULL
  *                if no cleanup is necessary.
- * \param userdata a pointer that is passed to the cleanup function.
->>>>>>> 361cae08
+ * \param[inout,opt] userdata a pointer that is passed to the cleanup function.
  * \returns 0 on success or a negative error code on failure; call
  *          SDL_GetError() for more information.
  *
@@ -212,15 +203,9 @@
 /**
  * Set a property on a set of properties.
  *
-<<<<<<< HEAD
- * \param props the properties to modify
- * \param[in] name the name of the property to modify
- * \param[inout,opt] value the new value of the property, or NULL to delete the property
-=======
- * \param props the properties to modify.
- * \param name the name of the property to modify.
- * \param value the new value of the property, or NULL to delete the property.
->>>>>>> 361cae08
+ * \param props the properties to modify.
+ * \param[in] name the name of the property to modify.
+ * \param[inout,opt] value the new value of the property, or NULL to delete the property.
  * \returns 0 on success or a negative error code on failure; call
  *          SDL_GetError() for more information.
  *
@@ -244,15 +229,9 @@
  * This function makes a copy of the string; the caller does not have to
  * preserve the data after this call completes.
  *
-<<<<<<< HEAD
- * \param props the properties to modify
- * \param[in] name the name of the property to modify
- * \param[inout,opt] value the new value of the property, or NULL to delete the property
-=======
- * \param props the properties to modify.
- * \param name the name of the property to modify.
- * \param value the new value of the property, or NULL to delete the property.
->>>>>>> 361cae08
+ * \param props the properties to modify.
+ * \param[in] name the name of the property to modify.
+ * \param[inout,opt] value the new value of the property, or NULL to delete the property.
  * \returns 0 on success or a negative error code on failure; call
  *          SDL_GetError() for more information.
  *
@@ -267,15 +246,9 @@
 /**
  * Set an integer property on a set of properties.
  *
-<<<<<<< HEAD
- * \param props the properties to modify
- * \param[in] name the name of the property to modify
- * \param value the new value of the property
-=======
- * \param props the properties to modify.
- * \param name the name of the property to modify.
+ * \param props the properties to modify.
+ * \param[in] name the name of the property to modify.
  * \param value the new value of the property.
->>>>>>> 361cae08
  * \returns 0 on success or a negative error code on failure; call
  *          SDL_GetError() for more information.
  *
@@ -290,15 +263,9 @@
 /**
  * Set a floating point property on a set of properties.
  *
-<<<<<<< HEAD
- * \param props the properties to modify
- * \param[in] name the name of the property to modify
- * \param value the new value of the property
-=======
- * \param props the properties to modify.
- * \param name the name of the property to modify.
+ * \param props the properties to modify.
+ * \param[in] name the name of the property to modify.
  * \param value the new value of the property.
->>>>>>> 361cae08
  * \returns 0 on success or a negative error code on failure; call
  *          SDL_GetError() for more information.
  *
@@ -313,15 +280,9 @@
 /**
  * Set a boolean property on a set of properties.
  *
-<<<<<<< HEAD
- * \param props the properties to modify
- * \param[in] name the name of the property to modify
- * \param value the new value of the property
-=======
- * \param props the properties to modify.
- * \param name the name of the property to modify.
+ * \param props the properties to modify.
+ * \param[in] name the name of the property to modify.
  * \param value the new value of the property.
->>>>>>> 361cae08
  * \returns 0 on success or a negative error code on failure; call
  *          SDL_GetError() for more information.
  *
@@ -336,13 +297,8 @@
 /**
  * Return whether a property exists in a set of properties.
  *
-<<<<<<< HEAD
- * \param props the properties to query
- * \param[in] name the name of the property to query
-=======
- * \param props the properties to query.
- * \param name the name of the property to query.
->>>>>>> 361cae08
+ * \param props the properties to query.
+ * \param[in] name the name of the property to query.
  * \returns SDL_TRUE if the property exists, or SDL_FALSE if it doesn't.
  *
  * \threadsafety It is safe to call this function from any thread.
@@ -356,13 +312,8 @@
 /**
  * Get the type of a property on a set of properties.
  *
-<<<<<<< HEAD
- * \param props the properties to query
- * \param[in] name the name of the property to query
-=======
- * \param props the properties to query.
- * \param name the name of the property to query.
->>>>>>> 361cae08
+ * \param props the properties to query.
+ * \param[in] name the name of the property to query.
  * \returns the type of the property, or SDL_PROPERTY_TYPE_INVALID if it is
  *          not set.
  *
@@ -382,15 +333,9 @@
  * "SDL.internal.". These should be considered read-only and should not be
  * modified by applications.
  *
-<<<<<<< HEAD
- * \param props the properties to query
- * \param[in] name the name of the property to query
- * \param[inout] default_value the default value of the property
-=======
- * \param props the properties to query.
- * \param name the name of the property to query.
- * \param default_value the default value of the property.
->>>>>>> 361cae08
+ * \param props the properties to query.
+ * \param[in] name the name of the property to query.
+ * \param[inout] default_value the default value of the property.
  * \returns the value of the property, or `default_value` if it is not set or
  *          not a pointer property.
  *
@@ -415,17 +360,11 @@
 /**
  * Get a string property on a set of properties.
  *
-<<<<<<< HEAD
- * \param props the properties to query
- * \param[in] name the name of the property to query
- * \param[in] default_value the default value of the property
-=======
  * The returned string follows the SDL_GetStringRule.
  *
  * \param props the properties to query.
- * \param name the name of the property to query.
- * \param default_value the default value of the property.
->>>>>>> 361cae08
+ * \param[in] name the name of the property to query.
+ * \param[in] default_value the default value of the property.
  * \returns the value of the property, or `default_value` if it is not set or
  *          not a string property.
  *
@@ -445,15 +384,9 @@
  * You can use SDL_GetPropertyType() to query whether the property exists and
  * is a number property.
  *
-<<<<<<< HEAD
- * \param props the properties to query
- * \param[in] name the name of the property to query
- * \param default_value the default value of the property
-=======
- * \param props the properties to query.
- * \param name the name of the property to query.
+ * \param props the properties to query.
+ * \param[in] name the name of the property to query.
  * \param default_value the default value of the property.
->>>>>>> 361cae08
  * \returns the value of the property, or `default_value` if it is not set or
  *          not a number property.
  *
@@ -473,15 +406,9 @@
  * You can use SDL_GetPropertyType() to query whether the property exists and
  * is a floating point property.
  *
-<<<<<<< HEAD
- * \param props the properties to query
- * \param[in] name the name of the property to query
- * \param default_value the default value of the property
-=======
- * \param props the properties to query.
- * \param name the name of the property to query.
+ * \param props the properties to query.
+ * \param[in] name the name of the property to query.
  * \param default_value the default value of the property.
->>>>>>> 361cae08
  * \returns the value of the property, or `default_value` if it is not set or
  *          not a float property.
  *
@@ -501,15 +428,9 @@
  * You can use SDL_GetPropertyType() to query whether the property exists and
  * is a boolean property.
  *
-<<<<<<< HEAD
- * \param props the properties to query
- * \param[in] name the name of the property to query
- * \param default_value the default value of the property
-=======
- * \param props the properties to query.
- * \param name the name of the property to query.
+ * \param props the properties to query.
+ * \param[in] name the name of the property to query.
  * \param default_value the default value of the property.
->>>>>>> 361cae08
  * \returns the value of the property, or `default_value` if it is not set or
  *          not a float property.
  *
@@ -526,13 +447,8 @@
 /**
  * Clear a property on a set of properties.
  *
-<<<<<<< HEAD
- * \param props the properties to modify
- * \param[in] name the name of the property to clear
-=======
- * \param props the properties to modify.
- * \param name the name of the property to clear.
->>>>>>> 361cae08
+ * \param props the properties to modify.
+ * \param[in] name the name of the property to clear.
  * \returns 0 on success or a negative error code on failure; call
  *          SDL_GetError() for more information.
  *
@@ -567,15 +483,9 @@
  * The callback function is called for each property on the set of properties.
  * The properties are locked during enumeration.
  *
-<<<<<<< HEAD
- * \param props the properties to query
- * \param callback the function to call for each property
- * \param[inout,opt] userdata a pointer that is passed to `callback`
-=======
  * \param props the properties to query.
  * \param callback the function to call for each property.
- * \param userdata a pointer that is passed to `callback`.
->>>>>>> 361cae08
+ * \param[inout,opt] userdata a pointer that is passed to `callback`.
  * \returns 0 on success or a negative error code on failure; call
  *          SDL_GetError() for more information.
  *
