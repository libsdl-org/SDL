/*
  Simple DirectMedia Layer
  Copyright (C) 1997-2025 Sam Lantinga <slouken@libsdl.org>

  This software is provided 'as-is', without any express or implied
  warranty.  In no event will the authors be held liable for any damages
  arising from the use of this software.

  Permission is granted to anyone to use this software for any purpose,
  including commercial applications, and to alter it and redistribute it
  freely, subject to the following restrictions:

  1. The origin of this software must not be misrepresented; you must not
     claim that you wrote the original software. If you use this software
     in a product, an acknowledgment in the product documentation would be
     appreciated but is not required.
  2. Altered source versions must be plainly marked as such, and must not be
     misrepresented as being the original software.
  3. This notice may not be removed or altered from any source distribution.
*/

/* WIKI CATEGORY: GPU */

/**
 * # CategoryGPU
 *
 * The GPU API offers a cross-platform way for apps to talk to modern graphics
 * hardware. It offers both 3D graphics and compute support, in the style of
 * Metal, Vulkan, and Direct3D 12.
 *
 * A basic workflow might be something like this:
 *
 * The app creates a GPU device with SDL_CreateGPUDevice(), and assigns it to
 * a window with SDL_ClaimWindowForGPUDevice()--although strictly speaking you
 * can render offscreen entirely, perhaps for image processing, and not use a
 * window at all.
 *
 * Next, the app prepares static data (things that are created once and used
 * over and over). For example:
 *
 * - Shaders (programs that run on the GPU): use SDL_CreateGPUShader().
 * - Vertex buffers (arrays of geometry data) and other rendering data: use
 *   SDL_CreateGPUBuffer() and SDL_UploadToGPUBuffer().
 * - Textures (images): use SDL_CreateGPUTexture() and
 *   SDL_UploadToGPUTexture().
 * - Samplers (how textures should be read from): use SDL_CreateGPUSampler().
 * - Render pipelines (precalculated rendering state): use
 *   SDL_CreateGPUGraphicsPipeline()
 *
 * To render, the app creates one or more command buffers, with
 * SDL_AcquireGPUCommandBuffer(). Command buffers collect rendering
 * instructions that will be submitted to the GPU in batch. Complex scenes can
 * use multiple command buffers, maybe configured across multiple threads in
 * parallel, as long as they are submitted in the correct order, but many apps
 * will just need one command buffer per frame.
 *
 * Rendering can happen to a texture (what other APIs call a "render target")
 * or it can happen to the swapchain texture (which is just a special texture
 * that represents a window's contents). The app can use
 * SDL_WaitAndAcquireGPUSwapchainTexture() to render to the window.
 *
 * Rendering actually happens in a Render Pass, which is encoded into a
 * command buffer. One can encode multiple render passes (or alternate between
 * render and compute passes) in a single command buffer, but many apps might
 * simply need a single render pass in a single command buffer. Render Passes
 * can render to up to four color textures and one depth texture
 * simultaneously. If the set of textures being rendered to needs to change,
 * the Render Pass must be ended and a new one must be begun.
 *
 * The app calls SDL_BeginGPURenderPass(). Then it sets states it needs for
 * each draw:
 *
 * - SDL_BindGPUGraphicsPipeline()
 * - SDL_SetGPUViewport()
 * - SDL_BindGPUVertexBuffers()
 * - SDL_BindGPUVertexSamplers()
 * - etc
 *
 * Then, make the actual draw commands with these states:
 *
 * - SDL_DrawGPUPrimitives()
 * - SDL_DrawGPUPrimitivesIndirect()
 * - SDL_DrawGPUIndexedPrimitivesIndirect()
 * - etc
 *
 * After all the drawing commands for a pass are complete, the app should call
 * SDL_EndGPURenderPass(). Once a render pass ends all render-related state is
 * reset.
 *
 * The app can begin new Render Passes and make new draws in the same command
 * buffer until the entire scene is rendered.
 *
 * Once all of the render commands for the scene are complete, the app calls
 * SDL_SubmitGPUCommandBuffer() to send it to the GPU for processing.
 *
 * If the app needs to read back data from texture or buffers, the API has an
 * efficient way of doing this, provided that the app is willing to tolerate
 * some latency. When the app uses SDL_DownloadFromGPUTexture() or
 * SDL_DownloadFromGPUBuffer(), submitting the command buffer with
 * SDL_SubmitGPUCommandBufferAndAcquireFence() will return a fence handle that
 * the app can poll or wait on in a thread. Once the fence indicates that the
 * command buffer is done processing, it is safe to read the downloaded data.
 * Make sure to call SDL_ReleaseGPUFence() when done with the fence.
 *
 * The API also has "compute" support. The app calls SDL_BeginGPUComputePass()
 * with compute-writeable textures and/or buffers, which can be written to in
 * a compute shader. Then it sets states it needs for the compute dispatches:
 *
 * - SDL_BindGPUComputePipeline()
 * - SDL_BindGPUComputeStorageBuffers()
 * - SDL_BindGPUComputeStorageTextures()
 *
 * Then, dispatch compute work:
 *
 * - SDL_DispatchGPUCompute()
 *
 * For advanced users, this opens up powerful GPU-driven workflows.
 *
 * Graphics and compute pipelines require the use of shaders, which as
 * mentioned above are small programs executed on the GPU. Each backend
 * (Vulkan, Metal, D3D12) requires a different shader format. When the app
 * creates the GPU device, the app lets the device know which shader formats
 * the app can provide. It will then select the appropriate backend depending
 * on the available shader formats and the backends available on the platform.
 * When creating shaders, the app must provide the correct shader format for
 * the selected backend. If you would like to learn more about why the API
 * works this way, there is a detailed
 * [blog post](https://moonside.games/posts/layers-all-the-way-down/)
 * explaining this situation.
 *
 * It is optimal for apps to pre-compile the shader formats they might use,
 * but for ease of use SDL provides a separate project,
 * [SDL_shadercross](https://github.com/libsdl-org/SDL_shadercross)
 * , for performing runtime shader cross-compilation. It also has a CLI
 * interface for offline precompilation as well.
 *
 * This is an extremely quick overview that leaves out several important
 * details. Already, though, one can see that GPU programming can be quite
 * complex! If you just need simple 2D graphics, the
 * [Render API](https://wiki.libsdl.org/SDL3/CategoryRender)
 * is much easier to use but still hardware-accelerated. That said, even for
 * 2D applications the performance benefits and expressiveness of the GPU API
 * are significant.
 *
 * The GPU API targets a feature set with a wide range of hardware support and
 * ease of portability. It is designed so that the app won't have to branch
 * itself by querying feature support. If you need cutting-edge features with
 * limited hardware support, this API is probably not for you.
 *
 * Examples demonstrating proper usage of this API can be found
 * [here](https://github.com/TheSpydog/SDL_gpu_examples)
 * .
 *
 * ## Performance considerations
 *
 * Here are some basic tips for maximizing your rendering performance.
 *
 * - Beginning a new render pass is relatively expensive. Use as few render
 *   passes as you can.
 * - Minimize the amount of state changes. For example, binding a pipeline is
 *   relatively cheap, but doing it hundreds of times when you don't need to
 *   will slow the performance significantly.
 * - Perform your data uploads as early as possible in the frame.
 * - Don't churn resources. Creating and releasing resources is expensive.
 *   It's better to create what you need up front and cache it.
 * - Don't use uniform buffers for large amounts of data (more than a matrix
 *   or so). Use a storage buffer instead.
 * - Use cycling correctly. There is a detailed explanation of cycling further
 *   below.
 * - Use culling techniques to minimize pixel writes. The less writing the GPU
 *   has to do the better. Culling can be a very advanced topic but even
 *   simple culling techniques can boost performance significantly.
 *
 * In general try to remember the golden rule of performance: doing things is
 * more expensive than not doing things. Don't Touch The Driver!
 *
 * ## FAQ
 *
 * **Question: When are you adding more advanced features, like ray tracing or
 * mesh shaders?**
 *
 * Answer: We don't have immediate plans to add more bleeding-edge features,
 * but we certainly might in the future, when these features prove worthwhile,
 * and reasonable to implement across several platforms and underlying APIs.
 * So while these things are not in the "never" category, they are definitely
 * not "near future" items either.
 *
 * **Question: Why is my shader not working?**
 *
 * Answer: A common oversight when using shaders is not properly laying out
 * the shader resources/registers correctly. The GPU API is very strict with
 * how it wants resources to be laid out and it's difficult for the API to
 * automatically validate shaders to see if they have a compatible layout. See
 * the documentation for SDL_CreateGPUShader() and
 * SDL_CreateGPUComputePipeline() for information on the expected layout.
 *
 * Another common issue is not setting the correct number of samplers,
 * textures, and buffers in SDL_GPUShaderCreateInfo. If possible use shader
 * reflection to extract the required information from the shader
 * automatically instead of manually filling in the struct's values.
 *
 * **Question: My application isn't performing very well. Is this the GPU
 * API's fault?**
 *
 * Answer: No. Long answer: The GPU API is a relatively thin layer over the
 * underlying graphics API. While it's possible that we have done something
 * inefficiently, it's very unlikely especially if you are relatively
 * inexperienced with GPU rendering. Please see the performance tips above and
 * make sure you are following them. Additionally, tools like
 * [RenderDoc](https://renderdoc.org/)
 * can be very helpful for diagnosing incorrect behavior and performance
 * issues.
 *
 * ## System Requirements
 *
 * ### Vulkan
 *
 * SDL driver name: "vulkan" (for use in SDL_CreateGPUDevice() and
 * SDL_PROP_GPU_DEVICE_CREATE_NAME_STRING)
 *
 * Supported on Windows, Linux, Nintendo Switch, and certain Android devices.
 * Requires Vulkan 1.0 with the following extensions and device features:
 *
 * - `VK_KHR_swapchain`
 * - `VK_KHR_maintenance1`
 * - `independentBlend`
 * - `imageCubeArray`
 * - `depthClamp`
 * - `shaderClipDistance`
 * - `drawIndirectFirstInstance`
 * - `sampleRateShading`
 *
 * You can remove some of these requirements to increase compatibility with
 * Android devices by using these properties when creating the GPU device with
 * SDL_CreateGPUDeviceWithProperties():
 *
 * - SDL_PROP_GPU_DEVICE_CREATE_FEATURE_CLIP_DISTANCE_BOOLEAN
 * - SDL_PROP_GPU_DEVICE_CREATE_FEATURE_DEPTH_CLAMPING_BOOLEAN
 * - SDL_PROP_GPU_DEVICE_CREATE_FEATURE_INDIRECT_DRAW_FIRST_INSTANCE_BOOLEAN
 * - SDL_PROP_GPU_DEVICE_CREATE_FEATURE_ANISOTROPY_BOOLEAN
 *
 * ### D3D12
 *
 * SDL driver name: "direct3d12"
 *
 * Supported on Windows 10 or newer, Xbox One (GDK), and Xbox Series X|S
 * (GDK). Requires a GPU that supports DirectX 12 Feature Level 11_0 and
 * Resource Binding Tier 2 or above.
 *
 * You can remove the Tier 2 resource binding requirement to support Intel
 * Haswell and Broadwell GPUs by using this property when creating the GPU
 * device with SDL_CreateGPUDeviceWithProperties():
 *
 * - SDL_PROP_GPU_DEVICE_CREATE_D3D12_ALLOW_FEWER_RESOURCE_SLOTS_BOOLEAN
 *
 * ### Metal
 *
 * SDL driver name: "metal"
 *
 * Supported on macOS 10.14+ and iOS/tvOS 13.0+. Hardware requirements vary by
 * operating system:
 *
 * - macOS requires an Apple Silicon or
 *   [Intel Mac2 family](https://developer.apple.com/documentation/metal/mtlfeatureset/mtlfeatureset_macos_gpufamily2_v1?language=objc)
 *   GPU
 * - iOS/tvOS requires an A9 GPU or newer
 * - iOS Simulator and tvOS Simulator are unsupported
 *
 * ## Coordinate System
 *
 * The GPU API uses a left-handed coordinate system, following the convention
 * of D3D12 and Metal. Specifically:
 *
 * - **Normalized Device Coordinates:** The lower-left corner has an x,y
 *   coordinate of `(-1.0, -1.0)`. The upper-right corner is `(1.0, 1.0)`. Z
 *   values range from `[0.0, 1.0]` where 0 is the near plane.
 * - **Viewport Coordinates:** The top-left corner has an x,y coordinate of
 *   `(0, 0)` and extends to the bottom-right corner at `(viewportWidth,
 *   viewportHeight)`. +Y is down.
 * - **Texture Coordinates:** The top-left corner has an x,y coordinate of
 *   `(0, 0)` and extends to the bottom-right corner at `(1.0, 1.0)`. +Y is
 *   down.
 *
 * If the backend driver differs from this convention (e.g. Vulkan, which has
 * an NDC that assumes +Y is down), SDL will automatically convert the
 * coordinate system behind the scenes, so you don't need to perform any
 * coordinate flipping logic in your shaders.
 *
 * ## Uniform Data
 *
 * Uniforms are for passing data to shaders. The uniform data will be constant
 * across all executions of the shader.
 *
 * There are 4 available uniform slots per shader stage (where the stages are
 * vertex, fragment, and compute). Uniform data pushed to a slot on a stage
 * keeps its value throughout the command buffer until you call the relevant
 * Push function on that slot again.
 *
 * For example, you could write your vertex shaders to read a camera matrix
 * from uniform binding slot 0, push the camera matrix at the start of the
 * command buffer, and that data will be used for every subsequent draw call.
 *
 * It is valid to push uniform data during a render or compute pass.
 *
 * Uniforms are best for pushing small amounts of data. If you are pushing
 * more than a matrix or two per call you should consider using a storage
 * buffer instead.
 *
 * ## A Note On Cycling
 *
 * When using a command buffer, operations do not occur immediately - they
 * occur some time after the command buffer is submitted.
 *
 * When a resource is used in a pending or active command buffer, it is
 * considered to be "bound". When a resource is no longer used in any pending
 * or active command buffers, it is considered to be "unbound".
 *
 * If data resources are bound, it is unspecified when that data will be
 * unbound unless you acquire a fence when submitting the command buffer and
 * wait on it. However, this doesn't mean you need to track resource usage
 * manually.
 *
 * All of the functions and structs that involve writing to a resource have a
 * "cycle" bool. SDL_GPUTransferBuffer, SDL_GPUBuffer, and SDL_GPUTexture all
 * effectively function as ring buffers on internal resources. When cycle is
 * true, if the resource is bound, the cycle rotates to the next unbound
 * internal resource, or if none are available, a new one is created. This
 * means you don't have to worry about complex state tracking and
 * synchronization as long as cycling is correctly employed.
 *
 * For example: you can call SDL_MapGPUTransferBuffer(), write texture data,
 * SDL_UnmapGPUTransferBuffer(), and then SDL_UploadToGPUTexture(). The next
 * time you write texture data to the transfer buffer, if you set the cycle
 * param to true, you don't have to worry about overwriting any data that is
 * not yet uploaded.
 *
 * Another example: If you are using a texture in a render pass every frame,
 * this can cause a data dependency between frames. If you set cycle to true
 * in the SDL_GPUColorTargetInfo struct, you can prevent this data dependency.
 *
 * Cycling will never undefine already bound data. When cycling, all data in
 * the resource is considered to be undefined for subsequent commands until
 * that data is written again. You must take care not to read undefined data.
 *
 * Note that when cycling a texture, the entire texture will be cycled, even
 * if only part of the texture is used in the call, so you must consider the
 * entire texture to contain undefined data after cycling.
 *
 * You must also take care not to overwrite a section of data that has been
 * referenced in a command without cycling first. It is OK to overwrite
 * unreferenced data in a bound resource without cycling, but overwriting a
 * section of data that has already been referenced will produce unexpected
 * results.
 *
 * ## Debugging
 *
 * At some point of your GPU journey, you will probably encounter issues that
 * are not traceable with regular debugger - for example, your code compiles
 * but you get an empty screen, or your shader fails in runtime.
 *
 * For debugging such cases, there are tools that allow visually inspecting
 * the whole GPU frame, every drawcall, every bound resource, memory buffers,
 * etc. They are the following, per platform:
 *
 * * For Windows/Linux, use
 *   [RenderDoc](https://renderdoc.org/)
 * * For MacOS (Metal), use Xcode built-in debugger (Open XCode, go to Debug >
 *   Debug Executable..., select your application, set "GPU Frame Capture" to
 *   "Metal" in scheme "Options" window, run your app, and click the small
 *   Metal icon on the bottom to capture a frame)
 *
 * Aside from that, you may want to enable additional debug layers to receive
 * more detailed error messages, based on your GPU backend:
 *
 * * For D3D12, the debug layer is an optional feature that can be installed
 *   via "Windows Settings -> System -> Optional features" and adding the
 *   "Graphics Tools" optional feature.
 * * For Vulkan, you will need to install Vulkan SDK on Windows, and on Linux,
 *   you usually have some sort of `vulkan-validation-layers` system package
 *   that should be installed.
 * * For Metal, it should be enough just to run the application from XCode to
 *   receive detailed errors or warnings in the output.
 *
 * Don't hesitate to use tools as RenderDoc when encountering runtime issues
 * or unexpected output on screen, quick GPU frame inspection can usually help
 * you fix the majority of such problems.
 */

#ifndef SDL_gpu_h_
#define SDL_gpu_h_

#include <SDL3/SDL_stdinc.h>
#include <SDL3/SDL_pixels.h>
#include <SDL3/SDL_properties.h>
#include <SDL3/SDL_rect.h>
#include <SDL3/SDL_surface.h>
#include <SDL3/SDL_video.h>

#include <SDL3/SDL_begin_code.h>
#ifdef __cplusplus
extern "C" {
#endif /* __cplusplus */

/* Type Declarations */

/**
 * An opaque handle representing the SDL_GPU context.
 *
 * \since This struct is available since SDL 3.2.0.
 */
typedef struct SDL_GPUDevice SDL_GPUDevice;

/**
 * An opaque handle representing a buffer.
 *
 * Used for vertices, indices, indirect draw commands, and general compute
 * data.
 *
 * \since This struct is available since SDL 3.2.0.
 *
 * \sa SDL_CreateGPUBuffer
 * \sa SDL_UploadToGPUBuffer
 * \sa SDL_DownloadFromGPUBuffer
 * \sa SDL_CopyGPUBufferToBuffer
 * \sa SDL_BindGPUVertexBuffers
 * \sa SDL_BindGPUIndexBuffer
 * \sa SDL_BindGPUVertexStorageBuffers
 * \sa SDL_BindGPUFragmentStorageBuffers
 * \sa SDL_DrawGPUPrimitivesIndirect
 * \sa SDL_DrawGPUIndexedPrimitivesIndirect
 * \sa SDL_BindGPUComputeStorageBuffers
 * \sa SDL_DispatchGPUComputeIndirect
 * \sa SDL_ReleaseGPUBuffer
 */
typedef struct SDL_GPUBuffer SDL_GPUBuffer;

/**
 * An opaque handle representing a transfer buffer.
 *
 * Used for transferring data to and from the device.
 *
 * \since This struct is available since SDL 3.2.0.
 *
 * \sa SDL_CreateGPUTransferBuffer
 * \sa SDL_MapGPUTransferBuffer
 * \sa SDL_UnmapGPUTransferBuffer
 * \sa SDL_UploadToGPUBuffer
 * \sa SDL_UploadToGPUTexture
 * \sa SDL_DownloadFromGPUBuffer
 * \sa SDL_DownloadFromGPUTexture
 * \sa SDL_ReleaseGPUTransferBuffer
 */
typedef struct SDL_GPUTransferBuffer SDL_GPUTransferBuffer;

/**
 * An opaque handle representing a texture.
 *
 * \since This struct is available since SDL 3.2.0.
 *
 * \sa SDL_CreateGPUTexture
 * \sa SDL_UploadToGPUTexture
 * \sa SDL_DownloadFromGPUTexture
 * \sa SDL_CopyGPUTextureToTexture
 * \sa SDL_BindGPUVertexSamplers
 * \sa SDL_BindGPUVertexStorageTextures
 * \sa SDL_BindGPUFragmentSamplers
 * \sa SDL_BindGPUFragmentStorageTextures
 * \sa SDL_BindGPUComputeStorageTextures
 * \sa SDL_GenerateMipmapsForGPUTexture
 * \sa SDL_BlitGPUTexture
 * \sa SDL_ReleaseGPUTexture
 */
typedef struct SDL_GPUTexture SDL_GPUTexture;

/**
 * An opaque handle representing a sampler.
 *
 * \since This struct is available since SDL 3.2.0.
 *
 * \sa SDL_CreateGPUSampler
 * \sa SDL_BindGPUVertexSamplers
 * \sa SDL_BindGPUFragmentSamplers
 * \sa SDL_ReleaseGPUSampler
 */
typedef struct SDL_GPUSampler SDL_GPUSampler;

/**
 * An opaque handle representing a compiled shader object.
 *
 * \since This struct is available since SDL 3.2.0.
 *
 * \sa SDL_CreateGPUShader
 * \sa SDL_CreateGPUGraphicsPipeline
 * \sa SDL_ReleaseGPUShader
 */
typedef struct SDL_GPUShader SDL_GPUShader;

/**
 * An opaque handle representing a compute pipeline.
 *
 * Used during compute passes.
 *
 * \since This struct is available since SDL 3.2.0.
 *
 * \sa SDL_CreateGPUComputePipeline
 * \sa SDL_BindGPUComputePipeline
 * \sa SDL_ReleaseGPUComputePipeline
 */
typedef struct SDL_GPUComputePipeline SDL_GPUComputePipeline;

/**
 * An opaque handle representing a graphics pipeline.
 *
 * Used during render passes.
 *
 * \since This struct is available since SDL 3.2.0.
 *
 * \sa SDL_CreateGPUGraphicsPipeline
 * \sa SDL_BindGPUGraphicsPipeline
 * \sa SDL_ReleaseGPUGraphicsPipeline
 */
typedef struct SDL_GPUGraphicsPipeline SDL_GPUGraphicsPipeline;

/**
 * An opaque handle representing a command buffer.
 *
 * Most state is managed via command buffers. When setting state using a
 * command buffer, that state is local to the command buffer.
 *
 * Commands only begin execution on the GPU once SDL_SubmitGPUCommandBuffer is
 * called. Once the command buffer is submitted, it is no longer valid to use
 * it.
 *
 * Command buffers are executed in submission order. If you submit command
 * buffer A and then command buffer B all commands in A will begin executing
 * before any command in B begins executing.
 *
 * In multi-threading scenarios, you should only access a command buffer on
 * the thread you acquired it from.
 *
 * \since This struct is available since SDL 3.2.0.
 *
 * \sa SDL_AcquireGPUCommandBuffer
 * \sa SDL_SubmitGPUCommandBuffer
 * \sa SDL_SubmitGPUCommandBufferAndAcquireFence
 */
typedef struct SDL_GPUCommandBuffer SDL_GPUCommandBuffer;

/**
 * An opaque handle representing a render pass.
 *
 * This handle is transient and should not be held or referenced after
 * SDL_EndGPURenderPass is called.
 *
 * \since This struct is available since SDL 3.2.0.
 *
 * \sa SDL_BeginGPURenderPass
 * \sa SDL_EndGPURenderPass
 */
typedef struct SDL_GPURenderPass SDL_GPURenderPass;

/**
 * An opaque handle representing a compute pass.
 *
 * This handle is transient and should not be held or referenced after
 * SDL_EndGPUComputePass is called.
 *
 * \since This struct is available since SDL 3.2.0.
 *
 * \sa SDL_BeginGPUComputePass
 * \sa SDL_EndGPUComputePass
 */
typedef struct SDL_GPUComputePass SDL_GPUComputePass;

/**
 * An opaque handle representing a copy pass.
 *
 * This handle is transient and should not be held or referenced after
 * SDL_EndGPUCopyPass is called.
 *
 * \since This struct is available since SDL 3.2.0.
 *
 * \sa SDL_BeginGPUCopyPass
 * \sa SDL_EndGPUCopyPass
 */
typedef struct SDL_GPUCopyPass SDL_GPUCopyPass;

/**
 * An opaque handle representing a fence.
 *
 * \since This struct is available since SDL 3.2.0.
 *
 * \sa SDL_SubmitGPUCommandBufferAndAcquireFence
 * \sa SDL_QueryGPUFence
 * \sa SDL_WaitForGPUFences
 * \sa SDL_ReleaseGPUFence
 */
typedef struct SDL_GPUFence SDL_GPUFence;

/**
 * Specifies the primitive topology of a graphics pipeline.
 *
 * If you are using POINTLIST you must include a point size output in the
 * vertex shader.
 *
 * - For HLSL compiling to SPIRV you must decorate a float output with
 *   [[vk::builtin("PointSize")]].
 * - For GLSL you must set the gl_PointSize builtin.
 * - For MSL you must include a float output with the [[point_size]]
 *   decorator.
 *
 * Note that sized point topology is totally unsupported on D3D12. Any size
 * other than 1 will be ignored. In general, you should avoid using point
 * topology for both compatibility and performance reasons. You WILL regret
 * using it.
 *
 * \since This enum is available since SDL 3.2.0.
 *
 * \sa SDL_CreateGPUGraphicsPipeline
 */
typedef enum SDL_GPUPrimitiveType
{
    SDL_GPU_PRIMITIVETYPE_TRIANGLELIST,  /**< A series of separate triangles. */
    SDL_GPU_PRIMITIVETYPE_TRIANGLESTRIP, /**< A series of connected triangles. */
    SDL_GPU_PRIMITIVETYPE_LINELIST,      /**< A series of separate lines. */
    SDL_GPU_PRIMITIVETYPE_LINESTRIP,     /**< A series of connected lines. */
    SDL_GPU_PRIMITIVETYPE_POINTLIST      /**< A series of separate points. */
} SDL_GPUPrimitiveType;

/**
 * Specifies how the contents of a texture attached to a render pass are
 * treated at the beginning of the render pass.
 *
 * \since This enum is available since SDL 3.2.0.
 *
 * \sa SDL_BeginGPURenderPass
 */
typedef enum SDL_GPULoadOp
{
    SDL_GPU_LOADOP_LOAD,      /**< The previous contents of the texture will be preserved. */
    SDL_GPU_LOADOP_CLEAR,     /**< The contents of the texture will be cleared to a color. */
    SDL_GPU_LOADOP_DONT_CARE  /**< The previous contents of the texture need not be preserved. The contents will be undefined. */
} SDL_GPULoadOp;

/**
 * Specifies how the contents of a texture attached to a render pass are
 * treated at the end of the render pass.
 *
 * \since This enum is available since SDL 3.2.0.
 *
 * \sa SDL_BeginGPURenderPass
 */
typedef enum SDL_GPUStoreOp
{
    SDL_GPU_STOREOP_STORE,             /**< The contents generated during the render pass will be written to memory. */
    SDL_GPU_STOREOP_DONT_CARE,         /**< The contents generated during the render pass are not needed and may be discarded. The contents will be undefined. */
    SDL_GPU_STOREOP_RESOLVE,           /**< The multisample contents generated during the render pass will be resolved to a non-multisample texture. The contents in the multisample texture may then be discarded and will be undefined. */
    SDL_GPU_STOREOP_RESOLVE_AND_STORE  /**< The multisample contents generated during the render pass will be resolved to a non-multisample texture. The contents in the multisample texture will be written to memory. */
} SDL_GPUStoreOp;

/**
 * Specifies the size of elements in an index buffer.
 *
 * \since This enum is available since SDL 3.2.0.
 *
 * \sa SDL_CreateGPUGraphicsPipeline
 */
typedef enum SDL_GPUIndexElementSize
{
    SDL_GPU_INDEXELEMENTSIZE_16BIT, /**< The index elements are 16-bit. */
    SDL_GPU_INDEXELEMENTSIZE_32BIT  /**< The index elements are 32-bit. */
} SDL_GPUIndexElementSize;

/**
 * Specifies the pixel format of a texture.
 *
 * Texture format support varies depending on driver, hardware, and usage
 * flags. In general, you should use SDL_GPUTextureSupportsFormat to query if
 * a format is supported before using it. However, there are a few guaranteed
 * formats.
 *
 * FIXME: Check universal support for 32-bit component formats FIXME: Check
 * universal support for SIMULTANEOUS_READ_WRITE
 *
 * For SAMPLER usage, the following formats are universally supported:
 *
 * - R8G8B8A8_UNORM
 * - B8G8R8A8_UNORM
 * - R8_UNORM
 * - R8_SNORM
 * - R8G8_UNORM
 * - R8G8_SNORM
 * - R8G8B8A8_SNORM
 * - R16_FLOAT
 * - R16G16_FLOAT
 * - R16G16B16A16_FLOAT
 * - R32_FLOAT
 * - R32G32_FLOAT
 * - R32G32B32A32_FLOAT
 * - R11G11B10_UFLOAT
 * - R8G8B8A8_UNORM_SRGB
 * - B8G8R8A8_UNORM_SRGB
 * - D16_UNORM
 *
 * For COLOR_TARGET usage, the following formats are universally supported:
 *
 * - R8G8B8A8_UNORM
 * - B8G8R8A8_UNORM
 * - R8_UNORM
 * - R16_FLOAT
 * - R16G16_FLOAT
 * - R16G16B16A16_FLOAT
 * - R32_FLOAT
 * - R32G32_FLOAT
 * - R32G32B32A32_FLOAT
 * - R8_UINT
 * - R8G8_UINT
 * - R8G8B8A8_UINT
 * - R16_UINT
 * - R16G16_UINT
 * - R16G16B16A16_UINT
 * - R8_INT
 * - R8G8_INT
 * - R8G8B8A8_INT
 * - R16_INT
 * - R16G16_INT
 * - R16G16B16A16_INT
 * - R8G8B8A8_UNORM_SRGB
 * - B8G8R8A8_UNORM_SRGB
 *
 * For STORAGE usages, the following formats are universally supported:
 *
 * - R8G8B8A8_UNORM
 * - R8G8B8A8_SNORM
 * - R16G16B16A16_FLOAT
 * - R32_FLOAT
 * - R32G32_FLOAT
 * - R32G32B32A32_FLOAT
 * - R8G8B8A8_UINT
 * - R16G16B16A16_UINT
 * - R8G8B8A8_INT
 * - R16G16B16A16_INT
 *
 * For DEPTH_STENCIL_TARGET usage, the following formats are universally
 * supported:
 *
 * - D16_UNORM
 * - Either (but not necessarily both!) D24_UNORM or D32_FLOAT
 * - Either (but not necessarily both!) D24_UNORM_S8_UINT or D32_FLOAT_S8_UINT
 *
 * Unless D16_UNORM is sufficient for your purposes, always check which of
 * D24/D32 is supported before creating a depth-stencil texture!
 *
 * \since This enum is available since SDL 3.2.0.
 *
 * \sa SDL_CreateGPUTexture
 * \sa SDL_GPUTextureSupportsFormat
 */
typedef enum SDL_GPUTextureFormat
{
    SDL_GPU_TEXTUREFORMAT_INVALID,

    /* Unsigned Normalized Float Color Formats */
    SDL_GPU_TEXTUREFORMAT_A8_UNORM,
    SDL_GPU_TEXTUREFORMAT_R8_UNORM,
    SDL_GPU_TEXTUREFORMAT_R8G8_UNORM,
    SDL_GPU_TEXTUREFORMAT_R8G8B8A8_UNORM,
    SDL_GPU_TEXTUREFORMAT_R16_UNORM,
    SDL_GPU_TEXTUREFORMAT_R16G16_UNORM,
    SDL_GPU_TEXTUREFORMAT_R16G16B16A16_UNORM,
    SDL_GPU_TEXTUREFORMAT_R10G10B10A2_UNORM,
    SDL_GPU_TEXTUREFORMAT_B5G6R5_UNORM,
    SDL_GPU_TEXTUREFORMAT_B5G5R5A1_UNORM,
    SDL_GPU_TEXTUREFORMAT_B4G4R4A4_UNORM,
    SDL_GPU_TEXTUREFORMAT_B8G8R8A8_UNORM,
    /* Compressed Unsigned Normalized Float Color Formats */
    SDL_GPU_TEXTUREFORMAT_BC1_RGBA_UNORM,
    SDL_GPU_TEXTUREFORMAT_BC2_RGBA_UNORM,
    SDL_GPU_TEXTUREFORMAT_BC3_RGBA_UNORM,
    SDL_GPU_TEXTUREFORMAT_BC4_R_UNORM,
    SDL_GPU_TEXTUREFORMAT_BC5_RG_UNORM,
    SDL_GPU_TEXTUREFORMAT_BC7_RGBA_UNORM,
    /* Compressed Signed Float Color Formats */
    SDL_GPU_TEXTUREFORMAT_BC6H_RGB_FLOAT,
    /* Compressed Unsigned Float Color Formats */
    SDL_GPU_TEXTUREFORMAT_BC6H_RGB_UFLOAT,
    /* Signed Normalized Float Color Formats  */
    SDL_GPU_TEXTUREFORMAT_R8_SNORM,
    SDL_GPU_TEXTUREFORMAT_R8G8_SNORM,
    SDL_GPU_TEXTUREFORMAT_R8G8B8A8_SNORM,
    SDL_GPU_TEXTUREFORMAT_R16_SNORM,
    SDL_GPU_TEXTUREFORMAT_R16G16_SNORM,
    SDL_GPU_TEXTUREFORMAT_R16G16B16A16_SNORM,
    /* Signed Float Color Formats */
    SDL_GPU_TEXTUREFORMAT_R16_FLOAT,
    SDL_GPU_TEXTUREFORMAT_R16G16_FLOAT,
    SDL_GPU_TEXTUREFORMAT_R16G16B16A16_FLOAT,
    SDL_GPU_TEXTUREFORMAT_R32_FLOAT,
    SDL_GPU_TEXTUREFORMAT_R32G32_FLOAT,
    SDL_GPU_TEXTUREFORMAT_R32G32B32A32_FLOAT,
    /* Unsigned Float Color Formats */
    SDL_GPU_TEXTUREFORMAT_R11G11B10_UFLOAT,
    /* Unsigned Integer Color Formats */
    SDL_GPU_TEXTUREFORMAT_R8_UINT,
    SDL_GPU_TEXTUREFORMAT_R8G8_UINT,
    SDL_GPU_TEXTUREFORMAT_R8G8B8A8_UINT,
    SDL_GPU_TEXTUREFORMAT_R16_UINT,
    SDL_GPU_TEXTUREFORMAT_R16G16_UINT,
    SDL_GPU_TEXTUREFORMAT_R16G16B16A16_UINT,
    SDL_GPU_TEXTUREFORMAT_R32_UINT,
    SDL_GPU_TEXTUREFORMAT_R32G32_UINT,
    SDL_GPU_TEXTUREFORMAT_R32G32B32A32_UINT,
    /* Signed Integer Color Formats */
    SDL_GPU_TEXTUREFORMAT_R8_INT,
    SDL_GPU_TEXTUREFORMAT_R8G8_INT,
    SDL_GPU_TEXTUREFORMAT_R8G8B8A8_INT,
    SDL_GPU_TEXTUREFORMAT_R16_INT,
    SDL_GPU_TEXTUREFORMAT_R16G16_INT,
    SDL_GPU_TEXTUREFORMAT_R16G16B16A16_INT,
    SDL_GPU_TEXTUREFORMAT_R32_INT,
    SDL_GPU_TEXTUREFORMAT_R32G32_INT,
    SDL_GPU_TEXTUREFORMAT_R32G32B32A32_INT,
    /* SRGB Unsigned Normalized Color Formats */
    SDL_GPU_TEXTUREFORMAT_R8G8B8A8_UNORM_SRGB,
    SDL_GPU_TEXTUREFORMAT_B8G8R8A8_UNORM_SRGB,
    /* Compressed SRGB Unsigned Normalized Color Formats */
    SDL_GPU_TEXTUREFORMAT_BC1_RGBA_UNORM_SRGB,
    SDL_GPU_TEXTUREFORMAT_BC2_RGBA_UNORM_SRGB,
    SDL_GPU_TEXTUREFORMAT_BC3_RGBA_UNORM_SRGB,
    SDL_GPU_TEXTUREFORMAT_BC7_RGBA_UNORM_SRGB,
    /* Depth Formats */
    SDL_GPU_TEXTUREFORMAT_D16_UNORM,
    SDL_GPU_TEXTUREFORMAT_D24_UNORM,
    SDL_GPU_TEXTUREFORMAT_D32_FLOAT,
    SDL_GPU_TEXTUREFORMAT_D24_UNORM_S8_UINT,
    SDL_GPU_TEXTUREFORMAT_D32_FLOAT_S8_UINT,
    /* Compressed ASTC Normalized Float Color Formats*/
    SDL_GPU_TEXTUREFORMAT_ASTC_4x4_UNORM,
    SDL_GPU_TEXTUREFORMAT_ASTC_5x4_UNORM,
    SDL_GPU_TEXTUREFORMAT_ASTC_5x5_UNORM,
    SDL_GPU_TEXTUREFORMAT_ASTC_6x5_UNORM,
    SDL_GPU_TEXTUREFORMAT_ASTC_6x6_UNORM,
    SDL_GPU_TEXTUREFORMAT_ASTC_8x5_UNORM,
    SDL_GPU_TEXTUREFORMAT_ASTC_8x6_UNORM,
    SDL_GPU_TEXTUREFORMAT_ASTC_8x8_UNORM,
    SDL_GPU_TEXTUREFORMAT_ASTC_10x5_UNORM,
    SDL_GPU_TEXTUREFORMAT_ASTC_10x6_UNORM,
    SDL_GPU_TEXTUREFORMAT_ASTC_10x8_UNORM,
    SDL_GPU_TEXTUREFORMAT_ASTC_10x10_UNORM,
    SDL_GPU_TEXTUREFORMAT_ASTC_12x10_UNORM,
    SDL_GPU_TEXTUREFORMAT_ASTC_12x12_UNORM,
    /* Compressed SRGB ASTC Normalized Float Color Formats*/
    SDL_GPU_TEXTUREFORMAT_ASTC_4x4_UNORM_SRGB,
    SDL_GPU_TEXTUREFORMAT_ASTC_5x4_UNORM_SRGB,
    SDL_GPU_TEXTUREFORMAT_ASTC_5x5_UNORM_SRGB,
    SDL_GPU_TEXTUREFORMAT_ASTC_6x5_UNORM_SRGB,
    SDL_GPU_TEXTUREFORMAT_ASTC_6x6_UNORM_SRGB,
    SDL_GPU_TEXTUREFORMAT_ASTC_8x5_UNORM_SRGB,
    SDL_GPU_TEXTUREFORMAT_ASTC_8x6_UNORM_SRGB,
    SDL_GPU_TEXTUREFORMAT_ASTC_8x8_UNORM_SRGB,
    SDL_GPU_TEXTUREFORMAT_ASTC_10x5_UNORM_SRGB,
    SDL_GPU_TEXTUREFORMAT_ASTC_10x6_UNORM_SRGB,
    SDL_GPU_TEXTUREFORMAT_ASTC_10x8_UNORM_SRGB,
    SDL_GPU_TEXTUREFORMAT_ASTC_10x10_UNORM_SRGB,
    SDL_GPU_TEXTUREFORMAT_ASTC_12x10_UNORM_SRGB,
    SDL_GPU_TEXTUREFORMAT_ASTC_12x12_UNORM_SRGB,
    /* Compressed ASTC Signed Float Color Formats*/
    SDL_GPU_TEXTUREFORMAT_ASTC_4x4_FLOAT,
    SDL_GPU_TEXTUREFORMAT_ASTC_5x4_FLOAT,
    SDL_GPU_TEXTUREFORMAT_ASTC_5x5_FLOAT,
    SDL_GPU_TEXTUREFORMAT_ASTC_6x5_FLOAT,
    SDL_GPU_TEXTUREFORMAT_ASTC_6x6_FLOAT,
    SDL_GPU_TEXTUREFORMAT_ASTC_8x5_FLOAT,
    SDL_GPU_TEXTUREFORMAT_ASTC_8x6_FLOAT,
    SDL_GPU_TEXTUREFORMAT_ASTC_8x8_FLOAT,
    SDL_GPU_TEXTUREFORMAT_ASTC_10x5_FLOAT,
    SDL_GPU_TEXTUREFORMAT_ASTC_10x6_FLOAT,
    SDL_GPU_TEXTUREFORMAT_ASTC_10x8_FLOAT,
    SDL_GPU_TEXTUREFORMAT_ASTC_10x10_FLOAT,
    SDL_GPU_TEXTUREFORMAT_ASTC_12x10_FLOAT,
    SDL_GPU_TEXTUREFORMAT_ASTC_12x12_FLOAT
} SDL_GPUTextureFormat;

/**
 * Specifies how a texture is intended to be used by the client.
 *
 * A texture must have at least one usage flag. Note that some usage flag
 * combinations are invalid.
 *
 * With regards to compute storage usage, READ | WRITE means that you can have
 * shader A that only writes into the texture and shader B that only reads
 * from the texture and bind the same texture to either shader respectively.
 * SIMULTANEOUS means that you can do reads and writes within the same shader
 * or compute pass. It also implies that atomic ops can be used, since those
 * are read-modify-write operations. If you use SIMULTANEOUS, you are
 * responsible for avoiding data races, as there is no data synchronization
 * within a compute pass. Note that SIMULTANEOUS usage is only supported by a
 * limited number of texture formats.
 *
 * \since This datatype is available since SDL 3.2.0.
 *
 * \sa SDL_CreateGPUTexture
 */
typedef Uint32 SDL_GPUTextureUsageFlags;

#define SDL_GPU_TEXTUREUSAGE_SAMPLER                                 (1u << 0) /**< Texture supports sampling. */
#define SDL_GPU_TEXTUREUSAGE_COLOR_TARGET                            (1u << 1) /**< Texture is a color render target. */
#define SDL_GPU_TEXTUREUSAGE_DEPTH_STENCIL_TARGET                    (1u << 2) /**< Texture is a depth stencil target. */
#define SDL_GPU_TEXTUREUSAGE_GRAPHICS_STORAGE_READ                   (1u << 3) /**< Texture supports storage reads in graphics stages. */
#define SDL_GPU_TEXTUREUSAGE_COMPUTE_STORAGE_READ                    (1u << 4) /**< Texture supports storage reads in the compute stage. */
#define SDL_GPU_TEXTUREUSAGE_COMPUTE_STORAGE_WRITE                   (1u << 5) /**< Texture supports storage writes in the compute stage. */
#define SDL_GPU_TEXTUREUSAGE_COMPUTE_STORAGE_SIMULTANEOUS_READ_WRITE (1u << 6) /**< Texture supports reads and writes in the same compute shader. This is NOT equivalent to READ | WRITE. */

/**
 * Specifies the type of a texture.
 *
 * \since This enum is available since SDL 3.2.0.
 *
 * \sa SDL_CreateGPUTexture
 */
typedef enum SDL_GPUTextureType
{
    SDL_GPU_TEXTURETYPE_2D,         /**< The texture is a 2-dimensional image. */
    SDL_GPU_TEXTURETYPE_2D_ARRAY,   /**< The texture is a 2-dimensional array image. */
    SDL_GPU_TEXTURETYPE_3D,         /**< The texture is a 3-dimensional image. */
    SDL_GPU_TEXTURETYPE_CUBE,       /**< The texture is a cube image. */
    SDL_GPU_TEXTURETYPE_CUBE_ARRAY  /**< The texture is a cube array image. */
} SDL_GPUTextureType;

/**
 * Specifies the sample count of a texture.
 *
 * Used in multisampling. Note that this value only applies when the texture
 * is used as a render target.
 *
 * \since This enum is available since SDL 3.2.0.
 *
 * \sa SDL_CreateGPUTexture
 * \sa SDL_GPUTextureSupportsSampleCount
 */
typedef enum SDL_GPUSampleCount
{
    SDL_GPU_SAMPLECOUNT_1,  /**< No multisampling. */
    SDL_GPU_SAMPLECOUNT_2,  /**< MSAA 2x */
    SDL_GPU_SAMPLECOUNT_4,  /**< MSAA 4x */
    SDL_GPU_SAMPLECOUNT_8   /**< MSAA 8x */
} SDL_GPUSampleCount;


/**
 * Specifies the face of a cube map.
 *
 * Can be passed in as the layer field in texture-related structs.
 *
 * \since This enum is available since SDL 3.2.0.
 */
typedef enum SDL_GPUCubeMapFace
{
    SDL_GPU_CUBEMAPFACE_POSITIVEX,
    SDL_GPU_CUBEMAPFACE_NEGATIVEX,
    SDL_GPU_CUBEMAPFACE_POSITIVEY,
    SDL_GPU_CUBEMAPFACE_NEGATIVEY,
    SDL_GPU_CUBEMAPFACE_POSITIVEZ,
    SDL_GPU_CUBEMAPFACE_NEGATIVEZ
} SDL_GPUCubeMapFace;

/**
 * Specifies how a buffer is intended to be used by the client.
 *
 * A buffer must have at least one usage flag. Note that some usage flag
 * combinations are invalid.
 *
 * Unlike textures, READ | WRITE can be used for simultaneous read-write
 * usage. The same data synchronization concerns as textures apply.
 *
 * If you use a STORAGE flag, the data in the buffer must respect std140
 * layout conventions. In practical terms this means you must ensure that vec3
 * and vec4 fields are 16-byte aligned.
 *
 * \since This datatype is available since SDL 3.2.0.
 *
 * \sa SDL_CreateGPUBuffer
 */
typedef Uint32 SDL_GPUBufferUsageFlags;

#define SDL_GPU_BUFFERUSAGE_VERTEX                                  (1u << 0) /**< Buffer is a vertex buffer. */
#define SDL_GPU_BUFFERUSAGE_INDEX                                   (1u << 1) /**< Buffer is an index buffer. */
#define SDL_GPU_BUFFERUSAGE_INDIRECT                                (1u << 2) /**< Buffer is an indirect buffer. */
#define SDL_GPU_BUFFERUSAGE_GRAPHICS_STORAGE_READ                   (1u << 3) /**< Buffer supports storage reads in graphics stages. */
#define SDL_GPU_BUFFERUSAGE_COMPUTE_STORAGE_READ                    (1u << 4) /**< Buffer supports storage reads in the compute stage. */
#define SDL_GPU_BUFFERUSAGE_COMPUTE_STORAGE_WRITE                   (1u << 5) /**< Buffer supports storage writes in the compute stage. */

/**
 * Specifies how a transfer buffer is intended to be used by the client.
 *
 * Note that mapping and copying FROM an upload transfer buffer or TO a
 * download transfer buffer is undefined behavior.
 *
 * \since This enum is available since SDL 3.2.0.
 *
 * \sa SDL_CreateGPUTransferBuffer
 */
typedef enum SDL_GPUTransferBufferUsage
{
    SDL_GPU_TRANSFERBUFFERUSAGE_UPLOAD,
    SDL_GPU_TRANSFERBUFFERUSAGE_DOWNLOAD
} SDL_GPUTransferBufferUsage;

/**
 * Specifies which stage a shader program corresponds to.
 *
 * \since This enum is available since SDL 3.2.0.
 *
 * \sa SDL_CreateGPUShader
 */
typedef enum SDL_GPUShaderStage
{
    SDL_GPU_SHADERSTAGE_VERTEX,
    SDL_GPU_SHADERSTAGE_FRAGMENT
} SDL_GPUShaderStage;

/**
 * Specifies the format of shader code.
 *
 * Each format corresponds to a specific backend that accepts it.
 *
 * \since This datatype is available since SDL 3.2.0.
 *
 * \sa SDL_CreateGPUShader
 */
typedef Uint32 SDL_GPUShaderFormat;

#define SDL_GPU_SHADERFORMAT_INVALID  0
#define SDL_GPU_SHADERFORMAT_PRIVATE  (1u << 0) /**< Shaders for NDA'd platforms. */
#define SDL_GPU_SHADERFORMAT_SPIRV    (1u << 1) /**< SPIR-V shaders for Vulkan. */
#define SDL_GPU_SHADERFORMAT_DXBC     (1u << 2) /**< DXBC SM5_1 shaders for D3D12. */
#define SDL_GPU_SHADERFORMAT_DXIL     (1u << 3) /**< DXIL SM6_0 shaders for D3D12. */
#define SDL_GPU_SHADERFORMAT_MSL      (1u << 4) /**< MSL shaders for Metal. */
#define SDL_GPU_SHADERFORMAT_METALLIB (1u << 5) /**< Precompiled metallib shaders for Metal. */

/**
 * Specifies the format of a vertex attribute.
 *
 * \since This enum is available since SDL 3.2.0.
 *
 * \sa SDL_CreateGPUGraphicsPipeline
 */
typedef enum SDL_GPUVertexElementFormat
{
    SDL_GPU_VERTEXELEMENTFORMAT_INVALID,

    /* 32-bit Signed Integers */
    SDL_GPU_VERTEXELEMENTFORMAT_INT,
    SDL_GPU_VERTEXELEMENTFORMAT_INT2,
    SDL_GPU_VERTEXELEMENTFORMAT_INT3,
    SDL_GPU_VERTEXELEMENTFORMAT_INT4,

    /* 32-bit Unsigned Integers */
    SDL_GPU_VERTEXELEMENTFORMAT_UINT,
    SDL_GPU_VERTEXELEMENTFORMAT_UINT2,
    SDL_GPU_VERTEXELEMENTFORMAT_UINT3,
    SDL_GPU_VERTEXELEMENTFORMAT_UINT4,

    /* 32-bit Floats */
    SDL_GPU_VERTEXELEMENTFORMAT_FLOAT,
    SDL_GPU_VERTEXELEMENTFORMAT_FLOAT2,
    SDL_GPU_VERTEXELEMENTFORMAT_FLOAT3,
    SDL_GPU_VERTEXELEMENTFORMAT_FLOAT4,

    /* 8-bit Signed Integers */
    SDL_GPU_VERTEXELEMENTFORMAT_BYTE2,
    SDL_GPU_VERTEXELEMENTFORMAT_BYTE4,

    /* 8-bit Unsigned Integers */
    SDL_GPU_VERTEXELEMENTFORMAT_UBYTE2,
    SDL_GPU_VERTEXELEMENTFORMAT_UBYTE4,

    /* 8-bit Signed Normalized */
    SDL_GPU_VERTEXELEMENTFORMAT_BYTE2_NORM,
    SDL_GPU_VERTEXELEMENTFORMAT_BYTE4_NORM,

    /* 8-bit Unsigned Normalized */
    SDL_GPU_VERTEXELEMENTFORMAT_UBYTE2_NORM,
    SDL_GPU_VERTEXELEMENTFORMAT_UBYTE4_NORM,

    /* 16-bit Signed Integers */
    SDL_GPU_VERTEXELEMENTFORMAT_SHORT2,
    SDL_GPU_VERTEXELEMENTFORMAT_SHORT4,

    /* 16-bit Unsigned Integers */
    SDL_GPU_VERTEXELEMENTFORMAT_USHORT2,
    SDL_GPU_VERTEXELEMENTFORMAT_USHORT4,

    /* 16-bit Signed Normalized */
    SDL_GPU_VERTEXELEMENTFORMAT_SHORT2_NORM,
    SDL_GPU_VERTEXELEMENTFORMAT_SHORT4_NORM,

    /* 16-bit Unsigned Normalized */
    SDL_GPU_VERTEXELEMENTFORMAT_USHORT2_NORM,
    SDL_GPU_VERTEXELEMENTFORMAT_USHORT4_NORM,

    /* 16-bit Floats */
    SDL_GPU_VERTEXELEMENTFORMAT_HALF2,
    SDL_GPU_VERTEXELEMENTFORMAT_HALF4
} SDL_GPUVertexElementFormat;

/**
 * Specifies the rate at which vertex attributes are pulled from buffers.
 *
 * \since This enum is available since SDL 3.2.0.
 *
 * \sa SDL_CreateGPUGraphicsPipeline
 */
typedef enum SDL_GPUVertexInputRate
{
    SDL_GPU_VERTEXINPUTRATE_VERTEX,   /**< Attribute addressing is a function of the vertex index. */
    SDL_GPU_VERTEXINPUTRATE_INSTANCE  /**< Attribute addressing is a function of the instance index. */
} SDL_GPUVertexInputRate;

/**
 * Specifies the fill mode of the graphics pipeline.
 *
 * \since This enum is available since SDL 3.2.0.
 *
 * \sa SDL_CreateGPUGraphicsPipeline
 */
typedef enum SDL_GPUFillMode
{
    SDL_GPU_FILLMODE_FILL,  /**< Polygons will be rendered via rasterization. */
    SDL_GPU_FILLMODE_LINE   /**< Polygon edges will be drawn as line segments. */
} SDL_GPUFillMode;

/**
 * Specifies the facing direction in which triangle faces will be culled.
 *
 * \since This enum is available since SDL 3.2.0.
 *
 * \sa SDL_CreateGPUGraphicsPipeline
 */
typedef enum SDL_GPUCullMode
{
    SDL_GPU_CULLMODE_NONE,   /**< No triangles are culled. */
    SDL_GPU_CULLMODE_FRONT,  /**< Front-facing triangles are culled. */
    SDL_GPU_CULLMODE_BACK    /**< Back-facing triangles are culled. */
} SDL_GPUCullMode;

/**
 * Specifies the vertex winding that will cause a triangle to be determined to
 * be front-facing.
 *
 * \since This enum is available since SDL 3.2.0.
 *
 * \sa SDL_CreateGPUGraphicsPipeline
 */
typedef enum SDL_GPUFrontFace
{
    SDL_GPU_FRONTFACE_COUNTER_CLOCKWISE,  /**< A triangle with counter-clockwise vertex winding will be considered front-facing. */
    SDL_GPU_FRONTFACE_CLOCKWISE           /**< A triangle with clockwise vertex winding will be considered front-facing. */
} SDL_GPUFrontFace;

/**
 * Specifies a comparison operator for depth, stencil and sampler operations.
 *
 * \since This enum is available since SDL 3.2.0.
 *
 * \sa SDL_CreateGPUGraphicsPipeline
 */
typedef enum SDL_GPUCompareOp
{
    SDL_GPU_COMPAREOP_INVALID,
    SDL_GPU_COMPAREOP_NEVER,             /**< The comparison always evaluates false. */
    SDL_GPU_COMPAREOP_LESS,              /**< The comparison evaluates reference < test. */
    SDL_GPU_COMPAREOP_EQUAL,             /**< The comparison evaluates reference == test. */
    SDL_GPU_COMPAREOP_LESS_OR_EQUAL,     /**< The comparison evaluates reference <= test. */
    SDL_GPU_COMPAREOP_GREATER,           /**< The comparison evaluates reference > test. */
    SDL_GPU_COMPAREOP_NOT_EQUAL,         /**< The comparison evaluates reference != test. */
    SDL_GPU_COMPAREOP_GREATER_OR_EQUAL,  /**< The comparison evaluates reference >= test. */
    SDL_GPU_COMPAREOP_ALWAYS             /**< The comparison always evaluates true. */
} SDL_GPUCompareOp;

/**
 * Specifies what happens to a stored stencil value if stencil tests fail or
 * pass.
 *
 * \since This enum is available since SDL 3.2.0.
 *
 * \sa SDL_CreateGPUGraphicsPipeline
 */
typedef enum SDL_GPUStencilOp
{
    SDL_GPU_STENCILOP_INVALID,
    SDL_GPU_STENCILOP_KEEP,                 /**< Keeps the current value. */
    SDL_GPU_STENCILOP_ZERO,                 /**< Sets the value to 0. */
    SDL_GPU_STENCILOP_REPLACE,              /**< Sets the value to reference. */
    SDL_GPU_STENCILOP_INCREMENT_AND_CLAMP,  /**< Increments the current value and clamps to the maximum value. */
    SDL_GPU_STENCILOP_DECREMENT_AND_CLAMP,  /**< Decrements the current value and clamps to 0. */
    SDL_GPU_STENCILOP_INVERT,               /**< Bitwise-inverts the current value. */
    SDL_GPU_STENCILOP_INCREMENT_AND_WRAP,   /**< Increments the current value and wraps back to 0. */
    SDL_GPU_STENCILOP_DECREMENT_AND_WRAP    /**< Decrements the current value and wraps to the maximum value. */
} SDL_GPUStencilOp;

/**
 * Specifies the operator to be used when pixels in a render target are
 * blended with existing pixels in the texture.
 *
 * The source color is the value written by the fragment shader. The
 * destination color is the value currently existing in the texture.
 *
 * \since This enum is available since SDL 3.2.0.
 *
 * \sa SDL_CreateGPUGraphicsPipeline
 */
typedef enum SDL_GPUBlendOp
{
    SDL_GPU_BLENDOP_INVALID,
    SDL_GPU_BLENDOP_ADD,               /**< (source * source_factor) + (destination * destination_factor) */
    SDL_GPU_BLENDOP_SUBTRACT,          /**< (source * source_factor) - (destination * destination_factor) */
    SDL_GPU_BLENDOP_REVERSE_SUBTRACT,  /**< (destination * destination_factor) - (source * source_factor) */
    SDL_GPU_BLENDOP_MIN,               /**< min(source, destination) */
    SDL_GPU_BLENDOP_MAX                /**< max(source, destination) */
} SDL_GPUBlendOp;

/**
 * Specifies a blending factor to be used when pixels in a render target are
 * blended with existing pixels in the texture.
 *
 * The source color is the value written by the fragment shader. The
 * destination color is the value currently existing in the texture.
 *
 * \since This enum is available since SDL 3.2.0.
 *
 * \sa SDL_CreateGPUGraphicsPipeline
 */
typedef enum SDL_GPUBlendFactor
{
    SDL_GPU_BLENDFACTOR_INVALID,
    SDL_GPU_BLENDFACTOR_ZERO,                      /**< 0 */
    SDL_GPU_BLENDFACTOR_ONE,                       /**< 1 */
    SDL_GPU_BLENDFACTOR_SRC_COLOR,                 /**< source color */
    SDL_GPU_BLENDFACTOR_ONE_MINUS_SRC_COLOR,       /**< 1 - source color */
    SDL_GPU_BLENDFACTOR_DST_COLOR,                 /**< destination color */
    SDL_GPU_BLENDFACTOR_ONE_MINUS_DST_COLOR,       /**< 1 - destination color */
    SDL_GPU_BLENDFACTOR_SRC_ALPHA,                 /**< source alpha */
    SDL_GPU_BLENDFACTOR_ONE_MINUS_SRC_ALPHA,       /**< 1 - source alpha */
    SDL_GPU_BLENDFACTOR_DST_ALPHA,                 /**< destination alpha */
    SDL_GPU_BLENDFACTOR_ONE_MINUS_DST_ALPHA,       /**< 1 - destination alpha */
    SDL_GPU_BLENDFACTOR_CONSTANT_COLOR,            /**< blend constant */
    SDL_GPU_BLENDFACTOR_ONE_MINUS_CONSTANT_COLOR,  /**< 1 - blend constant */
    SDL_GPU_BLENDFACTOR_SRC_ALPHA_SATURATE         /**< min(source alpha, 1 - destination alpha) */
} SDL_GPUBlendFactor;

/**
 * Specifies which color components are written in a graphics pipeline.
 *
 * \since This datatype is available since SDL 3.2.0.
 *
 * \sa SDL_CreateGPUGraphicsPipeline
 */
typedef Uint8 SDL_GPUColorComponentFlags;

#define SDL_GPU_COLORCOMPONENT_R (1u << 0) /**< the red component */
#define SDL_GPU_COLORCOMPONENT_G (1u << 1) /**< the green component */
#define SDL_GPU_COLORCOMPONENT_B (1u << 2) /**< the blue component */
#define SDL_GPU_COLORCOMPONENT_A (1u << 3) /**< the alpha component */

/**
 * Specifies a filter operation used by a sampler.
 *
 * \since This enum is available since SDL 3.2.0.
 *
 * \sa SDL_CreateGPUSampler
 */
typedef enum SDL_GPUFilter
{
    SDL_GPU_FILTER_NEAREST,  /**< Point filtering. */
    SDL_GPU_FILTER_LINEAR    /**< Linear filtering. */
} SDL_GPUFilter;

/**
 * Specifies a mipmap mode used by a sampler.
 *
 * \since This enum is available since SDL 3.2.0.
 *
 * \sa SDL_CreateGPUSampler
 */
typedef enum SDL_GPUSamplerMipmapMode
{
    SDL_GPU_SAMPLERMIPMAPMODE_NEAREST,  /**< Point filtering. */
    SDL_GPU_SAMPLERMIPMAPMODE_LINEAR    /**< Linear filtering. */
} SDL_GPUSamplerMipmapMode;

/**
 * Specifies behavior of texture sampling when the coordinates exceed the 0-1
 * range.
 *
 * \since This enum is available since SDL 3.2.0.
 *
 * \sa SDL_CreateGPUSampler
 */
typedef enum SDL_GPUSamplerAddressMode
{
    SDL_GPU_SAMPLERADDRESSMODE_REPEAT,           /**< Specifies that the coordinates will wrap around. */
    SDL_GPU_SAMPLERADDRESSMODE_MIRRORED_REPEAT,  /**< Specifies that the coordinates will wrap around mirrored. */
    SDL_GPU_SAMPLERADDRESSMODE_CLAMP_TO_EDGE     /**< Specifies that the coordinates will clamp to the 0-1 range. */
} SDL_GPUSamplerAddressMode;

/**
 * Specifies the timing that will be used to present swapchain textures to the
 * OS.
 *
 * VSYNC mode will always be supported. IMMEDIATE and MAILBOX modes may not be
 * supported on certain systems.
 *
 * It is recommended to query SDL_WindowSupportsGPUPresentMode after claiming
 * the window if you wish to change the present mode to IMMEDIATE or MAILBOX.
 *
 * - VSYNC: Waits for vblank before presenting. No tearing is possible. If
 *   there is a pending image to present, the new image is enqueued for
 *   presentation. Disallows tearing at the cost of visual latency.
 * - IMMEDIATE: Immediately presents. Lowest latency option, but tearing may
 *   occur.
 * - MAILBOX: Waits for vblank before presenting. No tearing is possible. If
 *   there is a pending image to present, the pending image is replaced by the
 *   new image. Similar to VSYNC, but with reduced visual latency.
 *
 * \since This enum is available since SDL 3.2.0.
 *
 * \sa SDL_SetGPUSwapchainParameters
 * \sa SDL_WindowSupportsGPUPresentMode
 * \sa SDL_WaitAndAcquireGPUSwapchainTexture
 */
typedef enum SDL_GPUPresentMode
{
    SDL_GPU_PRESENTMODE_VSYNC,
    SDL_GPU_PRESENTMODE_IMMEDIATE,
    SDL_GPU_PRESENTMODE_MAILBOX
} SDL_GPUPresentMode;

/**
 * Specifies the texture format and colorspace of the swapchain textures.
 *
 * SDR will always be supported. Other compositions may not be supported on
 * certain systems.
 *
 * It is recommended to query SDL_WindowSupportsGPUSwapchainComposition after
 * claiming the window if you wish to change the swapchain composition from
 * SDR.
 *
 * - SDR: B8G8R8A8 or R8G8B8A8 swapchain. Pixel values are in sRGB encoding.
 * - SDR_LINEAR: B8G8R8A8_SRGB or R8G8B8A8_SRGB swapchain. Pixel values are
 *   stored in memory in sRGB encoding but accessed in shaders in "linear
 *   sRGB" encoding which is sRGB but with a linear transfer function.
 * - HDR_EXTENDED_LINEAR: R16G16B16A16_FLOAT swapchain. Pixel values are in
 *   extended linear sRGB encoding and permits values outside of the [0, 1]
 *   range.
 * - HDR10_ST2084: A2R10G10B10 or A2B10G10R10 swapchain. Pixel values are in
 *   BT.2020 ST2084 (PQ) encoding.
 *
 * \since This enum is available since SDL 3.2.0.
 *
 * \sa SDL_SetGPUSwapchainParameters
 * \sa SDL_WindowSupportsGPUSwapchainComposition
 * \sa SDL_WaitAndAcquireGPUSwapchainTexture
 */
typedef enum SDL_GPUSwapchainComposition
{
    SDL_GPU_SWAPCHAINCOMPOSITION_SDR,
    SDL_GPU_SWAPCHAINCOMPOSITION_SDR_LINEAR,
    SDL_GPU_SWAPCHAINCOMPOSITION_HDR_EXTENDED_LINEAR,
    SDL_GPU_SWAPCHAINCOMPOSITION_HDR10_ST2084
} SDL_GPUSwapchainComposition;

/* Structures */

/**
 * A structure specifying a viewport.
 *
 * \since This struct is available since SDL 3.2.0.
 *
 * \sa SDL_SetGPUViewport
 */
typedef struct SDL_GPUViewport
{
    float x;          /**< The left offset of the viewport. */
    float y;          /**< The top offset of the viewport. */
    float w;          /**< The width of the viewport. */
    float h;          /**< The height of the viewport. */
    float min_depth;  /**< The minimum depth of the viewport. */
    float max_depth;  /**< The maximum depth of the viewport. */
} SDL_GPUViewport;

/**
 * A structure specifying parameters related to transferring data to or from a
 * texture.
 *
 * If either of `pixels_per_row` or `rows_per_layer` is zero, then width and
 * height of passed SDL_GPUTextureRegion to SDL_UploadToGPUTexture or
 * SDL_DownloadFromGPUTexture are used as default values respectively and data
 * is considered to be tightly packed.
 *
 * **WARNING**: Direct3D 12 requires texture data row pitch to be 256 byte
 * aligned, and offsets to be aligned to 512 bytes. If they are not, SDL will
 * make a temporary copy of the data that is properly aligned, but this adds
 * overhead to the transfer process. Apps can avoid this by aligning their
 * data appropriately, or using a different GPU backend than Direct3D 12.
 *
 * \since This struct is available since SDL 3.2.0.
 *
 * \sa SDL_UploadToGPUTexture
 * \sa SDL_DownloadFromGPUTexture
 */
typedef struct SDL_GPUTextureTransferInfo
{
    SDL_GPUTransferBuffer *transfer_buffer;  /**< The transfer buffer used in the transfer operation. */
    Uint32 offset;                           /**< The starting byte of the image data in the transfer buffer. */
    Uint32 pixels_per_row;                   /**< The number of pixels from one row to the next. */
    Uint32 rows_per_layer;                   /**< The number of rows from one layer/depth-slice to the next. */
} SDL_GPUTextureTransferInfo;

/**
 * A structure specifying a location in a transfer buffer.
 *
 * Used when transferring buffer data to or from a transfer buffer.
 *
 * \since This struct is available since SDL 3.2.0.
 *
 * \sa SDL_UploadToGPUBuffer
 * \sa SDL_DownloadFromGPUBuffer
 */
typedef struct SDL_GPUTransferBufferLocation
{
    SDL_GPUTransferBuffer *transfer_buffer;  /**< The transfer buffer used in the transfer operation. */
    Uint32 offset;                           /**< The starting byte of the buffer data in the transfer buffer. */
} SDL_GPUTransferBufferLocation;

/**
 * A structure specifying a location in a texture.
 *
 * Used when copying data from one texture to another.
 *
 * \since This struct is available since SDL 3.2.0.
 *
 * \sa SDL_CopyGPUTextureToTexture
 */
typedef struct SDL_GPUTextureLocation
{
    SDL_GPUTexture *texture;  /**< The texture used in the copy operation. */
    Uint32 mip_level;         /**< The mip level index of the location. */
    Uint32 layer;             /**< The layer index of the location. */
    Uint32 x;                 /**< The left offset of the location. */
    Uint32 y;                 /**< The top offset of the location. */
    Uint32 z;                 /**< The front offset of the location. */
} SDL_GPUTextureLocation;

/**
 * A structure specifying a region of a texture.
 *
 * Used when transferring data to or from a texture.
 *
 * \since This struct is available since SDL 3.2.0.
 *
 * \sa SDL_UploadToGPUTexture
 * \sa SDL_DownloadFromGPUTexture
 * \sa SDL_CreateGPUTexture
 */
typedef struct SDL_GPUTextureRegion
{
    SDL_GPUTexture *texture;  /**< The texture used in the copy operation. */
    Uint32 mip_level;         /**< The mip level index to transfer. */
    Uint32 layer;             /**< The layer index to transfer. */
    Uint32 x;                 /**< The left offset of the region. */
    Uint32 y;                 /**< The top offset of the region. */
    Uint32 z;                 /**< The front offset of the region. */
    Uint32 w;                 /**< The width of the region. */
    Uint32 h;                 /**< The height of the region. */
    Uint32 d;                 /**< The depth of the region. */
} SDL_GPUTextureRegion;

/**
 * A structure specifying a region of a texture used in the blit operation.
 *
 * \since This struct is available since SDL 3.2.0.
 *
 * \sa SDL_BlitGPUTexture
 */
typedef struct SDL_GPUBlitRegion
{
    SDL_GPUTexture *texture;      /**< The texture. */
    Uint32 mip_level;             /**< The mip level index of the region. */
    Uint32 layer_or_depth_plane;  /**< The layer index or depth plane of the region. This value is treated as a layer index on 2D array and cube textures, and as a depth plane on 3D textures. */
    Uint32 x;                     /**< The left offset of the region. */
    Uint32 y;                     /**< The top offset of the region.  */
    Uint32 w;                     /**< The width of the region. */
    Uint32 h;                     /**< The height of the region. */
} SDL_GPUBlitRegion;

/**
 * A structure specifying a location in a buffer.
 *
 * Used when copying data between buffers.
 *
 * \since This struct is available since SDL 3.2.0.
 *
 * \sa SDL_CopyGPUBufferToBuffer
 */
typedef struct SDL_GPUBufferLocation
{
    SDL_GPUBuffer *buffer;  /**< The buffer. */
    Uint32 offset;          /**< The starting byte within the buffer. */
} SDL_GPUBufferLocation;

/**
 * A structure specifying a region of a buffer.
 *
 * Used when transferring data to or from buffers.
 *
 * \since This struct is available since SDL 3.2.0.
 *
 * \sa SDL_UploadToGPUBuffer
 * \sa SDL_DownloadFromGPUBuffer
 */
typedef struct SDL_GPUBufferRegion
{
    SDL_GPUBuffer *buffer;  /**< The buffer. */
    Uint32 offset;          /**< The starting byte within the buffer. */
    Uint32 size;            /**< The size in bytes of the region. */
} SDL_GPUBufferRegion;

/**
 * A structure specifying the parameters of an indirect draw command.
 *
 * Note that the `first_vertex` and `first_instance` parameters are NOT
 * compatible with built-in vertex/instance ID variables in shaders (for
 * example, SV_VertexID); GPU APIs and shader languages do not define these
 * built-in variables consistently, so if your shader depends on them, the
 * only way to keep behavior consistent and portable is to always pass 0 for
 * the correlating parameter in the draw calls.
 *
 * \since This struct is available since SDL 3.2.0.
 *
 * \sa SDL_DrawGPUPrimitivesIndirect
 */
typedef struct SDL_GPUIndirectDrawCommand
{
    Uint32 num_vertices;   /**< The number of vertices to draw. */
    Uint32 num_instances;  /**< The number of instances to draw. */
    Uint32 first_vertex;   /**< The index of the first vertex to draw. */
    Uint32 first_instance; /**< The ID of the first instance to draw. */
} SDL_GPUIndirectDrawCommand;

/**
 * A structure specifying the parameters of an indexed indirect draw command.
 *
 * Note that the `first_vertex` and `first_instance` parameters are NOT
 * compatible with built-in vertex/instance ID variables in shaders (for
 * example, SV_VertexID); GPU APIs and shader languages do not define these
 * built-in variables consistently, so if your shader depends on them, the
 * only way to keep behavior consistent and portable is to always pass 0 for
 * the correlating parameter in the draw calls.
 *
 * \since This struct is available since SDL 3.2.0.
 *
 * \sa SDL_DrawGPUIndexedPrimitivesIndirect
 */
typedef struct SDL_GPUIndexedIndirectDrawCommand
{
    Uint32 num_indices;    /**< The number of indices to draw per instance. */
    Uint32 num_instances;  /**< The number of instances to draw. */
    Uint32 first_index;    /**< The base index within the index buffer. */
    Sint32 vertex_offset;  /**< The value added to the vertex index before indexing into the vertex buffer. */
    Uint32 first_instance; /**< The ID of the first instance to draw. */
} SDL_GPUIndexedIndirectDrawCommand;

/**
 * A structure specifying the parameters of an indexed dispatch command.
 *
 * \since This struct is available since SDL 3.2.0.
 *
 * \sa SDL_DispatchGPUComputeIndirect
 */
typedef struct SDL_GPUIndirectDispatchCommand
{
    Uint32 groupcount_x;  /**< The number of local workgroups to dispatch in the X dimension. */
    Uint32 groupcount_y;  /**< The number of local workgroups to dispatch in the Y dimension. */
    Uint32 groupcount_z;  /**< The number of local workgroups to dispatch in the Z dimension. */
} SDL_GPUIndirectDispatchCommand;

/* State structures */

/**
 * A structure specifying the parameters of a sampler.
 *
 * Note that mip_lod_bias is a no-op for the Metal driver. For Metal, LOD bias
 * must be applied via shader instead.
 *
 * \since This function is available since SDL 3.2.0.
 *
 * \sa SDL_CreateGPUSampler
 * \sa SDL_GPUFilter
 * \sa SDL_GPUSamplerMipmapMode
 * \sa SDL_GPUSamplerAddressMode
 * \sa SDL_GPUCompareOp
 */
typedef struct SDL_GPUSamplerCreateInfo
{
    SDL_GPUFilter min_filter;                  /**< The minification filter to apply to lookups. */
    SDL_GPUFilter mag_filter;                  /**< The magnification filter to apply to lookups. */
    SDL_GPUSamplerMipmapMode mipmap_mode;      /**< The mipmap filter to apply to lookups. */
    SDL_GPUSamplerAddressMode address_mode_u;  /**< The addressing mode for U coordinates outside [0, 1). */
    SDL_GPUSamplerAddressMode address_mode_v;  /**< The addressing mode for V coordinates outside [0, 1). */
    SDL_GPUSamplerAddressMode address_mode_w;  /**< The addressing mode for W coordinates outside [0, 1). */
    float mip_lod_bias;                        /**< The bias to be added to mipmap LOD calculation. */
    float max_anisotropy;                      /**< The anisotropy value clamp used by the sampler. If enable_anisotropy is false, this is ignored. */
    SDL_GPUCompareOp compare_op;               /**< The comparison operator to apply to fetched data before filtering. */
    float min_lod;                             /**< Clamps the minimum of the computed LOD value. */
    float max_lod;                             /**< Clamps the maximum of the computed LOD value. */
    bool enable_anisotropy;                    /**< true to enable anisotropic filtering. */
    bool enable_compare;                       /**< true to enable comparison against a reference value during lookups. */
    Uint8 padding1;
    Uint8 padding2;

    SDL_PropertiesID props;                    /**< A properties ID for extensions. Should be 0 if no extensions are needed. */
} SDL_GPUSamplerCreateInfo;

/**
 * A structure specifying the parameters of vertex buffers used in a graphics
 * pipeline.
 *
 * When you call SDL_BindGPUVertexBuffers, you specify the binding slots of
 * the vertex buffers. For example if you called SDL_BindGPUVertexBuffers with
 * a first_slot of 2 and num_bindings of 3, the binding slots 2, 3, 4 would be
 * used by the vertex buffers you pass in.
 *
 * Vertex attributes are linked to buffers via the buffer_slot field of
 * SDL_GPUVertexAttribute. For example, if an attribute has a buffer_slot of
 * 0, then that attribute belongs to the vertex buffer bound at slot 0.
 *
 * \since This struct is available since SDL 3.2.0.
 *
 * \sa SDL_GPUVertexAttribute
 * \sa SDL_GPUVertexInputRate
 */
typedef struct SDL_GPUVertexBufferDescription
{
    Uint32 slot;                        /**< The binding slot of the vertex buffer. */
    Uint32 pitch;                       /**< The size of a single element + the offset between elements. */
    SDL_GPUVertexInputRate input_rate;  /**< Whether attribute addressing is a function of the vertex index or instance index. */
    Uint32 instance_step_rate;          /**< Reserved for future use. Must be set to 0. */
} SDL_GPUVertexBufferDescription;

/**
 * A structure specifying a vertex attribute.
 *
 * All vertex attribute locations provided to an SDL_GPUVertexInputState must
 * be unique.
 *
 * \since This struct is available since SDL 3.2.0.
 *
 * \sa SDL_GPUVertexBufferDescription
 * \sa SDL_GPUVertexInputState
 * \sa SDL_GPUVertexElementFormat
 */
typedef struct SDL_GPUVertexAttribute
{
    Uint32 location;                    /**< The shader input location index. */
    Uint32 buffer_slot;                 /**< The binding slot of the associated vertex buffer. */
    SDL_GPUVertexElementFormat format;  /**< The size and type of the attribute data. */
    Uint32 offset;                      /**< The byte offset of this attribute relative to the start of the vertex element. */
} SDL_GPUVertexAttribute;

/**
 * A structure specifying the parameters of a graphics pipeline vertex input
 * state.
 *
 * \since This struct is available since SDL 3.2.0.
 *
 * \sa SDL_GPUGraphicsPipelineCreateInfo
 * \sa SDL_GPUVertexBufferDescription
 * \sa SDL_GPUVertexAttribute
 */
typedef struct SDL_GPUVertexInputState
{
    const SDL_GPUVertexBufferDescription *vertex_buffer_descriptions; /**< A pointer to an array of vertex buffer descriptions. */
    Uint32 num_vertex_buffers;                                        /**< The number of vertex buffer descriptions in the above array. */
    const SDL_GPUVertexAttribute *vertex_attributes;                  /**< A pointer to an array of vertex attribute descriptions. */
    Uint32 num_vertex_attributes;                                     /**< The number of vertex attribute descriptions in the above array. */
} SDL_GPUVertexInputState;

/**
 * A structure specifying the stencil operation state of a graphics pipeline.
 *
 * \since This struct is available since SDL 3.2.0.
 *
 * \sa SDL_GPUDepthStencilState
 */
typedef struct SDL_GPUStencilOpState
{
    SDL_GPUStencilOp fail_op;        /**< The action performed on samples that fail the stencil test. */
    SDL_GPUStencilOp pass_op;        /**< The action performed on samples that pass the depth and stencil tests. */
    SDL_GPUStencilOp depth_fail_op;  /**< The action performed on samples that pass the stencil test and fail the depth test. */
    SDL_GPUCompareOp compare_op;     /**< The comparison operator used in the stencil test. */
} SDL_GPUStencilOpState;

/**
 * A structure specifying the blend state of a color target.
 *
 * \since This struct is available since SDL 3.2.0.
 *
 * \sa SDL_GPUColorTargetDescription
 * \sa SDL_GPUBlendFactor
 * \sa SDL_GPUBlendOp
 * \sa SDL_GPUColorComponentFlags
 */
typedef struct SDL_GPUColorTargetBlendState
{
    SDL_GPUBlendFactor src_color_blendfactor;     /**< The value to be multiplied by the source RGB value. */
    SDL_GPUBlendFactor dst_color_blendfactor;     /**< The value to be multiplied by the destination RGB value. */
    SDL_GPUBlendOp color_blend_op;                /**< The blend operation for the RGB components. */
    SDL_GPUBlendFactor src_alpha_blendfactor;     /**< The value to be multiplied by the source alpha. */
    SDL_GPUBlendFactor dst_alpha_blendfactor;     /**< The value to be multiplied by the destination alpha. */
    SDL_GPUBlendOp alpha_blend_op;                /**< The blend operation for the alpha component. */
    SDL_GPUColorComponentFlags color_write_mask;  /**< A bitmask specifying which of the RGBA components are enabled for writing. Writes to all channels if enable_color_write_mask is false. */
    bool enable_blend;                            /**< Whether blending is enabled for the color target. */
    bool enable_color_write_mask;                 /**< Whether the color write mask is enabled. */
    Uint8 padding1;
    Uint8 padding2;
} SDL_GPUColorTargetBlendState;


/**
 * A structure specifying code and metadata for creating a shader object.
 *
 * \since This struct is available since SDL 3.2.0.
 *
 * \sa SDL_CreateGPUShader
 * \sa SDL_GPUShaderFormat
 * \sa SDL_GPUShaderStage
 */
typedef struct SDL_GPUShaderCreateInfo
{
    size_t code_size;             /**< The size in bytes of the code pointed to. */
    const Uint8 *code;            /**< A pointer to shader code. */
    const char *entrypoint;       /**< A pointer to a null-terminated UTF-8 string specifying the entry point function name for the shader. */
    SDL_GPUShaderFormat format;   /**< The format of the shader code. */
    SDL_GPUShaderStage stage;     /**< The stage the shader program corresponds to. */
    Uint32 num_samplers;          /**< The number of samplers defined in the shader. */
    Uint32 num_storage_textures;  /**< The number of storage textures defined in the shader. */
    Uint32 num_storage_buffers;   /**< The number of storage buffers defined in the shader. */
    Uint32 num_uniform_buffers;   /**< The number of uniform buffers defined in the shader. */

    SDL_PropertiesID props;       /**< A properties ID for extensions. Should be 0 if no extensions are needed. */
} SDL_GPUShaderCreateInfo;

/**
 * A structure specifying the parameters of a texture.
 *
 * Usage flags can be bitwise OR'd together for combinations of usages. Note
 * that certain usage combinations are invalid, for example SAMPLER and
 * GRAPHICS_STORAGE.
 *
 * \since This struct is available since SDL 3.2.0.
 *
 * \sa SDL_CreateGPUTexture
 * \sa SDL_GPUTextureType
 * \sa SDL_GPUTextureFormat
 * \sa SDL_GPUTextureUsageFlags
 * \sa SDL_GPUSampleCount
 */
typedef struct SDL_GPUTextureCreateInfo
{
    SDL_GPUTextureType type;          /**< The base dimensionality of the texture. */
    SDL_GPUTextureFormat format;      /**< The pixel format of the texture. */
    SDL_GPUTextureUsageFlags usage;   /**< How the texture is intended to be used by the client. */
    Uint32 width;                     /**< The width of the texture. */
    Uint32 height;                    /**< The height of the texture. */
    Uint32 layer_count_or_depth;      /**< The layer count or depth of the texture. This value is treated as a layer count on 2D array textures, and as a depth value on 3D textures. */
    Uint32 num_levels;                /**< The number of mip levels in the texture. */
    SDL_GPUSampleCount sample_count;  /**< The number of samples per texel. Only applies if the texture is used as a render target. */

    SDL_PropertiesID props;           /**< A properties ID for extensions. Should be 0 if no extensions are needed. */
} SDL_GPUTextureCreateInfo;

/**
 * A structure specifying the parameters of a buffer.
 *
 * Usage flags can be bitwise OR'd together for combinations of usages. Note
 * that certain combinations are invalid, for example VERTEX and INDEX.
 *
 * \since This struct is available since SDL 3.2.0.
 *
 * \sa SDL_CreateGPUBuffer
 * \sa SDL_GPUBufferUsageFlags
 */
typedef struct SDL_GPUBufferCreateInfo
{
    SDL_GPUBufferUsageFlags usage;  /**< How the buffer is intended to be used by the client. */
    Uint32 size;                    /**< The size in bytes of the buffer. */

    SDL_PropertiesID props;         /**< A properties ID for extensions. Should be 0 if no extensions are needed. */
} SDL_GPUBufferCreateInfo;

/**
 * A structure specifying the parameters of a transfer buffer.
 *
 * \since This struct is available since SDL 3.2.0.
 *
 * \sa SDL_CreateGPUTransferBuffer
 */
typedef struct SDL_GPUTransferBufferCreateInfo
{
    SDL_GPUTransferBufferUsage usage;  /**< How the transfer buffer is intended to be used by the client. */
    Uint32 size;                       /**< The size in bytes of the transfer buffer. */

    SDL_PropertiesID props;            /**< A properties ID for extensions. Should be 0 if no extensions are needed. */
} SDL_GPUTransferBufferCreateInfo;

/* Pipeline state structures */

/**
 * A structure specifying the parameters of the graphics pipeline rasterizer
 * state.
 *
 * Note that SDL_GPU_FILLMODE_LINE is not supported on many Android devices.
 * For those devices, the fill mode will automatically fall back to FILL.
 *
 * Also note that the D3D12 driver will enable depth clamping even if
 * enable_depth_clip is true. If you need this clamp+clip behavior, consider
 * enabling depth clip and then manually clamping depth in your fragment
 * shaders on Metal and Vulkan.
 *
 * \since This struct is available since SDL 3.2.0.
 *
 * \sa SDL_GPUGraphicsPipelineCreateInfo
 */
typedef struct SDL_GPURasterizerState
{
    SDL_GPUFillMode fill_mode;         /**< Whether polygons will be filled in or drawn as lines. */
    SDL_GPUCullMode cull_mode;         /**< The facing direction in which triangles will be culled. */
    SDL_GPUFrontFace front_face;       /**< The vertex winding that will cause a triangle to be determined as front-facing. */
    float depth_bias_constant_factor;  /**< A scalar factor controlling the depth value added to each fragment. */
    float depth_bias_clamp;            /**< The maximum depth bias of a fragment. */
    float depth_bias_slope_factor;     /**< A scalar factor applied to a fragment's slope in depth calculations. */
    bool enable_depth_bias;            /**< true to bias fragment depth values. */
    bool enable_depth_clip;            /**< true to enable depth clip, false to enable depth clamp. */
    Uint8 padding1;
    Uint8 padding2;
} SDL_GPURasterizerState;

/**
 * A structure specifying the parameters of the graphics pipeline multisample
 * state.
 *
 * \since This struct is available since SDL 3.2.0.
 *
 * \sa SDL_GPUGraphicsPipelineCreateInfo
 */
typedef struct SDL_GPUMultisampleState
{
    SDL_GPUSampleCount sample_count;  /**< The number of samples to be used in rasterization. */
    Uint32 sample_mask;               /**< Reserved for future use. Must be set to 0. */
    bool enable_mask;                 /**< Reserved for future use. Must be set to false. */
    bool enable_alpha_to_coverage;    /**< true enables the alpha-to-coverage feature. */
    Uint8 padding2;
    Uint8 padding3;
} SDL_GPUMultisampleState;

/**
 * A structure specifying the parameters of the graphics pipeline depth
 * stencil state.
 *
 * \since This struct is available since SDL 3.2.0.
 *
 * \sa SDL_GPUGraphicsPipelineCreateInfo
 */
typedef struct SDL_GPUDepthStencilState
{
    SDL_GPUCompareOp compare_op;                /**< The comparison operator used for depth testing. */
    SDL_GPUStencilOpState back_stencil_state;   /**< The stencil op state for back-facing triangles. */
    SDL_GPUStencilOpState front_stencil_state;  /**< The stencil op state for front-facing triangles. */
    Uint8 compare_mask;                         /**< Selects the bits of the stencil values participating in the stencil test. */
    Uint8 write_mask;                           /**< Selects the bits of the stencil values updated by the stencil test. */
    bool enable_depth_test;                     /**< true enables the depth test. */
    bool enable_depth_write;                    /**< true enables depth writes. Depth writes are always disabled when enable_depth_test is false. */
    bool enable_stencil_test;                   /**< true enables the stencil test. */
    Uint8 padding1;
    Uint8 padding2;
    Uint8 padding3;
} SDL_GPUDepthStencilState;

/**
 * A structure specifying the parameters of color targets used in a graphics
 * pipeline.
 *
 * \since This struct is available since SDL 3.2.0.
 *
 * \sa SDL_GPUGraphicsPipelineTargetInfo
 */
typedef struct SDL_GPUColorTargetDescription
{
    SDL_GPUTextureFormat format;               /**< The pixel format of the texture to be used as a color target. */
    SDL_GPUColorTargetBlendState blend_state;  /**< The blend state to be used for the color target. */
} SDL_GPUColorTargetDescription;

/**
 * A structure specifying the descriptions of render targets used in a
 * graphics pipeline.
 *
 * \since This struct is available since SDL 3.2.0.
 *
 * \sa SDL_GPUGraphicsPipelineCreateInfo
 * \sa SDL_GPUColorTargetDescription
 * \sa SDL_GPUTextureFormat
 */
typedef struct SDL_GPUGraphicsPipelineTargetInfo
{
    const SDL_GPUColorTargetDescription *color_target_descriptions;  /**< A pointer to an array of color target descriptions. */
    Uint32 num_color_targets;                                        /**< The number of color target descriptions in the above array. */
    SDL_GPUTextureFormat depth_stencil_format;                       /**< The pixel format of the depth-stencil target. Ignored if has_depth_stencil_target is false. */
    bool has_depth_stencil_target;                                   /**< true specifies that the pipeline uses a depth-stencil target. */
    Uint8 padding1;
    Uint8 padding2;
    Uint8 padding3;
} SDL_GPUGraphicsPipelineTargetInfo;

/**
 * A structure specifying the parameters of a graphics pipeline state.
 *
 * \since This struct is available since SDL 3.2.0.
 *
 * \sa SDL_CreateGPUGraphicsPipeline
 * \sa SDL_GPUShader
 * \sa SDL_GPUVertexInputState
 * \sa SDL_GPUPrimitiveType
 * \sa SDL_GPURasterizerState
 * \sa SDL_GPUMultisampleState
 * \sa SDL_GPUDepthStencilState
 * \sa SDL_GPUGraphicsPipelineTargetInfo
 */
typedef struct SDL_GPUGraphicsPipelineCreateInfo
{
    SDL_GPUShader *vertex_shader;                   /**< The vertex shader used by the graphics pipeline. */
    SDL_GPUShader *fragment_shader;                 /**< The fragment shader used by the graphics pipeline. */
    SDL_GPUVertexInputState vertex_input_state;     /**< The vertex layout of the graphics pipeline. */
    SDL_GPUPrimitiveType primitive_type;            /**< The primitive topology of the graphics pipeline. */
    SDL_GPURasterizerState rasterizer_state;        /**< The rasterizer state of the graphics pipeline. */
    SDL_GPUMultisampleState multisample_state;      /**< The multisample state of the graphics pipeline. */
    SDL_GPUDepthStencilState depth_stencil_state;   /**< The depth-stencil state of the graphics pipeline. */
    SDL_GPUGraphicsPipelineTargetInfo target_info;  /**< Formats and blend modes for the render targets of the graphics pipeline. */

    SDL_PropertiesID props;                         /**< A properties ID for extensions. Should be 0 if no extensions are needed. */
} SDL_GPUGraphicsPipelineCreateInfo;

/**
 * A structure specifying the parameters of a compute pipeline state.
 *
 * \since This struct is available since SDL 3.2.0.
 *
 * \sa SDL_CreateGPUComputePipeline
 * \sa SDL_GPUShaderFormat
 */
typedef struct SDL_GPUComputePipelineCreateInfo
{
    size_t code_size;                       /**< The size in bytes of the compute shader code pointed to. */
    const Uint8 *code;                      /**< A pointer to compute shader code. */
    const char *entrypoint;                 /**< A pointer to a null-terminated UTF-8 string specifying the entry point function name for the shader. */
    SDL_GPUShaderFormat format;             /**< The format of the compute shader code. */
    Uint32 num_samplers;                    /**< The number of samplers defined in the shader. */
    Uint32 num_readonly_storage_textures;   /**< The number of readonly storage textures defined in the shader. */
    Uint32 num_readonly_storage_buffers;    /**< The number of readonly storage buffers defined in the shader. */
    Uint32 num_readwrite_storage_textures;  /**< The number of read-write storage textures defined in the shader. */
    Uint32 num_readwrite_storage_buffers;   /**< The number of read-write storage buffers defined in the shader. */
    Uint32 num_uniform_buffers;             /**< The number of uniform buffers defined in the shader. */
    Uint32 threadcount_x;                   /**< The number of threads in the X dimension. This should match the value in the shader. */
    Uint32 threadcount_y;                   /**< The number of threads in the Y dimension. This should match the value in the shader. */
    Uint32 threadcount_z;                   /**< The number of threads in the Z dimension. This should match the value in the shader. */

    SDL_PropertiesID props;                 /**< A properties ID for extensions. Should be 0 if no extensions are needed. */
} SDL_GPUComputePipelineCreateInfo;

/**
 * A structure specifying the parameters of a color target used by a render
 * pass.
 *
 * The load_op field determines what is done with the texture at the beginning
 * of the render pass.
 *
 * - LOAD: Loads the data currently in the texture. Not recommended for
 *   multisample textures as it requires significant memory bandwidth.
 * - CLEAR: Clears the texture to a single color.
 * - DONT_CARE: The driver will do whatever it wants with the texture memory.
 *   This is a good option if you know that every single pixel will be touched
 *   in the render pass.
 *
 * The store_op field determines what is done with the color results of the
 * render pass.
 *
 * - STORE: Stores the results of the render pass in the texture. Not
 *   recommended for multisample textures as it requires significant memory
 *   bandwidth.
 * - DONT_CARE: The driver will do whatever it wants with the texture memory.
 *   This is often a good option for depth/stencil textures.
 * - RESOLVE: Resolves a multisample texture into resolve_texture, which must
 *   have a sample count of 1. Then the driver may discard the multisample
 *   texture memory. This is the most performant method of resolving a
 *   multisample target.
 * - RESOLVE_AND_STORE: Resolves a multisample texture into the
 *   resolve_texture, which must have a sample count of 1. Then the driver
 *   stores the multisample texture's contents. Not recommended as it requires
 *   significant memory bandwidth.
 *
 * \since This struct is available since SDL 3.2.0.
 *
 * \sa SDL_BeginGPURenderPass
 * \sa SDL_FColor
 */
typedef struct SDL_GPUColorTargetInfo
{
    SDL_GPUTexture *texture;         /**< The texture that will be used as a color target by a render pass. */
    Uint32 mip_level;                /**< The mip level to use as a color target. */
    Uint32 layer_or_depth_plane;     /**< The layer index or depth plane to use as a color target. This value is treated as a layer index on 2D array and cube textures, and as a depth plane on 3D textures. */
    SDL_FColor clear_color;          /**< The color to clear the color target to at the start of the render pass. Ignored if SDL_GPU_LOADOP_CLEAR is not used. */
    SDL_GPULoadOp load_op;           /**< What is done with the contents of the color target at the beginning of the render pass. */
    SDL_GPUStoreOp store_op;         /**< What is done with the results of the render pass. */
    SDL_GPUTexture *resolve_texture; /**< The texture that will receive the results of a multisample resolve operation. Ignored if a RESOLVE* store_op is not used. */
    Uint32 resolve_mip_level;        /**< The mip level of the resolve texture to use for the resolve operation. Ignored if a RESOLVE* store_op is not used. */
    Uint32 resolve_layer;            /**< The layer index of the resolve texture to use for the resolve operation. Ignored if a RESOLVE* store_op is not used. */
    bool cycle;                      /**< true cycles the texture if the texture is bound and load_op is not LOAD */
    bool cycle_resolve_texture;      /**< true cycles the resolve texture if the resolve texture is bound. Ignored if a RESOLVE* store_op is not used. */
    Uint8 padding1;
    Uint8 padding2;
} SDL_GPUColorTargetInfo;

/**
 * A structure specifying the parameters of a depth-stencil target used by a
 * render pass.
 *
 * The load_op field determines what is done with the depth contents of the
 * texture at the beginning of the render pass.
 *
 * - LOAD: Loads the depth values currently in the texture.
 * - CLEAR: Clears the texture to a single depth.
 * - DONT_CARE: The driver will do whatever it wants with the memory. This is
 *   a good option if you know that every single pixel will be touched in the
 *   render pass.
 *
 * The store_op field determines what is done with the depth results of the
 * render pass.
 *
 * - STORE: Stores the depth results in the texture.
 * - DONT_CARE: The driver will do whatever it wants with the depth results.
 *   This is often a good option for depth/stencil textures that don't need to
 *   be reused again.
 *
 * The stencil_load_op field determines what is done with the stencil contents
 * of the texture at the beginning of the render pass.
 *
 * - LOAD: Loads the stencil values currently in the texture.
 * - CLEAR: Clears the stencil values to a single value.
 * - DONT_CARE: The driver will do whatever it wants with the memory. This is
 *   a good option if you know that every single pixel will be touched in the
 *   render pass.
 *
 * The stencil_store_op field determines what is done with the stencil results
 * of the render pass.
 *
 * - STORE: Stores the stencil results in the texture.
 * - DONT_CARE: The driver will do whatever it wants with the stencil results.
 *   This is often a good option for depth/stencil textures that don't need to
 *   be reused again.
 *
 * Note that depth/stencil targets do not support multisample resolves.
 *
 * Due to ABI limitations, depth textures with more than 255 layers are not
 * supported.
 *
 * \since This struct is available since SDL 3.2.0.
 *
 * \sa SDL_BeginGPURenderPass
 */
typedef struct SDL_GPUDepthStencilTargetInfo
{
    SDL_GPUTexture *texture;               /**< The texture that will be used as the depth stencil target by the render pass. */
    float clear_depth;                     /**< The value to clear the depth component to at the beginning of the render pass. Ignored if SDL_GPU_LOADOP_CLEAR is not used. */
    SDL_GPULoadOp load_op;                 /**< What is done with the depth contents at the beginning of the render pass. */
    SDL_GPUStoreOp store_op;               /**< What is done with the depth results of the render pass. */
    SDL_GPULoadOp stencil_load_op;         /**< What is done with the stencil contents at the beginning of the render pass. */
    SDL_GPUStoreOp stencil_store_op;       /**< What is done with the stencil results of the render pass. */
    bool cycle;                            /**< true cycles the texture if the texture is bound and any load ops are not LOAD */
    Uint8 clear_stencil;                   /**< The value to clear the stencil component to at the beginning of the render pass. Ignored if SDL_GPU_LOADOP_CLEAR is not used. */
    Uint8 mip_level;                       /**< The mip level to use as the depth stencil target. */
    Uint8 layer;                           /**< The layer index to use as the depth stencil target. */
} SDL_GPUDepthStencilTargetInfo;

/**
 * A structure containing parameters for a blit command.
 *
 * \since This struct is available since SDL 3.2.0.
 *
 * \sa SDL_BlitGPUTexture
 */
typedef struct SDL_GPUBlitInfo {
    SDL_GPUBlitRegion source;       /**< The source region for the blit. */
    SDL_GPUBlitRegion destination;  /**< The destination region for the blit. */
    SDL_GPULoadOp load_op;          /**< What is done with the contents of the destination before the blit. */
    SDL_FColor clear_color;         /**< The color to clear the destination region to before the blit. Ignored if load_op is not SDL_GPU_LOADOP_CLEAR. */
    SDL_FlipMode flip_mode;         /**< The flip mode for the source region. */
    SDL_GPUFilter filter;           /**< The filter mode used when blitting. */
    bool cycle;                     /**< true cycles the destination texture if it is already bound. */
    Uint8 padding1;
    Uint8 padding2;
    Uint8 padding3;
} SDL_GPUBlitInfo;

/* Binding structs */

/**
 * A structure specifying parameters in a buffer binding call.
 *
 * \since This struct is available since SDL 3.2.0.
 *
 * \sa SDL_BindGPUVertexBuffers
 * \sa SDL_BindGPUIndexBuffer
 */
typedef struct SDL_GPUBufferBinding
{
    SDL_GPUBuffer *buffer;  /**< The buffer to bind. Must have been created with SDL_GPU_BUFFERUSAGE_VERTEX for SDL_BindGPUVertexBuffers, or SDL_GPU_BUFFERUSAGE_INDEX for SDL_BindGPUIndexBuffer. */
    Uint32 offset;          /**< The starting byte of the data to bind in the buffer. */
} SDL_GPUBufferBinding;

/**
 * A structure specifying parameters in a sampler binding call.
 *
 * \since This struct is available since SDL 3.2.0.
 *
 * \sa SDL_BindGPUVertexSamplers
 * \sa SDL_BindGPUFragmentSamplers
 * \sa SDL_GPUTexture
 * \sa SDL_GPUSampler
 */
typedef struct SDL_GPUTextureSamplerBinding
{
    SDL_GPUTexture *texture;  /**< The texture to bind. Must have been created with SDL_GPU_TEXTUREUSAGE_SAMPLER. */
    SDL_GPUSampler *sampler;  /**< The sampler to bind. */
} SDL_GPUTextureSamplerBinding;

/**
 * A structure specifying parameters related to binding buffers in a compute
 * pass.
 *
 * \since This struct is available since SDL 3.2.0.
 *
 * \sa SDL_BeginGPUComputePass
 */
typedef struct SDL_GPUStorageBufferReadWriteBinding
{
    SDL_GPUBuffer *buffer;  /**< The buffer to bind. Must have been created with SDL_GPU_BUFFERUSAGE_COMPUTE_STORAGE_WRITE. */
    bool cycle;             /**< true cycles the buffer if it is already bound. */
    Uint8 padding1;
    Uint8 padding2;
    Uint8 padding3;
} SDL_GPUStorageBufferReadWriteBinding;

/**
 * A structure specifying parameters related to binding textures in a compute
 * pass.
 *
 * \since This struct is available since SDL 3.2.0.
 *
 * \sa SDL_BeginGPUComputePass
 */
typedef struct SDL_GPUStorageTextureReadWriteBinding
{
    SDL_GPUTexture *texture;  /**< The texture to bind. Must have been created with SDL_GPU_TEXTUREUSAGE_COMPUTE_STORAGE_WRITE or SDL_GPU_TEXTUREUSAGE_COMPUTE_STORAGE_SIMULTANEOUS_READ_WRITE. */
    Uint32 mip_level;         /**< The mip level index to bind. */
    Uint32 layer;             /**< The layer index to bind. */
    bool cycle;               /**< true cycles the texture if it is already bound. */
    Uint8 padding1;
    Uint8 padding2;
    Uint8 padding3;
} SDL_GPUStorageTextureReadWriteBinding;

/* Functions */

/* Device */

/**
 * Checks for GPU runtime support.
 *
 * \param format_flags a bitflag indicating which shader formats the app is
 *                     able to provide.
 * \param name the preferred GPU driver, or NULL to let SDL pick the optimal
 *             driver.
 * \returns true if supported, false otherwise.
 *
 * \since This function is available since SDL 3.2.0.
 *
 * \sa SDL_CreateGPUDevice
 */
extern SDL_DECLSPEC bool SDLCALL SDL_GPUSupportsShaderFormats(
    SDL_GPUShaderFormat format_flags,
    const char *name);

/**
 * Checks for GPU runtime support.
 *
 * \param props the properties to use.
 * \returns true if supported, false otherwise.
 *
 * \since This function is available since SDL 3.2.0.
 *
 * \sa SDL_CreateGPUDeviceWithProperties
 */
extern SDL_DECLSPEC bool SDLCALL SDL_GPUSupportsProperties(
    SDL_PropertiesID props);

/**
 * Creates a GPU context.
 *
 * The GPU driver name can be one of the following:
 *
 * - "vulkan": [Vulkan](CategoryGPU#vulkan)
 * - "direct3d12": [D3D12](CategoryGPU#d3d12)
 * - "metal": [Metal](CategoryGPU#metal)
 * - NULL: let SDL pick the optimal driver
 *
 * \param format_flags a bitflag indicating which shader formats the app is
 *                     able to provide.
 * \param debug_mode enable debug mode properties and validations.
 * \param name the preferred GPU driver, or NULL to let SDL pick the optimal
 *             driver.
 * \returns a GPU context on success or NULL on failure; call SDL_GetError()
 *          for more information.
 *
 * \since This function is available since SDL 3.2.0.
 *
 * \sa SDL_CreateGPUDeviceWithProperties
 * \sa SDL_GetGPUShaderFormats
 * \sa SDL_GetGPUDeviceDriver
 * \sa SDL_DestroyGPUDevice
 * \sa SDL_GPUSupportsShaderFormats
 */
extern SDL_DECLSPEC SDL_GPUDevice * SDLCALL SDL_CreateGPUDevice(
    SDL_GPUShaderFormat format_flags,
    bool debug_mode,
    const char *name);

/**
 * Creates a GPU context.
 *
 * These are the supported properties:
 *
 * - `SDL_PROP_GPU_DEVICE_CREATE_DEBUGMODE_BOOLEAN`: enable debug mode
 *   properties and validations, defaults to true.
 * - `SDL_PROP_GPU_DEVICE_CREATE_PREFERLOWPOWER_BOOLEAN`: enable to prefer
 *   energy efficiency over maximum GPU performance, defaults to false.
 * - `SDL_PROP_GPU_DEVICE_CREATE_VERBOSE_BOOLEAN`: enable to automatically log
 *   useful debug information on device creation, defaults to true.
 * - `SDL_PROP_GPU_DEVICE_CREATE_NAME_STRING`: the name of the GPU driver to
 *   use, if a specific one is desired.
 * - `SDL_PROP_GPU_DEVICE_CREATE_FEATURE_CLIP_DISTANCE_BOOLEAN`: Enable Vulkan
 *   device feature shaderClipDistance. If disabled, clip distances are not
 *   supported in shader code: gl_ClipDistance[] built-ins of GLSL,
 *   SV_ClipDistance0/1 semantics of HLSL and [[clip_distance]] attribute of
 *   Metal. Disabling optional features allows the application to run on some
 *   older Android devices. Defaults to true.
 * - `SDL_PROP_GPU_DEVICE_CREATE_FEATURE_DEPTH_CLAMPING_BOOLEAN`: Enable
 *   Vulkan device feature depthClamp. If disabled, there is no depth clamp
 *   support and enable_depth_clip in SDL_GPURasterizerState must always be
 *   set to true. Disabling optional features allows the application to run on
 *   some older Android devices. Defaults to true.
 * - `SDL_PROP_GPU_DEVICE_CREATE_FEATURE_INDIRECT_DRAW_FIRST_INSTANCE_BOOLEAN`:
 *   Enable Vulkan device feature drawIndirectFirstInstance. If disabled, the
 *   argument first_instance of SDL_GPUIndirectDrawCommand must be set to
 *   zero. Disabling optional features allows the application to run on some
 *   older Android devices. Defaults to true.
 * - `SDL_PROP_GPU_DEVICE_CREATE_FEATURE_ANISOTROPY_BOOLEAN`: Enable Vulkan
 *   device feature samplerAnisotropy. If disabled, enable_anisotropy of
 *   SDL_GPUSamplerCreateInfo must be set to false. Disabling optional
 *   features allows the application to run on some older Android devices.
 *   Defaults to true.
 *
 * These are the current shader format properties:
 *
 * - `SDL_PROP_GPU_DEVICE_CREATE_SHADERS_PRIVATE_BOOLEAN`: The app is able to
 *   provide shaders for an NDA platform.
 * - `SDL_PROP_GPU_DEVICE_CREATE_SHADERS_SPIRV_BOOLEAN`: The app is able to
 *   provide SPIR-V shaders if applicable.
 * - `SDL_PROP_GPU_DEVICE_CREATE_SHADERS_DXBC_BOOLEAN`: The app is able to
 *   provide DXBC shaders if applicable
 * - `SDL_PROP_GPU_DEVICE_CREATE_SHADERS_DXIL_BOOLEAN`: The app is able to
 *   provide DXIL shaders if applicable.
 * - `SDL_PROP_GPU_DEVICE_CREATE_SHADERS_MSL_BOOLEAN`: The app is able to
 *   provide MSL shaders if applicable.
 * - `SDL_PROP_GPU_DEVICE_CREATE_SHADERS_METALLIB_BOOLEAN`: The app is able to
 *   provide Metal shader libraries if applicable.
 *
 * With the D3D12 backend:
 *
 * - `SDL_PROP_GPU_DEVICE_CREATE_D3D12_SEMANTIC_NAME_STRING`: the prefix to
 *   use for all vertex semantics, default is "TEXCOORD".
 * - `SDL_PROP_GPU_DEVICE_CREATE_D3D12_ALLOW_FEWER_RESOURCE_SLOTS_BOOLEAN`: By
 *   default, Resourcing Binding Tier 2 is required for D3D12 support.
 *   However, an application can set this property to true to enable Tier 1
 *   support, if (and only if) the application uses 8 or fewer storage
 *   resources across all shader stages. As of writing, this property is
 *   useful for targeting Intel Haswell and Broadwell GPUs; other hardware
 *   either supports Tier 2 Resource Binding or does not support D3D12 in any
 *   capacity. Defaults to false.
<<<<<<< HEAD
 * 
 * With the Vulkan renderer:
 *
 * - `SDL_PROP_GPU_DEVICE_CREATE_VULKAN_ADDITIONAL_FEATURES_POINTER`: pointer
 *   to a Vulkan structure to be appended to SDL's VkDeviceCreateInfo during
 *   device creation.
 *   This allows passing a list of VkPhysicalDeviceFeature structures to
 *   opt-into features aside from the minimal set SDL requires. It also allows
 *   requesting a higher API version and opting into extensions.
 * 
=======
 *
 * With the Vulkan backend:
 *
 * - `SDL_PROP_GPU_DEVICE_CREATE_VULKAN_REQUIRE_HARDWARE_ACCELERATION_BOOLEAN`:
 *   By default, Vulkan device enumeration includes drivers of all types,
 *   including software renderers (for example, the Lavapipe Mesa driver).
 *   This can be useful if your application _requires_ SDL_GPU, but if you can
 *   provide your own fallback renderer (for example, an OpenGL renderer) this
 *   property can be set to true. Defaults to false.
 *
>>>>>>> 5bed8ec6
 * \param props the properties to use.
 * \returns a GPU context on success or NULL on failure; call SDL_GetError()
 *          for more information.
 *
 * \since This function is available since SDL 3.2.0.
 *
 * \sa SDL_GetGPUShaderFormats
 * \sa SDL_GetGPUDeviceDriver
 * \sa SDL_DestroyGPUDevice
 * \sa SDL_GPUSupportsProperties
 */
extern SDL_DECLSPEC SDL_GPUDevice * SDLCALL SDL_CreateGPUDeviceWithProperties(
    SDL_PropertiesID props);

#define SDL_PROP_GPU_DEVICE_CREATE_DEBUGMODE_BOOLEAN                            "SDL.gpu.device.create.debugmode"
#define SDL_PROP_GPU_DEVICE_CREATE_PREFERLOWPOWER_BOOLEAN                       "SDL.gpu.device.create.preferlowpower"
#define SDL_PROP_GPU_DEVICE_CREATE_VERBOSE_BOOLEAN                              "SDL.gpu.device.create.verbose"
#define SDL_PROP_GPU_DEVICE_CREATE_NAME_STRING                                  "SDL.gpu.device.create.name"
#define SDL_PROP_GPU_DEVICE_CREATE_FEATURE_CLIP_DISTANCE_BOOLEAN                "SDL.gpu.device.create.feature.clip_distance"
#define SDL_PROP_GPU_DEVICE_CREATE_FEATURE_DEPTH_CLAMPING_BOOLEAN               "SDL.gpu.device.create.feature.depth_clamping"
#define SDL_PROP_GPU_DEVICE_CREATE_FEATURE_INDIRECT_DRAW_FIRST_INSTANCE_BOOLEAN "SDL.gpu.device.create.feature.indirect_draw_first_instance"
#define SDL_PROP_GPU_DEVICE_CREATE_FEATURE_ANISOTROPY_BOOLEAN                   "SDL.gpu.device.create.feature.anisotropy"
#define SDL_PROP_GPU_DEVICE_CREATE_SHADERS_PRIVATE_BOOLEAN                      "SDL.gpu.device.create.shaders.private"
#define SDL_PROP_GPU_DEVICE_CREATE_SHADERS_SPIRV_BOOLEAN                        "SDL.gpu.device.create.shaders.spirv"
#define SDL_PROP_GPU_DEVICE_CREATE_SHADERS_DXBC_BOOLEAN                         "SDL.gpu.device.create.shaders.dxbc"
#define SDL_PROP_GPU_DEVICE_CREATE_SHADERS_DXIL_BOOLEAN                         "SDL.gpu.device.create.shaders.dxil"
#define SDL_PROP_GPU_DEVICE_CREATE_SHADERS_MSL_BOOLEAN                          "SDL.gpu.device.create.shaders.msl"
#define SDL_PROP_GPU_DEVICE_CREATE_SHADERS_METALLIB_BOOLEAN                     "SDL.gpu.device.create.shaders.metallib"
#define SDL_PROP_GPU_DEVICE_CREATE_D3D12_ALLOW_FEWER_RESOURCE_SLOTS_BOOLEAN     "SDL.gpu.device.create.d3d12.allowtier1resourcebinding"
#define SDL_PROP_GPU_DEVICE_CREATE_D3D12_SEMANTIC_NAME_STRING                   "SDL.gpu.device.create.d3d12.semantic"
<<<<<<< HEAD
#define SDL_PROP_GPU_DEVICE_CREATE_VULKAN_OPTIONS_POINTER                       "SDL.gpu.device.create.vulkan.options"


/**
 * A structure specifying additional options when using Vulkan.
 *
 * When no such structure is provided, SDL will use Vulkan API version 1.0 and a minimal set of features.
 * The feature list gets passed to the vkCreateInstance function and allows requesting additional
 * features.
 * 
 * \since This struct is available since SDL 3.4.0.
 *
 */
typedef struct SDL_GPUVulkanOptions
{
    Uint32 vulkan_api_version; /**< The Vulkan API version to request for the instance. Use Vulkan's VK_MAKE_VERSION or VK_MAKE_API_VERSION. */
    void *feature_list; /**< Pointer to the first element of a list of structs to be passed to device creation. */
	void *vulkan_10_physical_device_features; /**< Pointer to a VkPhysicalDeviceFeatures struct to enable additional Vulkan 1.0 features. */
	Uint32 device_extension_count; /**< Number of additional device extensions to require. */
	const char **device_extension_names; /**< Pointer to a list of additional device extensions to require. */
	Uint32 instance_extension_count; /**< Number of additional instance extensions to require. */
	const char **instance_extension_names; /**< Pointer to a list of additional instance extensions to require. */
} SDL_GPUVulkanOptions;
=======
#define SDL_PROP_GPU_DEVICE_CREATE_VULKAN_REQUIRE_HARDWARE_ACCELERATION_BOOLEAN         "SDL.gpu.device.create.vulkan.requirehardwareacceleration"
>>>>>>> 5bed8ec6

/**
 * Destroys a GPU context previously returned by SDL_CreateGPUDevice.
 *
 * \param device a GPU Context to destroy.
 *
 * \since This function is available since SDL 3.2.0.
 *
 * \sa SDL_CreateGPUDevice
 */
extern SDL_DECLSPEC void SDLCALL SDL_DestroyGPUDevice(SDL_GPUDevice *device);

/**
 * Get the number of GPU drivers compiled into SDL.
 *
 * \returns the number of built in GPU drivers.
 *
 * \since This function is available since SDL 3.2.0.
 *
 * \sa SDL_GetGPUDriver
 */
extern SDL_DECLSPEC int SDLCALL SDL_GetNumGPUDrivers(void);

/**
 * Get the name of a built in GPU driver.
 *
 * The GPU drivers are presented in the order in which they are normally
 * checked during initialization.
 *
 * The names of drivers are all simple, low-ASCII identifiers, like "vulkan",
 * "metal" or "direct3d12". These never have Unicode characters, and are not
 * meant to be proper names.
 *
 * \param index the index of a GPU driver.
 * \returns the name of the GPU driver with the given **index**.
 *
 * \since This function is available since SDL 3.2.0.
 *
 * \sa SDL_GetNumGPUDrivers
 */
extern SDL_DECLSPEC const char * SDLCALL SDL_GetGPUDriver(int index);

/**
 * Returns the name of the backend used to create this GPU context.
 *
 * \param device a GPU context to query.
 * \returns the name of the device's driver, or NULL on error.
 *
 * \since This function is available since SDL 3.2.0.
 */
extern SDL_DECLSPEC const char * SDLCALL SDL_GetGPUDeviceDriver(SDL_GPUDevice *device);

/**
 * Returns the supported shader formats for this GPU context.
 *
 * \param device a GPU context to query.
 * \returns a bitflag indicating which shader formats the driver is able to
 *          consume.
 *
 * \since This function is available since SDL 3.2.0.
 */
extern SDL_DECLSPEC SDL_GPUShaderFormat SDLCALL SDL_GetGPUShaderFormats(SDL_GPUDevice *device);

/**
 * Get the properties associated with a GPU device.
 *
 * All properties are optional and may differ between GPU backends and SDL
 * versions.
 *
 * The following properties are provided by SDL:
 *
 * `SDL_PROP_GPU_DEVICE_NAME_STRING`: Contains the name of the underlying
 * device as reported by the system driver. This string has no standardized
 * format, is highly inconsistent between hardware devices and drivers, and is
 * able to change at any time. Do not attempt to parse this string as it is
 * bound to fail at some point in the future when system drivers are updated,
 * new hardware devices are introduced, or when SDL adds new GPU backends or
 * modifies existing ones.
 *
 * Strings that have been found in the wild include:
 *
 * - GTX 970
 * - GeForce GTX 970
 * - NVIDIA GeForce GTX 970
 * - Microsoft Direct3D12 (NVIDIA GeForce GTX 970)
 * - NVIDIA Graphics Device
 * - GeForce GPU
 * - P106-100
 * - AMD 15D8:C9
 * - AMD Custom GPU 0405
 * - AMD Radeon (TM) Graphics
 * - ASUS Radeon RX 470 Series
 * - Intel(R) Arc(tm) A380 Graphics (DG2)
 * - Virtio-GPU Venus (NVIDIA TITAN V)
 * - SwiftShader Device (LLVM 16.0.0)
 * - llvmpipe (LLVM 15.0.4, 256 bits)
 * - Microsoft Basic Render Driver
 * - unknown device
 *
 * The above list shows that the same device can have different formats, the
 * vendor name may or may not appear in the string, the included vendor name
 * may not be the vendor of the chipset on the device, some manufacturers
 * include pseudo-legal marks while others don't, some devices may not use a
 * marketing name in the string, the device string may be wrapped by the name
 * of a translation interface, the device may be emulated in software, or the
 * string may contain generic text that does not identify the device at all.
 *
 * `SDL_PROP_GPU_DEVICE_DRIVER_NAME_STRING`: Contains the self-reported name
 * of the underlying system driver.
 *
 * Strings that have been found in the wild include:
 *
 * - Intel Corporation
 * - Intel open-source Mesa driver
 * - Qualcomm Technologies Inc. Adreno Vulkan Driver
 * - MoltenVK
 * - Mali-G715
 * - venus
 *
 * `SDL_PROP_GPU_DEVICE_DRIVER_VERSION_STRING`: Contains the self-reported
 * version of the underlying system driver. This is a relatively short version
 * string in an unspecified format. If SDL_PROP_GPU_DEVICE_DRIVER_INFO_STRING
 * is available then that property should be preferred over this one as it may
 * contain additional information that is useful for identifying the exact
 * driver version used.
 *
 * Strings that have been found in the wild include:
 *
 * - 53.0.0
 * - 0.405.2463
 * - 32.0.15.6614
 *
 * `SDL_PROP_GPU_DEVICE_DRIVER_INFO_STRING`: Contains the detailed version
 * information of the underlying system driver as reported by the driver. This
 * is an arbitrary string with no standardized format and it may contain
 * newlines. This property should be preferred over
 * SDL_PROP_GPU_DEVICE_DRIVER_VERSION_STRING if it is available as it usually
 * contains the same information but in a format that is easier to read.
 *
 * Strings that have been found in the wild include:
 *
 * - 101.6559
 * - 1.2.11
 * - Mesa 21.2.2 (LLVM 12.0.1)
 * - Mesa 22.2.0-devel (git-f226222 2022-04-14 impish-oibaf-ppa)
 * - v1.r53p0-00eac0.824c4f31403fb1fbf8ee1042422c2129
 *
 * This string has also been observed to be a multiline string (which has a
 * trailing newline):
 *
 * ```
 * Driver Build: 85da404, I46ff5fc46f, 1606794520
 * Date: 11/30/20
 * Compiler Version: EV031.31.04.01
 * Driver Branch: promo490_3_Google
 * ```
 *
 * \param device a GPU context to query.
 * \returns a valid property ID on success or 0 on failure; call
 *          SDL_GetError() for more information.
 *
 * \threadsafety It is safe to call this function from any thread.
 *
 * \since This function is available since SDL 3.4.0.
 */
extern SDL_DECLSPEC SDL_PropertiesID SDLCALL SDL_GetGPUDeviceProperties(SDL_GPUDevice *device);

#define SDL_PROP_GPU_DEVICE_NAME_STRING               "SDL.gpu.device.name"
#define SDL_PROP_GPU_DEVICE_DRIVER_NAME_STRING        "SDL.gpu.device.driver_name"
#define SDL_PROP_GPU_DEVICE_DRIVER_VERSION_STRING     "SDL.gpu.device.driver_version"
#define SDL_PROP_GPU_DEVICE_DRIVER_INFO_STRING        "SDL.gpu.device.driver_info"


/* State Creation */

/**
 * Creates a pipeline object to be used in a compute workflow.
 *
 * Shader resource bindings must be authored to follow a particular order
 * depending on the shader format.
 *
 * For SPIR-V shaders, use the following resource sets:
 *
 * - 0: Sampled textures, followed by read-only storage textures, followed by
 *   read-only storage buffers
 * - 1: Read-write storage textures, followed by read-write storage buffers
 * - 2: Uniform buffers
 *
 * For DXBC and DXIL shaders, use the following register order:
 *
 * - (t[n], space0): Sampled textures, followed by read-only storage textures,
 *   followed by read-only storage buffers
 * - (u[n], space1): Read-write storage textures, followed by read-write
 *   storage buffers
 * - (b[n], space2): Uniform buffers
 *
 * For MSL/metallib, use the following order:
 *
 * - [[buffer]]: Uniform buffers, followed by read-only storage buffers,
 *   followed by read-write storage buffers
 * - [[texture]]: Sampled textures, followed by read-only storage textures,
 *   followed by read-write storage textures
 *
 * There are optional properties that can be provided through `props`. These
 * are the supported properties:
 *
 * - `SDL_PROP_GPU_COMPUTEPIPELINE_CREATE_NAME_STRING`: a name that can be
 *   displayed in debugging tools.
 *
 * \param device a GPU Context.
 * \param createinfo a struct describing the state of the compute pipeline to
 *                   create.
 * \returns a compute pipeline object on success, or NULL on failure; call
 *          SDL_GetError() for more information.
 *
 * \since This function is available since SDL 3.2.0.
 *
 * \sa SDL_BindGPUComputePipeline
 * \sa SDL_ReleaseGPUComputePipeline
 */
extern SDL_DECLSPEC SDL_GPUComputePipeline * SDLCALL SDL_CreateGPUComputePipeline(
    SDL_GPUDevice *device,
    const SDL_GPUComputePipelineCreateInfo *createinfo);

#define SDL_PROP_GPU_COMPUTEPIPELINE_CREATE_NAME_STRING "SDL.gpu.computepipeline.create.name"

/**
 * Creates a pipeline object to be used in a graphics workflow.
 *
 * There are optional properties that can be provided through `props`. These
 * are the supported properties:
 *
 * - `SDL_PROP_GPU_GRAPHICSPIPELINE_CREATE_NAME_STRING`: a name that can be
 *   displayed in debugging tools.
 *
 * \param device a GPU Context.
 * \param createinfo a struct describing the state of the graphics pipeline to
 *                   create.
 * \returns a graphics pipeline object on success, or NULL on failure; call
 *          SDL_GetError() for more information.
 *
 * \since This function is available since SDL 3.2.0.
 *
 * \sa SDL_CreateGPUShader
 * \sa SDL_BindGPUGraphicsPipeline
 * \sa SDL_ReleaseGPUGraphicsPipeline
 */
extern SDL_DECLSPEC SDL_GPUGraphicsPipeline * SDLCALL SDL_CreateGPUGraphicsPipeline(
    SDL_GPUDevice *device,
    const SDL_GPUGraphicsPipelineCreateInfo *createinfo);

#define SDL_PROP_GPU_GRAPHICSPIPELINE_CREATE_NAME_STRING "SDL.gpu.graphicspipeline.create.name"

/**
 * Creates a sampler object to be used when binding textures in a graphics
 * workflow.
 *
 * There are optional properties that can be provided through `props`. These
 * are the supported properties:
 *
 * - `SDL_PROP_GPU_SAMPLER_CREATE_NAME_STRING`: a name that can be displayed
 *   in debugging tools.
 *
 * \param device a GPU Context.
 * \param createinfo a struct describing the state of the sampler to create.
 * \returns a sampler object on success, or NULL on failure; call
 *          SDL_GetError() for more information.
 *
 * \since This function is available since SDL 3.2.0.
 *
 * \sa SDL_BindGPUVertexSamplers
 * \sa SDL_BindGPUFragmentSamplers
 * \sa SDL_ReleaseGPUSampler
 */
extern SDL_DECLSPEC SDL_GPUSampler * SDLCALL SDL_CreateGPUSampler(
    SDL_GPUDevice *device,
    const SDL_GPUSamplerCreateInfo *createinfo);

#define SDL_PROP_GPU_SAMPLER_CREATE_NAME_STRING "SDL.gpu.sampler.create.name"

/**
 * Creates a shader to be used when creating a graphics pipeline.
 *
 * Shader resource bindings must be authored to follow a particular order
 * depending on the shader format.
 *
 * For SPIR-V shaders, use the following resource sets:
 *
 * For vertex shaders:
 *
 * - 0: Sampled textures, followed by storage textures, followed by storage
 *   buffers
 * - 1: Uniform buffers
 *
 * For fragment shaders:
 *
 * - 2: Sampled textures, followed by storage textures, followed by storage
 *   buffers
 * - 3: Uniform buffers
 *
 * For DXBC and DXIL shaders, use the following register order:
 *
 * For vertex shaders:
 *
 * - (t[n], space0): Sampled textures, followed by storage textures, followed
 *   by storage buffers
 * - (s[n], space0): Samplers with indices corresponding to the sampled
 *   textures
 * - (b[n], space1): Uniform buffers
 *
 * For pixel shaders:
 *
 * - (t[n], space2): Sampled textures, followed by storage textures, followed
 *   by storage buffers
 * - (s[n], space2): Samplers with indices corresponding to the sampled
 *   textures
 * - (b[n], space3): Uniform buffers
 *
 * For MSL/metallib, use the following order:
 *
 * - [[texture]]: Sampled textures, followed by storage textures
 * - [[sampler]]: Samplers with indices corresponding to the sampled textures
 * - [[buffer]]: Uniform buffers, followed by storage buffers. Vertex buffer 0
 *   is bound at [[buffer(14)]], vertex buffer 1 at [[buffer(15)]], and so on.
 *   Rather than manually authoring vertex buffer indices, use the
 *   [[stage_in]] attribute which will automatically use the vertex input
 *   information from the SDL_GPUGraphicsPipeline.
 *
 * Shader semantics other than system-value semantics do not matter in D3D12
 * and for ease of use the SDL implementation assumes that non system-value
 * semantics will all be TEXCOORD. If you are using HLSL as the shader source
 * language, your vertex semantics should start at TEXCOORD0 and increment
 * like so: TEXCOORD1, TEXCOORD2, etc. If you wish to change the semantic
 * prefix to something other than TEXCOORD you can use
 * SDL_PROP_GPU_DEVICE_CREATE_D3D12_SEMANTIC_NAME_STRING with
 * SDL_CreateGPUDeviceWithProperties().
 *
 * There are optional properties that can be provided through `props`. These
 * are the supported properties:
 *
 * - `SDL_PROP_GPU_SHADER_CREATE_NAME_STRING`: a name that can be displayed in
 *   debugging tools.
 *
 * \param device a GPU Context.
 * \param createinfo a struct describing the state of the shader to create.
 * \returns a shader object on success, or NULL on failure; call
 *          SDL_GetError() for more information.
 *
 * \since This function is available since SDL 3.2.0.
 *
 * \sa SDL_CreateGPUGraphicsPipeline
 * \sa SDL_ReleaseGPUShader
 */
extern SDL_DECLSPEC SDL_GPUShader * SDLCALL SDL_CreateGPUShader(
    SDL_GPUDevice *device,
    const SDL_GPUShaderCreateInfo *createinfo);

#define SDL_PROP_GPU_SHADER_CREATE_NAME_STRING "SDL.gpu.shader.create.name"

/**
 * Creates a texture object to be used in graphics or compute workflows.
 *
 * The contents of this texture are undefined until data is written to the
 * texture, either via SDL_UploadToGPUTexture or by performing a render or
 * compute pass with this texture as a target.
 *
 * Note that certain combinations of usage flags are invalid. For example, a
 * texture cannot have both the SAMPLER and GRAPHICS_STORAGE_READ flags.
 *
 * If you request a sample count higher than the hardware supports, the
 * implementation will automatically fall back to the highest available sample
 * count.
 *
 * There are optional properties that can be provided through
 * SDL_GPUTextureCreateInfo's `props`. These are the supported properties:
 *
 * - `SDL_PROP_GPU_TEXTURE_CREATE_D3D12_CLEAR_R_FLOAT`: (Direct3D 12 only) if
 *   the texture usage is SDL_GPU_TEXTUREUSAGE_COLOR_TARGET, clear the texture
 *   to a color with this red intensity. Defaults to zero.
 * - `SDL_PROP_GPU_TEXTURE_CREATE_D3D12_CLEAR_G_FLOAT`: (Direct3D 12 only) if
 *   the texture usage is SDL_GPU_TEXTUREUSAGE_COLOR_TARGET, clear the texture
 *   to a color with this green intensity. Defaults to zero.
 * - `SDL_PROP_GPU_TEXTURE_CREATE_D3D12_CLEAR_B_FLOAT`: (Direct3D 12 only) if
 *   the texture usage is SDL_GPU_TEXTUREUSAGE_COLOR_TARGET, clear the texture
 *   to a color with this blue intensity. Defaults to zero.
 * - `SDL_PROP_GPU_TEXTURE_CREATE_D3D12_CLEAR_A_FLOAT`: (Direct3D 12 only) if
 *   the texture usage is SDL_GPU_TEXTUREUSAGE_COLOR_TARGET, clear the texture
 *   to a color with this alpha intensity. Defaults to zero.
 * - `SDL_PROP_GPU_TEXTURE_CREATE_D3D12_CLEAR_DEPTH_FLOAT`: (Direct3D 12 only)
 *   if the texture usage is SDL_GPU_TEXTUREUSAGE_DEPTH_STENCIL_TARGET, clear
 *   the texture to a depth of this value. Defaults to zero.
 * - `SDL_PROP_GPU_TEXTURE_CREATE_D3D12_CLEAR_STENCIL_NUMBER`: (Direct3D 12
 *   only) if the texture usage is SDL_GPU_TEXTUREUSAGE_DEPTH_STENCIL_TARGET,
 *   clear the texture to a stencil of this Uint8 value. Defaults to zero.
 * - `SDL_PROP_GPU_TEXTURE_CREATE_NAME_STRING`: a name that can be displayed
 *   in debugging tools.
 *
 * \param device a GPU Context.
 * \param createinfo a struct describing the state of the texture to create.
 * \returns a texture object on success, or NULL on failure; call
 *          SDL_GetError() for more information.
 *
 * \since This function is available since SDL 3.2.0.
 *
 * \sa SDL_UploadToGPUTexture
 * \sa SDL_DownloadFromGPUTexture
 * \sa SDL_BeginGPURenderPass
 * \sa SDL_BeginGPUComputePass
 * \sa SDL_BindGPUVertexSamplers
 * \sa SDL_BindGPUVertexStorageTextures
 * \sa SDL_BindGPUFragmentSamplers
 * \sa SDL_BindGPUFragmentStorageTextures
 * \sa SDL_BindGPUComputeStorageTextures
 * \sa SDL_BlitGPUTexture
 * \sa SDL_ReleaseGPUTexture
 * \sa SDL_GPUTextureSupportsFormat
 */
extern SDL_DECLSPEC SDL_GPUTexture * SDLCALL SDL_CreateGPUTexture(
    SDL_GPUDevice *device,
    const SDL_GPUTextureCreateInfo *createinfo);

#define SDL_PROP_GPU_TEXTURE_CREATE_D3D12_CLEAR_R_FLOAT         "SDL.gpu.texture.create.d3d12.clear.r"
#define SDL_PROP_GPU_TEXTURE_CREATE_D3D12_CLEAR_G_FLOAT         "SDL.gpu.texture.create.d3d12.clear.g"
#define SDL_PROP_GPU_TEXTURE_CREATE_D3D12_CLEAR_B_FLOAT         "SDL.gpu.texture.create.d3d12.clear.b"
#define SDL_PROP_GPU_TEXTURE_CREATE_D3D12_CLEAR_A_FLOAT         "SDL.gpu.texture.create.d3d12.clear.a"
#define SDL_PROP_GPU_TEXTURE_CREATE_D3D12_CLEAR_DEPTH_FLOAT     "SDL.gpu.texture.create.d3d12.clear.depth"
#define SDL_PROP_GPU_TEXTURE_CREATE_D3D12_CLEAR_STENCIL_NUMBER  "SDL.gpu.texture.create.d3d12.clear.stencil"
#define SDL_PROP_GPU_TEXTURE_CREATE_NAME_STRING                 "SDL.gpu.texture.create.name"

/**
 * Creates a buffer object to be used in graphics or compute workflows.
 *
 * The contents of this buffer are undefined until data is written to the
 * buffer.
 *
 * Note that certain combinations of usage flags are invalid. For example, a
 * buffer cannot have both the VERTEX and INDEX flags.
 *
 * If you use a STORAGE flag, the data in the buffer must respect std140
 * layout conventions. In practical terms this means you must ensure that vec3
 * and vec4 fields are 16-byte aligned.
 *
 * For better understanding of underlying concepts and memory management with
 * SDL GPU API, you may refer
 * [this blog post](https://moonside.games/posts/sdl-gpu-concepts-cycling/)
 * .
 *
 * There are optional properties that can be provided through `props`. These
 * are the supported properties:
 *
 * - `SDL_PROP_GPU_BUFFER_CREATE_NAME_STRING`: a name that can be displayed in
 *   debugging tools.
 *
 * \param device a GPU Context.
 * \param createinfo a struct describing the state of the buffer to create.
 * \returns a buffer object on success, or NULL on failure; call
 *          SDL_GetError() for more information.
 *
 * \since This function is available since SDL 3.2.0.
 *
 * \sa SDL_UploadToGPUBuffer
 * \sa SDL_DownloadFromGPUBuffer
 * \sa SDL_CopyGPUBufferToBuffer
 * \sa SDL_BindGPUVertexBuffers
 * \sa SDL_BindGPUIndexBuffer
 * \sa SDL_BindGPUVertexStorageBuffers
 * \sa SDL_BindGPUFragmentStorageBuffers
 * \sa SDL_DrawGPUPrimitivesIndirect
 * \sa SDL_DrawGPUIndexedPrimitivesIndirect
 * \sa SDL_BindGPUComputeStorageBuffers
 * \sa SDL_DispatchGPUComputeIndirect
 * \sa SDL_ReleaseGPUBuffer
 */
extern SDL_DECLSPEC SDL_GPUBuffer * SDLCALL SDL_CreateGPUBuffer(
    SDL_GPUDevice *device,
    const SDL_GPUBufferCreateInfo *createinfo);

#define SDL_PROP_GPU_BUFFER_CREATE_NAME_STRING "SDL.gpu.buffer.create.name"

/**
 * Creates a transfer buffer to be used when uploading to or downloading from
 * graphics resources.
 *
 * Download buffers can be particularly expensive to create, so it is good
 * practice to reuse them if data will be downloaded regularly.
 *
 * There are optional properties that can be provided through `props`. These
 * are the supported properties:
 *
 * - `SDL_PROP_GPU_TRANSFERBUFFER_CREATE_NAME_STRING`: a name that can be
 *   displayed in debugging tools.
 *
 * \param device a GPU Context.
 * \param createinfo a struct describing the state of the transfer buffer to
 *                   create.
 * \returns a transfer buffer on success, or NULL on failure; call
 *          SDL_GetError() for more information.
 *
 * \since This function is available since SDL 3.2.0.
 *
 * \sa SDL_UploadToGPUBuffer
 * \sa SDL_DownloadFromGPUBuffer
 * \sa SDL_UploadToGPUTexture
 * \sa SDL_DownloadFromGPUTexture
 * \sa SDL_ReleaseGPUTransferBuffer
 */
extern SDL_DECLSPEC SDL_GPUTransferBuffer * SDLCALL SDL_CreateGPUTransferBuffer(
    SDL_GPUDevice *device,
    const SDL_GPUTransferBufferCreateInfo *createinfo);

#define SDL_PROP_GPU_TRANSFERBUFFER_CREATE_NAME_STRING "SDL.gpu.transferbuffer.create.name"

/* Debug Naming */

/**
 * Sets an arbitrary string constant to label a buffer.
 *
 * You should use SDL_PROP_GPU_BUFFER_CREATE_NAME_STRING with
 * SDL_CreateGPUBuffer instead of this function to avoid thread safety issues.
 *
 * \param device a GPU Context.
 * \param buffer a buffer to attach the name to.
 * \param text a UTF-8 string constant to mark as the name of the buffer.
 *
 * \threadsafety This function is not thread safe, you must make sure the
 *               buffer is not simultaneously used by any other thread.
 *
 * \since This function is available since SDL 3.2.0.
 *
 * \sa SDL_CreateGPUBuffer
 */
extern SDL_DECLSPEC void SDLCALL SDL_SetGPUBufferName(
    SDL_GPUDevice *device,
    SDL_GPUBuffer *buffer,
    const char *text);

/**
 * Sets an arbitrary string constant to label a texture.
 *
 * You should use SDL_PROP_GPU_TEXTURE_CREATE_NAME_STRING with
 * SDL_CreateGPUTexture instead of this function to avoid thread safety
 * issues.
 *
 * \param device a GPU Context.
 * \param texture a texture to attach the name to.
 * \param text a UTF-8 string constant to mark as the name of the texture.
 *
 * \threadsafety This function is not thread safe, you must make sure the
 *               texture is not simultaneously used by any other thread.
 *
 * \since This function is available since SDL 3.2.0.
 *
 * \sa SDL_CreateGPUTexture
 */
extern SDL_DECLSPEC void SDLCALL SDL_SetGPUTextureName(
    SDL_GPUDevice *device,
    SDL_GPUTexture *texture,
    const char *text);

/**
 * Inserts an arbitrary string label into the command buffer callstream.
 *
 * Useful for debugging.
 *
 * \param command_buffer a command buffer.
 * \param text a UTF-8 string constant to insert as the label.
 *
 * \since This function is available since SDL 3.2.0.
 */
extern SDL_DECLSPEC void SDLCALL SDL_InsertGPUDebugLabel(
    SDL_GPUCommandBuffer *command_buffer,
    const char *text);

/**
 * Begins a debug group with an arbitrary name.
 *
 * Used for denoting groups of calls when viewing the command buffer
 * callstream in a graphics debugging tool.
 *
 * Each call to SDL_PushGPUDebugGroup must have a corresponding call to
 * SDL_PopGPUDebugGroup.
 *
 * On some backends (e.g. Metal), pushing a debug group during a
 * render/blit/compute pass will create a group that is scoped to the native
 * pass rather than the command buffer. For best results, if you push a debug
 * group during a pass, always pop it in the same pass.
 *
 * \param command_buffer a command buffer.
 * \param name a UTF-8 string constant that names the group.
 *
 * \since This function is available since SDL 3.2.0.
 *
 * \sa SDL_PopGPUDebugGroup
 */
extern SDL_DECLSPEC void SDLCALL SDL_PushGPUDebugGroup(
    SDL_GPUCommandBuffer *command_buffer,
    const char *name);

/**
 * Ends the most-recently pushed debug group.
 *
 * \param command_buffer a command buffer.
 *
 * \since This function is available since SDL 3.2.0.
 *
 * \sa SDL_PushGPUDebugGroup
 */
extern SDL_DECLSPEC void SDLCALL SDL_PopGPUDebugGroup(
    SDL_GPUCommandBuffer *command_buffer);

/* Disposal */

/**
 * Frees the given texture as soon as it is safe to do so.
 *
 * You must not reference the texture after calling this function.
 *
 * \param device a GPU context.
 * \param texture a texture to be destroyed.
 *
 * \since This function is available since SDL 3.2.0.
 */
extern SDL_DECLSPEC void SDLCALL SDL_ReleaseGPUTexture(
    SDL_GPUDevice *device,
    SDL_GPUTexture *texture);

/**
 * Frees the given sampler as soon as it is safe to do so.
 *
 * You must not reference the sampler after calling this function.
 *
 * \param device a GPU context.
 * \param sampler a sampler to be destroyed.
 *
 * \since This function is available since SDL 3.2.0.
 */
extern SDL_DECLSPEC void SDLCALL SDL_ReleaseGPUSampler(
    SDL_GPUDevice *device,
    SDL_GPUSampler *sampler);

/**
 * Frees the given buffer as soon as it is safe to do so.
 *
 * You must not reference the buffer after calling this function.
 *
 * \param device a GPU context.
 * \param buffer a buffer to be destroyed.
 *
 * \since This function is available since SDL 3.2.0.
 */
extern SDL_DECLSPEC void SDLCALL SDL_ReleaseGPUBuffer(
    SDL_GPUDevice *device,
    SDL_GPUBuffer *buffer);

/**
 * Frees the given transfer buffer as soon as it is safe to do so.
 *
 * You must not reference the transfer buffer after calling this function.
 *
 * \param device a GPU context.
 * \param transfer_buffer a transfer buffer to be destroyed.
 *
 * \since This function is available since SDL 3.2.0.
 */
extern SDL_DECLSPEC void SDLCALL SDL_ReleaseGPUTransferBuffer(
    SDL_GPUDevice *device,
    SDL_GPUTransferBuffer *transfer_buffer);

/**
 * Frees the given compute pipeline as soon as it is safe to do so.
 *
 * You must not reference the compute pipeline after calling this function.
 *
 * \param device a GPU context.
 * \param compute_pipeline a compute pipeline to be destroyed.
 *
 * \since This function is available since SDL 3.2.0.
 */
extern SDL_DECLSPEC void SDLCALL SDL_ReleaseGPUComputePipeline(
    SDL_GPUDevice *device,
    SDL_GPUComputePipeline *compute_pipeline);

/**
 * Frees the given shader as soon as it is safe to do so.
 *
 * You must not reference the shader after calling this function.
 *
 * \param device a GPU context.
 * \param shader a shader to be destroyed.
 *
 * \since This function is available since SDL 3.2.0.
 */
extern SDL_DECLSPEC void SDLCALL SDL_ReleaseGPUShader(
    SDL_GPUDevice *device,
    SDL_GPUShader *shader);

/**
 * Frees the given graphics pipeline as soon as it is safe to do so.
 *
 * You must not reference the graphics pipeline after calling this function.
 *
 * \param device a GPU context.
 * \param graphics_pipeline a graphics pipeline to be destroyed.
 *
 * \since This function is available since SDL 3.2.0.
 */
extern SDL_DECLSPEC void SDLCALL SDL_ReleaseGPUGraphicsPipeline(
    SDL_GPUDevice *device,
    SDL_GPUGraphicsPipeline *graphics_pipeline);

/**
 * Acquire a command buffer.
 *
 * This command buffer is managed by the implementation and should not be
 * freed by the user. The command buffer may only be used on the thread it was
 * acquired on. The command buffer should be submitted on the thread it was
 * acquired on.
 *
 * It is valid to acquire multiple command buffers on the same thread at once.
 * In fact a common design pattern is to acquire two command buffers per frame
 * where one is dedicated to render and compute passes and the other is
 * dedicated to copy passes and other preparatory work such as generating
 * mipmaps. Interleaving commands between the two command buffers reduces the
 * total amount of passes overall which improves rendering performance.
 *
 * \param device a GPU context.
 * \returns a command buffer, or NULL on failure; call SDL_GetError() for more
 *          information.
 *
 * \since This function is available since SDL 3.2.0.
 *
 * \sa SDL_SubmitGPUCommandBuffer
 * \sa SDL_SubmitGPUCommandBufferAndAcquireFence
 */
extern SDL_DECLSPEC SDL_GPUCommandBuffer * SDLCALL SDL_AcquireGPUCommandBuffer(
    SDL_GPUDevice *device);

/* Uniform Data */

/**
 * Pushes data to a vertex uniform slot on the command buffer.
 *
 * Subsequent draw calls will use this uniform data.
 *
 * The data being pushed must respect std140 layout conventions. In practical
 * terms this means you must ensure that vec3 and vec4 fields are 16-byte
 * aligned.
 *
 * For detailed information about accessing uniform data from a shader, please
 * refer to SDL_CreateGPUShader.
 *
 * \param command_buffer a command buffer.
 * \param slot_index the vertex uniform slot to push data to.
 * \param data client data to write.
 * \param length the length of the data to write.
 *
 * \since This function is available since SDL 3.2.0.
 */
extern SDL_DECLSPEC void SDLCALL SDL_PushGPUVertexUniformData(
    SDL_GPUCommandBuffer *command_buffer,
    Uint32 slot_index,
    const void *data,
    Uint32 length);

/**
 * Pushes data to a fragment uniform slot on the command buffer.
 *
 * Subsequent draw calls will use this uniform data.
 *
 * The data being pushed must respect std140 layout conventions. In practical
 * terms this means you must ensure that vec3 and vec4 fields are 16-byte
 * aligned.
 *
 * \param command_buffer a command buffer.
 * \param slot_index the fragment uniform slot to push data to.
 * \param data client data to write.
 * \param length the length of the data to write.
 *
 * \since This function is available since SDL 3.2.0.
 */
extern SDL_DECLSPEC void SDLCALL SDL_PushGPUFragmentUniformData(
    SDL_GPUCommandBuffer *command_buffer,
    Uint32 slot_index,
    const void *data,
    Uint32 length);

/**
 * Pushes data to a uniform slot on the command buffer.
 *
 * Subsequent draw calls will use this uniform data.
 *
 * The data being pushed must respect std140 layout conventions. In practical
 * terms this means you must ensure that vec3 and vec4 fields are 16-byte
 * aligned.
 *
 * \param command_buffer a command buffer.
 * \param slot_index the uniform slot to push data to.
 * \param data client data to write.
 * \param length the length of the data to write.
 *
 * \since This function is available since SDL 3.2.0.
 */
extern SDL_DECLSPEC void SDLCALL SDL_PushGPUComputeUniformData(
    SDL_GPUCommandBuffer *command_buffer,
    Uint32 slot_index,
    const void *data,
    Uint32 length);

/* Graphics State */

/**
 * Begins a render pass on a command buffer.
 *
 * A render pass consists of a set of texture subresources (or depth slices in
 * the 3D texture case) which will be rendered to during the render pass,
 * along with corresponding clear values and load/store operations. All
 * operations related to graphics pipelines must take place inside of a render
 * pass. A default viewport and scissor state are automatically set when this
 * is called. You cannot begin another render pass, or begin a compute pass or
 * copy pass until you have ended the render pass.
 *
 * Using SDL_GPU_LOADOP_LOAD before any contents have been written to the
 * texture subresource will result in undefined behavior. SDL_GPU_LOADOP_CLEAR
 * will set the contents of the texture subresource to a single value before
 * any rendering is performed. It's fine to do an empty render pass using
 * SDL_GPU_STOREOP_STORE to clear a texture, but in general it's better to
 * think of clearing not as an independent operation but as something that's
 * done as the beginning of a render pass.
 *
 * \param command_buffer a command buffer.
 * \param color_target_infos an array of texture subresources with
 *                           corresponding clear values and load/store ops.
 * \param num_color_targets the number of color targets in the
 *                          color_target_infos array.
 * \param depth_stencil_target_info a texture subresource with corresponding
 *                                  clear value and load/store ops, may be
 *                                  NULL.
 * \returns a render pass handle.
 *
 * \since This function is available since SDL 3.2.0.
 *
 * \sa SDL_EndGPURenderPass
 */
extern SDL_DECLSPEC SDL_GPURenderPass * SDLCALL SDL_BeginGPURenderPass(
    SDL_GPUCommandBuffer *command_buffer,
    const SDL_GPUColorTargetInfo *color_target_infos,
    Uint32 num_color_targets,
    const SDL_GPUDepthStencilTargetInfo *depth_stencil_target_info);

/**
 * Binds a graphics pipeline on a render pass to be used in rendering.
 *
 * A graphics pipeline must be bound before making any draw calls.
 *
 * \param render_pass a render pass handle.
 * \param graphics_pipeline the graphics pipeline to bind.
 *
 * \since This function is available since SDL 3.2.0.
 */
extern SDL_DECLSPEC void SDLCALL SDL_BindGPUGraphicsPipeline(
    SDL_GPURenderPass *render_pass,
    SDL_GPUGraphicsPipeline *graphics_pipeline);

/**
 * Sets the current viewport state on a command buffer.
 *
 * \param render_pass a render pass handle.
 * \param viewport the viewport to set.
 *
 * \since This function is available since SDL 3.2.0.
 */
extern SDL_DECLSPEC void SDLCALL SDL_SetGPUViewport(
    SDL_GPURenderPass *render_pass,
    const SDL_GPUViewport *viewport);

/**
 * Sets the current scissor state on a command buffer.
 *
 * \param render_pass a render pass handle.
 * \param scissor the scissor area to set.
 *
 * \since This function is available since SDL 3.2.0.
 */
extern SDL_DECLSPEC void SDLCALL SDL_SetGPUScissor(
    SDL_GPURenderPass *render_pass,
    const SDL_Rect *scissor);

/**
 * Sets the current blend constants on a command buffer.
 *
 * \param render_pass a render pass handle.
 * \param blend_constants the blend constant color.
 *
 * \since This function is available since SDL 3.2.0.
 *
 * \sa SDL_GPU_BLENDFACTOR_CONSTANT_COLOR
 * \sa SDL_GPU_BLENDFACTOR_ONE_MINUS_CONSTANT_COLOR
 */
extern SDL_DECLSPEC void SDLCALL SDL_SetGPUBlendConstants(
    SDL_GPURenderPass *render_pass,
    SDL_FColor blend_constants);

/**
 * Sets the current stencil reference value on a command buffer.
 *
 * \param render_pass a render pass handle.
 * \param reference the stencil reference value to set.
 *
 * \since This function is available since SDL 3.2.0.
 */
extern SDL_DECLSPEC void SDLCALL SDL_SetGPUStencilReference(
    SDL_GPURenderPass *render_pass,
    Uint8 reference);

/**
 * Binds vertex buffers on a command buffer for use with subsequent draw
 * calls.
 *
 * \param render_pass a render pass handle.
 * \param first_slot the vertex buffer slot to begin binding from.
 * \param bindings an array of SDL_GPUBufferBinding structs containing vertex
 *                 buffers and offset values.
 * \param num_bindings the number of bindings in the bindings array.
 *
 * \since This function is available since SDL 3.2.0.
 */
extern SDL_DECLSPEC void SDLCALL SDL_BindGPUVertexBuffers(
    SDL_GPURenderPass *render_pass,
    Uint32 first_slot,
    const SDL_GPUBufferBinding *bindings,
    Uint32 num_bindings);

/**
 * Binds an index buffer on a command buffer for use with subsequent draw
 * calls.
 *
 * \param render_pass a render pass handle.
 * \param binding a pointer to a struct containing an index buffer and offset.
 * \param index_element_size whether the index values in the buffer are 16- or
 *                           32-bit.
 *
 * \since This function is available since SDL 3.2.0.
 */
extern SDL_DECLSPEC void SDLCALL SDL_BindGPUIndexBuffer(
    SDL_GPURenderPass *render_pass,
    const SDL_GPUBufferBinding *binding,
    SDL_GPUIndexElementSize index_element_size);

/**
 * Binds texture-sampler pairs for use on the vertex shader.
 *
 * The textures must have been created with SDL_GPU_TEXTUREUSAGE_SAMPLER.
 *
 * Be sure your shader is set up according to the requirements documented in
 * SDL_CreateGPUShader().
 *
 * \param render_pass a render pass handle.
 * \param first_slot the vertex sampler slot to begin binding from.
 * \param texture_sampler_bindings an array of texture-sampler binding
 *                                 structs.
 * \param num_bindings the number of texture-sampler pairs to bind from the
 *                     array.
 *
 * \since This function is available since SDL 3.2.0.
 *
 * \sa SDL_CreateGPUShader
 */
extern SDL_DECLSPEC void SDLCALL SDL_BindGPUVertexSamplers(
    SDL_GPURenderPass *render_pass,
    Uint32 first_slot,
    const SDL_GPUTextureSamplerBinding *texture_sampler_bindings,
    Uint32 num_bindings);

/**
 * Binds storage textures for use on the vertex shader.
 *
 * These textures must have been created with
 * SDL_GPU_TEXTUREUSAGE_GRAPHICS_STORAGE_READ.
 *
 * Be sure your shader is set up according to the requirements documented in
 * SDL_CreateGPUShader().
 *
 * \param render_pass a render pass handle.
 * \param first_slot the vertex storage texture slot to begin binding from.
 * \param storage_textures an array of storage textures.
 * \param num_bindings the number of storage texture to bind from the array.
 *
 * \since This function is available since SDL 3.2.0.
 *
 * \sa SDL_CreateGPUShader
 */
extern SDL_DECLSPEC void SDLCALL SDL_BindGPUVertexStorageTextures(
    SDL_GPURenderPass *render_pass,
    Uint32 first_slot,
    SDL_GPUTexture *const *storage_textures,
    Uint32 num_bindings);

/**
 * Binds storage buffers for use on the vertex shader.
 *
 * These buffers must have been created with
 * SDL_GPU_BUFFERUSAGE_GRAPHICS_STORAGE_READ.
 *
 * Be sure your shader is set up according to the requirements documented in
 * SDL_CreateGPUShader().
 *
 * \param render_pass a render pass handle.
 * \param first_slot the vertex storage buffer slot to begin binding from.
 * \param storage_buffers an array of buffers.
 * \param num_bindings the number of buffers to bind from the array.
 *
 * \since This function is available since SDL 3.2.0.
 *
 * \sa SDL_CreateGPUShader
 */
extern SDL_DECLSPEC void SDLCALL SDL_BindGPUVertexStorageBuffers(
    SDL_GPURenderPass *render_pass,
    Uint32 first_slot,
    SDL_GPUBuffer *const *storage_buffers,
    Uint32 num_bindings);

/**
 * Binds texture-sampler pairs for use on the fragment shader.
 *
 * The textures must have been created with SDL_GPU_TEXTUREUSAGE_SAMPLER.
 *
 * Be sure your shader is set up according to the requirements documented in
 * SDL_CreateGPUShader().
 *
 * \param render_pass a render pass handle.
 * \param first_slot the fragment sampler slot to begin binding from.
 * \param texture_sampler_bindings an array of texture-sampler binding
 *                                 structs.
 * \param num_bindings the number of texture-sampler pairs to bind from the
 *                     array.
 *
 * \since This function is available since SDL 3.2.0.
 *
 * \sa SDL_CreateGPUShader
 */
extern SDL_DECLSPEC void SDLCALL SDL_BindGPUFragmentSamplers(
    SDL_GPURenderPass *render_pass,
    Uint32 first_slot,
    const SDL_GPUTextureSamplerBinding *texture_sampler_bindings,
    Uint32 num_bindings);

/**
 * Binds storage textures for use on the fragment shader.
 *
 * These textures must have been created with
 * SDL_GPU_TEXTUREUSAGE_GRAPHICS_STORAGE_READ.
 *
 * Be sure your shader is set up according to the requirements documented in
 * SDL_CreateGPUShader().
 *
 * \param render_pass a render pass handle.
 * \param first_slot the fragment storage texture slot to begin binding from.
 * \param storage_textures an array of storage textures.
 * \param num_bindings the number of storage textures to bind from the array.
 *
 * \since This function is available since SDL 3.2.0.
 *
 * \sa SDL_CreateGPUShader
 */
extern SDL_DECLSPEC void SDLCALL SDL_BindGPUFragmentStorageTextures(
    SDL_GPURenderPass *render_pass,
    Uint32 first_slot,
    SDL_GPUTexture *const *storage_textures,
    Uint32 num_bindings);

/**
 * Binds storage buffers for use on the fragment shader.
 *
 * These buffers must have been created with
 * SDL_GPU_BUFFERUSAGE_GRAPHICS_STORAGE_READ.
 *
 * Be sure your shader is set up according to the requirements documented in
 * SDL_CreateGPUShader().
 *
 * \param render_pass a render pass handle.
 * \param first_slot the fragment storage buffer slot to begin binding from.
 * \param storage_buffers an array of storage buffers.
 * \param num_bindings the number of storage buffers to bind from the array.
 *
 * \since This function is available since SDL 3.2.0.
 *
 * \sa SDL_CreateGPUShader
 */
extern SDL_DECLSPEC void SDLCALL SDL_BindGPUFragmentStorageBuffers(
    SDL_GPURenderPass *render_pass,
    Uint32 first_slot,
    SDL_GPUBuffer *const *storage_buffers,
    Uint32 num_bindings);

/* Drawing */

/**
 * Draws data using bound graphics state with an index buffer and instancing
 * enabled.
 *
 * You must not call this function before binding a graphics pipeline.
 *
 * Note that the `first_vertex` and `first_instance` parameters are NOT
 * compatible with built-in vertex/instance ID variables in shaders (for
 * example, SV_VertexID); GPU APIs and shader languages do not define these
 * built-in variables consistently, so if your shader depends on them, the
 * only way to keep behavior consistent and portable is to always pass 0 for
 * the correlating parameter in the draw calls.
 *
 * \param render_pass a render pass handle.
 * \param num_indices the number of indices to draw per instance.
 * \param num_instances the number of instances to draw.
 * \param first_index the starting index within the index buffer.
 * \param vertex_offset value added to vertex index before indexing into the
 *                      vertex buffer.
 * \param first_instance the ID of the first instance to draw.
 *
 * \since This function is available since SDL 3.2.0.
 */
extern SDL_DECLSPEC void SDLCALL SDL_DrawGPUIndexedPrimitives(
    SDL_GPURenderPass *render_pass,
    Uint32 num_indices,
    Uint32 num_instances,
    Uint32 first_index,
    Sint32 vertex_offset,
    Uint32 first_instance);

/**
 * Draws data using bound graphics state.
 *
 * You must not call this function before binding a graphics pipeline.
 *
 * Note that the `first_vertex` and `first_instance` parameters are NOT
 * compatible with built-in vertex/instance ID variables in shaders (for
 * example, SV_VertexID); GPU APIs and shader languages do not define these
 * built-in variables consistently, so if your shader depends on them, the
 * only way to keep behavior consistent and portable is to always pass 0 for
 * the correlating parameter in the draw calls.
 *
 * \param render_pass a render pass handle.
 * \param num_vertices the number of vertices to draw.
 * \param num_instances the number of instances that will be drawn.
 * \param first_vertex the index of the first vertex to draw.
 * \param first_instance the ID of the first instance to draw.
 *
 * \since This function is available since SDL 3.2.0.
 */
extern SDL_DECLSPEC void SDLCALL SDL_DrawGPUPrimitives(
    SDL_GPURenderPass *render_pass,
    Uint32 num_vertices,
    Uint32 num_instances,
    Uint32 first_vertex,
    Uint32 first_instance);

/**
 * Draws data using bound graphics state and with draw parameters set from a
 * buffer.
 *
 * The buffer must consist of tightly-packed draw parameter sets that each
 * match the layout of SDL_GPUIndirectDrawCommand. You must not call this
 * function before binding a graphics pipeline.
 *
 * \param render_pass a render pass handle.
 * \param buffer a buffer containing draw parameters.
 * \param offset the offset to start reading from the draw buffer.
 * \param draw_count the number of draw parameter sets that should be read
 *                   from the draw buffer.
 *
 * \since This function is available since SDL 3.2.0.
 */
extern SDL_DECLSPEC void SDLCALL SDL_DrawGPUPrimitivesIndirect(
    SDL_GPURenderPass *render_pass,
    SDL_GPUBuffer *buffer,
    Uint32 offset,
    Uint32 draw_count);

/**
 * Draws data using bound graphics state with an index buffer enabled and with
 * draw parameters set from a buffer.
 *
 * The buffer must consist of tightly-packed draw parameter sets that each
 * match the layout of SDL_GPUIndexedIndirectDrawCommand. You must not call
 * this function before binding a graphics pipeline.
 *
 * \param render_pass a render pass handle.
 * \param buffer a buffer containing draw parameters.
 * \param offset the offset to start reading from the draw buffer.
 * \param draw_count the number of draw parameter sets that should be read
 *                   from the draw buffer.
 *
 * \since This function is available since SDL 3.2.0.
 */
extern SDL_DECLSPEC void SDLCALL SDL_DrawGPUIndexedPrimitivesIndirect(
    SDL_GPURenderPass *render_pass,
    SDL_GPUBuffer *buffer,
    Uint32 offset,
    Uint32 draw_count);

/**
 * Ends the given render pass.
 *
 * All bound graphics state on the render pass command buffer is unset. The
 * render pass handle is now invalid.
 *
 * \param render_pass a render pass handle.
 *
 * \since This function is available since SDL 3.2.0.
 */
extern SDL_DECLSPEC void SDLCALL SDL_EndGPURenderPass(
    SDL_GPURenderPass *render_pass);

/* Compute Pass */

/**
 * Begins a compute pass on a command buffer.
 *
 * A compute pass is defined by a set of texture subresources and buffers that
 * may be written to by compute pipelines. These textures and buffers must
 * have been created with the COMPUTE_STORAGE_WRITE bit or the
 * COMPUTE_STORAGE_SIMULTANEOUS_READ_WRITE bit. If you do not create a texture
 * with COMPUTE_STORAGE_SIMULTANEOUS_READ_WRITE, you must not read from the
 * texture in the compute pass. All operations related to compute pipelines
 * must take place inside of a compute pass. You must not begin another
 * compute pass, or a render pass or copy pass before ending the compute pass.
 *
 * A VERY IMPORTANT NOTE - Reads and writes in compute passes are NOT
 * implicitly synchronized. This means you may cause data races by both
 * reading and writing a resource region in a compute pass, or by writing
 * multiple times to a resource region. If your compute work depends on
 * reading the completed output from a previous dispatch, you MUST end the
 * current compute pass and begin a new one before you can safely access the
 * data. Otherwise you will receive unexpected results. Reading and writing a
 * texture in the same compute pass is only supported by specific texture
 * formats. Make sure you check the format support!
 *
 * \param command_buffer a command buffer.
 * \param storage_texture_bindings an array of writeable storage texture
 *                                 binding structs.
 * \param num_storage_texture_bindings the number of storage textures to bind
 *                                     from the array.
 * \param storage_buffer_bindings an array of writeable storage buffer binding
 *                                structs.
 * \param num_storage_buffer_bindings the number of storage buffers to bind
 *                                    from the array.
 * \returns a compute pass handle.
 *
 * \since This function is available since SDL 3.2.0.
 *
 * \sa SDL_EndGPUComputePass
 */
extern SDL_DECLSPEC SDL_GPUComputePass * SDLCALL SDL_BeginGPUComputePass(
    SDL_GPUCommandBuffer *command_buffer,
    const SDL_GPUStorageTextureReadWriteBinding *storage_texture_bindings,
    Uint32 num_storage_texture_bindings,
    const SDL_GPUStorageBufferReadWriteBinding *storage_buffer_bindings,
    Uint32 num_storage_buffer_bindings);

/**
 * Binds a compute pipeline on a command buffer for use in compute dispatch.
 *
 * \param compute_pass a compute pass handle.
 * \param compute_pipeline a compute pipeline to bind.
 *
 * \since This function is available since SDL 3.2.0.
 */
extern SDL_DECLSPEC void SDLCALL SDL_BindGPUComputePipeline(
    SDL_GPUComputePass *compute_pass,
    SDL_GPUComputePipeline *compute_pipeline);

/**
 * Binds texture-sampler pairs for use on the compute shader.
 *
 * The textures must have been created with SDL_GPU_TEXTUREUSAGE_SAMPLER.
 *
 * Be sure your shader is set up according to the requirements documented in
 * SDL_CreateGPUShader().
 *
 * \param compute_pass a compute pass handle.
 * \param first_slot the compute sampler slot to begin binding from.
 * \param texture_sampler_bindings an array of texture-sampler binding
 *                                 structs.
 * \param num_bindings the number of texture-sampler bindings to bind from the
 *                     array.
 *
 * \since This function is available since SDL 3.2.0.
 *
 * \sa SDL_CreateGPUShader
 */
extern SDL_DECLSPEC void SDLCALL SDL_BindGPUComputeSamplers(
    SDL_GPUComputePass *compute_pass,
    Uint32 first_slot,
    const SDL_GPUTextureSamplerBinding *texture_sampler_bindings,
    Uint32 num_bindings);

/**
 * Binds storage textures as readonly for use on the compute pipeline.
 *
 * These textures must have been created with
 * SDL_GPU_TEXTUREUSAGE_COMPUTE_STORAGE_READ.
 *
 * Be sure your shader is set up according to the requirements documented in
 * SDL_CreateGPUShader().
 *
 * \param compute_pass a compute pass handle.
 * \param first_slot the compute storage texture slot to begin binding from.
 * \param storage_textures an array of storage textures.
 * \param num_bindings the number of storage textures to bind from the array.
 *
 * \since This function is available since SDL 3.2.0.
 *
 * \sa SDL_CreateGPUShader
 */
extern SDL_DECLSPEC void SDLCALL SDL_BindGPUComputeStorageTextures(
    SDL_GPUComputePass *compute_pass,
    Uint32 first_slot,
    SDL_GPUTexture *const *storage_textures,
    Uint32 num_bindings);

/**
 * Binds storage buffers as readonly for use on the compute pipeline.
 *
 * These buffers must have been created with
 * SDL_GPU_BUFFERUSAGE_COMPUTE_STORAGE_READ.
 *
 * Be sure your shader is set up according to the requirements documented in
 * SDL_CreateGPUShader().
 *
 * \param compute_pass a compute pass handle.
 * \param first_slot the compute storage buffer slot to begin binding from.
 * \param storage_buffers an array of storage buffer binding structs.
 * \param num_bindings the number of storage buffers to bind from the array.
 *
 * \since This function is available since SDL 3.2.0.
 *
 * \sa SDL_CreateGPUShader
 */
extern SDL_DECLSPEC void SDLCALL SDL_BindGPUComputeStorageBuffers(
    SDL_GPUComputePass *compute_pass,
    Uint32 first_slot,
    SDL_GPUBuffer *const *storage_buffers,
    Uint32 num_bindings);

/**
 * Dispatches compute work.
 *
 * You must not call this function before binding a compute pipeline.
 *
 * A VERY IMPORTANT NOTE If you dispatch multiple times in a compute pass, and
 * the dispatches write to the same resource region as each other, there is no
 * guarantee of which order the writes will occur. If the write order matters,
 * you MUST end the compute pass and begin another one.
 *
 * \param compute_pass a compute pass handle.
 * \param groupcount_x number of local workgroups to dispatch in the X
 *                     dimension.
 * \param groupcount_y number of local workgroups to dispatch in the Y
 *                     dimension.
 * \param groupcount_z number of local workgroups to dispatch in the Z
 *                     dimension.
 *
 * \since This function is available since SDL 3.2.0.
 */
extern SDL_DECLSPEC void SDLCALL SDL_DispatchGPUCompute(
    SDL_GPUComputePass *compute_pass,
    Uint32 groupcount_x,
    Uint32 groupcount_y,
    Uint32 groupcount_z);

/**
 * Dispatches compute work with parameters set from a buffer.
 *
 * The buffer layout should match the layout of
 * SDL_GPUIndirectDispatchCommand. You must not call this function before
 * binding a compute pipeline.
 *
 * A VERY IMPORTANT NOTE If you dispatch multiple times in a compute pass, and
 * the dispatches write to the same resource region as each other, there is no
 * guarantee of which order the writes will occur. If the write order matters,
 * you MUST end the compute pass and begin another one.
 *
 * \param compute_pass a compute pass handle.
 * \param buffer a buffer containing dispatch parameters.
 * \param offset the offset to start reading from the dispatch buffer.
 *
 * \since This function is available since SDL 3.2.0.
 */
extern SDL_DECLSPEC void SDLCALL SDL_DispatchGPUComputeIndirect(
    SDL_GPUComputePass *compute_pass,
    SDL_GPUBuffer *buffer,
    Uint32 offset);

/**
 * Ends the current compute pass.
 *
 * All bound compute state on the command buffer is unset. The compute pass
 * handle is now invalid.
 *
 * \param compute_pass a compute pass handle.
 *
 * \since This function is available since SDL 3.2.0.
 */
extern SDL_DECLSPEC void SDLCALL SDL_EndGPUComputePass(
    SDL_GPUComputePass *compute_pass);

/* TransferBuffer Data */

/**
 * Maps a transfer buffer into application address space.
 *
 * You must unmap the transfer buffer before encoding upload commands. The
 * memory is owned by the graphics driver - do NOT call SDL_free() on the
 * returned pointer.
 *
 * \param device a GPU context.
 * \param transfer_buffer a transfer buffer.
 * \param cycle if true, cycles the transfer buffer if it is already bound.
 * \returns the address of the mapped transfer buffer memory, or NULL on
 *          failure; call SDL_GetError() for more information.
 *
 * \since This function is available since SDL 3.2.0.
 */
extern SDL_DECLSPEC void * SDLCALL SDL_MapGPUTransferBuffer(
    SDL_GPUDevice *device,
    SDL_GPUTransferBuffer *transfer_buffer,
    bool cycle);

/**
 * Unmaps a previously mapped transfer buffer.
 *
 * \param device a GPU context.
 * \param transfer_buffer a previously mapped transfer buffer.
 *
 * \since This function is available since SDL 3.2.0.
 */
extern SDL_DECLSPEC void SDLCALL SDL_UnmapGPUTransferBuffer(
    SDL_GPUDevice *device,
    SDL_GPUTransferBuffer *transfer_buffer);

/* Copy Pass */

/**
 * Begins a copy pass on a command buffer.
 *
 * All operations related to copying to or from buffers or textures take place
 * inside a copy pass. You must not begin another copy pass, or a render pass
 * or compute pass before ending the copy pass.
 *
 * \param command_buffer a command buffer.
 * \returns a copy pass handle.
 *
 * \since This function is available since SDL 3.2.0.
 *
 * \sa SDL_EndGPUCopyPass
 */
extern SDL_DECLSPEC SDL_GPUCopyPass * SDLCALL SDL_BeginGPUCopyPass(
    SDL_GPUCommandBuffer *command_buffer);

/**
 * Uploads data from a transfer buffer to a texture.
 *
 * The upload occurs on the GPU timeline. You may assume that the upload has
 * finished in subsequent commands.
 *
 * You must align the data in the transfer buffer to a multiple of the texel
 * size of the texture format.
 *
 * \param copy_pass a copy pass handle.
 * \param source the source transfer buffer with image layout information.
 * \param destination the destination texture region.
 * \param cycle if true, cycles the texture if the texture is bound, otherwise
 *              overwrites the data.
 *
 * \since This function is available since SDL 3.2.0.
 */
extern SDL_DECLSPEC void SDLCALL SDL_UploadToGPUTexture(
    SDL_GPUCopyPass *copy_pass,
    const SDL_GPUTextureTransferInfo *source,
    const SDL_GPUTextureRegion *destination,
    bool cycle);

/**
 * Uploads data from a transfer buffer to a buffer.
 *
 * The upload occurs on the GPU timeline. You may assume that the upload has
 * finished in subsequent commands.
 *
 * \param copy_pass a copy pass handle.
 * \param source the source transfer buffer with offset.
 * \param destination the destination buffer with offset and size.
 * \param cycle if true, cycles the buffer if it is already bound, otherwise
 *              overwrites the data.
 *
 * \since This function is available since SDL 3.2.0.
 */
extern SDL_DECLSPEC void SDLCALL SDL_UploadToGPUBuffer(
    SDL_GPUCopyPass *copy_pass,
    const SDL_GPUTransferBufferLocation *source,
    const SDL_GPUBufferRegion *destination,
    bool cycle);

/**
 * Performs a texture-to-texture copy.
 *
 * This copy occurs on the GPU timeline. You may assume the copy has finished
 * in subsequent commands.
 *
 * \param copy_pass a copy pass handle.
 * \param source a source texture region.
 * \param destination a destination texture region.
 * \param w the width of the region to copy.
 * \param h the height of the region to copy.
 * \param d the depth of the region to copy.
 * \param cycle if true, cycles the destination texture if the destination
 *              texture is bound, otherwise overwrites the data.
 *
 * \since This function is available since SDL 3.2.0.
 */
extern SDL_DECLSPEC void SDLCALL SDL_CopyGPUTextureToTexture(
    SDL_GPUCopyPass *copy_pass,
    const SDL_GPUTextureLocation *source,
    const SDL_GPUTextureLocation *destination,
    Uint32 w,
    Uint32 h,
    Uint32 d,
    bool cycle);

/**
 * Performs a buffer-to-buffer copy.
 *
 * This copy occurs on the GPU timeline. You may assume the copy has finished
 * in subsequent commands.
 *
 * \param copy_pass a copy pass handle.
 * \param source the buffer and offset to copy from.
 * \param destination the buffer and offset to copy to.
 * \param size the length of the buffer to copy.
 * \param cycle if true, cycles the destination buffer if it is already bound,
 *              otherwise overwrites the data.
 *
 * \since This function is available since SDL 3.2.0.
 */
extern SDL_DECLSPEC void SDLCALL SDL_CopyGPUBufferToBuffer(
    SDL_GPUCopyPass *copy_pass,
    const SDL_GPUBufferLocation *source,
    const SDL_GPUBufferLocation *destination,
    Uint32 size,
    bool cycle);

/**
 * Copies data from a texture to a transfer buffer on the GPU timeline.
 *
 * This data is not guaranteed to be copied until the command buffer fence is
 * signaled.
 *
 * \param copy_pass a copy pass handle.
 * \param source the source texture region.
 * \param destination the destination transfer buffer with image layout
 *                    information.
 *
 * \since This function is available since SDL 3.2.0.
 */
extern SDL_DECLSPEC void SDLCALL SDL_DownloadFromGPUTexture(
    SDL_GPUCopyPass *copy_pass,
    const SDL_GPUTextureRegion *source,
    const SDL_GPUTextureTransferInfo *destination);

/**
 * Copies data from a buffer to a transfer buffer on the GPU timeline.
 *
 * This data is not guaranteed to be copied until the command buffer fence is
 * signaled.
 *
 * \param copy_pass a copy pass handle.
 * \param source the source buffer with offset and size.
 * \param destination the destination transfer buffer with offset.
 *
 * \since This function is available since SDL 3.2.0.
 */
extern SDL_DECLSPEC void SDLCALL SDL_DownloadFromGPUBuffer(
    SDL_GPUCopyPass *copy_pass,
    const SDL_GPUBufferRegion *source,
    const SDL_GPUTransferBufferLocation *destination);

/**
 * Ends the current copy pass.
 *
 * \param copy_pass a copy pass handle.
 *
 * \since This function is available since SDL 3.2.0.
 */
extern SDL_DECLSPEC void SDLCALL SDL_EndGPUCopyPass(
    SDL_GPUCopyPass *copy_pass);

/**
 * Generates mipmaps for the given texture.
 *
 * This function must not be called inside of any pass.
 *
 * \param command_buffer a command_buffer.
 * \param texture a texture with more than 1 mip level.
 *
 * \since This function is available since SDL 3.2.0.
 */
extern SDL_DECLSPEC void SDLCALL SDL_GenerateMipmapsForGPUTexture(
    SDL_GPUCommandBuffer *command_buffer,
    SDL_GPUTexture *texture);

/**
 * Blits from a source texture region to a destination texture region.
 *
 * This function must not be called inside of any pass.
 *
 * \param command_buffer a command buffer.
 * \param info the blit info struct containing the blit parameters.
 *
 * \since This function is available since SDL 3.2.0.
 */
extern SDL_DECLSPEC void SDLCALL SDL_BlitGPUTexture(
    SDL_GPUCommandBuffer *command_buffer,
    const SDL_GPUBlitInfo *info);

/* Submission/Presentation */

/**
 * Determines whether a swapchain composition is supported by the window.
 *
 * The window must be claimed before calling this function.
 *
 * \param device a GPU context.
 * \param window an SDL_Window.
 * \param swapchain_composition the swapchain composition to check.
 * \returns true if supported, false if unsupported.
 *
 * \since This function is available since SDL 3.2.0.
 *
 * \sa SDL_ClaimWindowForGPUDevice
 */
extern SDL_DECLSPEC bool SDLCALL SDL_WindowSupportsGPUSwapchainComposition(
    SDL_GPUDevice *device,
    SDL_Window *window,
    SDL_GPUSwapchainComposition swapchain_composition);

/**
 * Determines whether a presentation mode is supported by the window.
 *
 * The window must be claimed before calling this function.
 *
 * \param device a GPU context.
 * \param window an SDL_Window.
 * \param present_mode the presentation mode to check.
 * \returns true if supported, false if unsupported.
 *
 * \since This function is available since SDL 3.2.0.
 *
 * \sa SDL_ClaimWindowForGPUDevice
 */
extern SDL_DECLSPEC bool SDLCALL SDL_WindowSupportsGPUPresentMode(
    SDL_GPUDevice *device,
    SDL_Window *window,
    SDL_GPUPresentMode present_mode);

/**
 * Claims a window, creating a swapchain structure for it.
 *
 * This must be called before SDL_AcquireGPUSwapchainTexture is called using
 * the window. You should only call this function from the thread that created
 * the window.
 *
 * The swapchain will be created with SDL_GPU_SWAPCHAINCOMPOSITION_SDR and
 * SDL_GPU_PRESENTMODE_VSYNC. If you want to have different swapchain
 * parameters, you must call SDL_SetGPUSwapchainParameters after claiming the
 * window.
 *
 * \param device a GPU context.
 * \param window an SDL_Window.
 * \returns true on success, or false on failure; call SDL_GetError() for more
 *          information.
 *
 * \threadsafety This function should only be called from the thread that
 *               created the window.
 *
 * \since This function is available since SDL 3.2.0.
 *
 * \sa SDL_WaitAndAcquireGPUSwapchainTexture
 * \sa SDL_ReleaseWindowFromGPUDevice
 * \sa SDL_WindowSupportsGPUPresentMode
 * \sa SDL_WindowSupportsGPUSwapchainComposition
 */
extern SDL_DECLSPEC bool SDLCALL SDL_ClaimWindowForGPUDevice(
    SDL_GPUDevice *device,
    SDL_Window *window);

/**
 * Unclaims a window, destroying its swapchain structure.
 *
 * \param device a GPU context.
 * \param window an SDL_Window that has been claimed.
 *
 * \since This function is available since SDL 3.2.0.
 *
 * \sa SDL_ClaimWindowForGPUDevice
 */
extern SDL_DECLSPEC void SDLCALL SDL_ReleaseWindowFromGPUDevice(
    SDL_GPUDevice *device,
    SDL_Window *window);

/**
 * Changes the swapchain parameters for the given claimed window.
 *
 * This function will fail if the requested present mode or swapchain
 * composition are unsupported by the device. Check if the parameters are
 * supported via SDL_WindowSupportsGPUPresentMode /
 * SDL_WindowSupportsGPUSwapchainComposition prior to calling this function.
 *
 * SDL_GPU_PRESENTMODE_VSYNC with SDL_GPU_SWAPCHAINCOMPOSITION_SDR is always
 * supported.
 *
 * \param device a GPU context.
 * \param window an SDL_Window that has been claimed.
 * \param swapchain_composition the desired composition of the swapchain.
 * \param present_mode the desired present mode for the swapchain.
 * \returns true if successful, false on error; call SDL_GetError() for more
 *          information.
 *
 * \since This function is available since SDL 3.2.0.
 *
 * \sa SDL_WindowSupportsGPUPresentMode
 * \sa SDL_WindowSupportsGPUSwapchainComposition
 */
extern SDL_DECLSPEC bool SDLCALL SDL_SetGPUSwapchainParameters(
    SDL_GPUDevice *device,
    SDL_Window *window,
    SDL_GPUSwapchainComposition swapchain_composition,
    SDL_GPUPresentMode present_mode);

/**
 * Configures the maximum allowed number of frames in flight.
 *
 * The default value when the device is created is 2. This means that after
 * you have submitted 2 frames for presentation, if the GPU has not finished
 * working on the first frame, SDL_AcquireGPUSwapchainTexture() will fill the
 * swapchain texture pointer with NULL, and
 * SDL_WaitAndAcquireGPUSwapchainTexture() will block.
 *
 * Higher values increase throughput at the expense of visual latency. Lower
 * values decrease visual latency at the expense of throughput.
 *
 * Note that calling this function will stall and flush the command queue to
 * prevent synchronization issues.
 *
 * The minimum value of allowed frames in flight is 1, and the maximum is 3.
 *
 * \param device a GPU context.
 * \param allowed_frames_in_flight the maximum number of frames that can be
 *                                 pending on the GPU.
 * \returns true if successful, false on error; call SDL_GetError() for more
 *          information.
 *
 * \since This function is available since SDL 3.2.0.
 */
extern SDL_DECLSPEC bool SDLCALL SDL_SetGPUAllowedFramesInFlight(
    SDL_GPUDevice *device,
    Uint32 allowed_frames_in_flight);

/**
 * Obtains the texture format of the swapchain for the given window.
 *
 * Note that this format can change if the swapchain parameters change.
 *
 * \param device a GPU context.
 * \param window an SDL_Window that has been claimed.
 * \returns the texture format of the swapchain.
 *
 * \since This function is available since SDL 3.2.0.
 */
extern SDL_DECLSPEC SDL_GPUTextureFormat SDLCALL SDL_GetGPUSwapchainTextureFormat(
    SDL_GPUDevice *device,
    SDL_Window *window);

/**
 * Acquire a texture to use in presentation.
 *
 * When a swapchain texture is acquired on a command buffer, it will
 * automatically be submitted for presentation when the command buffer is
 * submitted. The swapchain texture should only be referenced by the command
 * buffer used to acquire it.
 *
 * This function will fill the swapchain texture handle with NULL if too many
 * frames are in flight. This is not an error. This NULL pointer should not be
 * passed back into SDL. Instead, it should be considered as an indication to
 * wait until the swapchain is available.
 *
 * If you use this function, it is possible to create a situation where many
 * command buffers are allocated while the rendering context waits for the GPU
 * to catch up, which will cause memory usage to grow. You should use
 * SDL_WaitAndAcquireGPUSwapchainTexture() unless you know what you are doing
 * with timing.
 *
 * The swapchain texture is managed by the implementation and must not be
 * freed by the user. You MUST NOT call this function from any thread other
 * than the one that created the window.
 *
 * \param command_buffer a command buffer.
 * \param window a window that has been claimed.
 * \param swapchain_texture a pointer filled in with a swapchain texture
 *                          handle.
 * \param swapchain_texture_width a pointer filled in with the swapchain
 *                                texture width, may be NULL.
 * \param swapchain_texture_height a pointer filled in with the swapchain
 *                                 texture height, may be NULL.
 * \returns true on success, false on error; call SDL_GetError() for more
 *          information.
 *
 * \threadsafety This function should only be called from the thread that
 *               created the window.
 *
 * \since This function is available since SDL 3.2.0.
 *
 * \sa SDL_ClaimWindowForGPUDevice
 * \sa SDL_SubmitGPUCommandBuffer
 * \sa SDL_SubmitGPUCommandBufferAndAcquireFence
 * \sa SDL_CancelGPUCommandBuffer
 * \sa SDL_GetWindowSizeInPixels
 * \sa SDL_WaitForGPUSwapchain
 * \sa SDL_WaitAndAcquireGPUSwapchainTexture
 * \sa SDL_SetGPUAllowedFramesInFlight
 */
extern SDL_DECLSPEC bool SDLCALL SDL_AcquireGPUSwapchainTexture(
    SDL_GPUCommandBuffer *command_buffer,
    SDL_Window *window,
    SDL_GPUTexture **swapchain_texture,
    Uint32 *swapchain_texture_width,
    Uint32 *swapchain_texture_height);

/**
 * Blocks the thread until a swapchain texture is available to be acquired.
 *
 * \param device a GPU context.
 * \param window a window that has been claimed.
 * \returns true on success, false on failure; call SDL_GetError() for more
 *          information.
 *
 * \threadsafety This function should only be called from the thread that
 *               created the window.
 *
 * \since This function is available since SDL 3.2.0.
 *
 * \sa SDL_AcquireGPUSwapchainTexture
 * \sa SDL_WaitAndAcquireGPUSwapchainTexture
 * \sa SDL_SetGPUAllowedFramesInFlight
 */
extern SDL_DECLSPEC bool SDLCALL SDL_WaitForGPUSwapchain(
    SDL_GPUDevice *device,
    SDL_Window *window);

/**
 * Blocks the thread until a swapchain texture is available to be acquired,
 * and then acquires it.
 *
 * When a swapchain texture is acquired on a command buffer, it will
 * automatically be submitted for presentation when the command buffer is
 * submitted. The swapchain texture should only be referenced by the command
 * buffer used to acquire it. It is an error to call
 * SDL_CancelGPUCommandBuffer() after a swapchain texture is acquired.
 *
 * This function can fill the swapchain texture handle with NULL in certain
 * cases, for example if the window is minimized. This is not an error. You
 * should always make sure to check whether the pointer is NULL before
 * actually using it.
 *
 * The swapchain texture is managed by the implementation and must not be
 * freed by the user. You MUST NOT call this function from any thread other
 * than the one that created the window.
 *
 * The swapchain texture is write-only and cannot be used as a sampler or for
 * another reading operation.
 *
 * \param command_buffer a command buffer.
 * \param window a window that has been claimed.
 * \param swapchain_texture a pointer filled in with a swapchain texture
 *                          handle.
 * \param swapchain_texture_width a pointer filled in with the swapchain
 *                                texture width, may be NULL.
 * \param swapchain_texture_height a pointer filled in with the swapchain
 *                                 texture height, may be NULL.
 * \returns true on success, false on error; call SDL_GetError() for more
 *          information.
 *
 * \threadsafety This function should only be called from the thread that
 *               created the window.
 *
 * \since This function is available since SDL 3.2.0.
 *
 * \sa SDL_SubmitGPUCommandBuffer
 * \sa SDL_SubmitGPUCommandBufferAndAcquireFence
 * \sa SDL_AcquireGPUSwapchainTexture
 */
extern SDL_DECLSPEC bool SDLCALL SDL_WaitAndAcquireGPUSwapchainTexture(
    SDL_GPUCommandBuffer *command_buffer,
    SDL_Window *window,
    SDL_GPUTexture **swapchain_texture,
    Uint32 *swapchain_texture_width,
    Uint32 *swapchain_texture_height);

/**
 * Submits a command buffer so its commands can be processed on the GPU.
 *
 * It is invalid to use the command buffer after this is called.
 *
 * This must be called from the thread the command buffer was acquired on.
 *
 * All commands in the submission are guaranteed to begin executing before any
 * command in a subsequent submission begins executing.
 *
 * \param command_buffer a command buffer.
 * \returns true on success, false on failure; call SDL_GetError() for more
 *          information.
 *
 * \since This function is available since SDL 3.2.0.
 *
 * \sa SDL_AcquireGPUCommandBuffer
 * \sa SDL_WaitAndAcquireGPUSwapchainTexture
 * \sa SDL_AcquireGPUSwapchainTexture
 * \sa SDL_SubmitGPUCommandBufferAndAcquireFence
 */
extern SDL_DECLSPEC bool SDLCALL SDL_SubmitGPUCommandBuffer(
    SDL_GPUCommandBuffer *command_buffer);

/**
 * Submits a command buffer so its commands can be processed on the GPU, and
 * acquires a fence associated with the command buffer.
 *
 * You must release this fence when it is no longer needed or it will cause a
 * leak. It is invalid to use the command buffer after this is called.
 *
 * This must be called from the thread the command buffer was acquired on.
 *
 * All commands in the submission are guaranteed to begin executing before any
 * command in a subsequent submission begins executing.
 *
 * \param command_buffer a command buffer.
 * \returns a fence associated with the command buffer, or NULL on failure;
 *          call SDL_GetError() for more information.
 *
 * \since This function is available since SDL 3.2.0.
 *
 * \sa SDL_AcquireGPUCommandBuffer
 * \sa SDL_WaitAndAcquireGPUSwapchainTexture
 * \sa SDL_AcquireGPUSwapchainTexture
 * \sa SDL_SubmitGPUCommandBuffer
 * \sa SDL_ReleaseGPUFence
 */
extern SDL_DECLSPEC SDL_GPUFence * SDLCALL SDL_SubmitGPUCommandBufferAndAcquireFence(
    SDL_GPUCommandBuffer *command_buffer);

/**
 * Cancels a command buffer.
 *
 * None of the enqueued commands are executed.
 *
 * It is an error to call this function after a swapchain texture has been
 * acquired.
 *
 * This must be called from the thread the command buffer was acquired on.
 *
 * You must not reference the command buffer after calling this function.
 *
 * \param command_buffer a command buffer.
 * \returns true on success, false on error; call SDL_GetError() for more
 *          information.
 *
 * \since This function is available since SDL 3.2.0.
 *
 * \sa SDL_WaitAndAcquireGPUSwapchainTexture
 * \sa SDL_AcquireGPUCommandBuffer
 * \sa SDL_AcquireGPUSwapchainTexture
 */
extern SDL_DECLSPEC bool SDLCALL SDL_CancelGPUCommandBuffer(
    SDL_GPUCommandBuffer *command_buffer);

/**
 * Blocks the thread until the GPU is completely idle.
 *
 * \param device a GPU context.
 * \returns true on success, false on failure; call SDL_GetError() for more
 *          information.
 *
 * \since This function is available since SDL 3.2.0.
 *
 * \sa SDL_WaitForGPUFences
 */
extern SDL_DECLSPEC bool SDLCALL SDL_WaitForGPUIdle(
    SDL_GPUDevice *device);

/**
 * Blocks the thread until the given fences are signaled.
 *
 * \param device a GPU context.
 * \param wait_all if 0, wait for any fence to be signaled, if 1, wait for all
 *                 fences to be signaled.
 * \param fences an array of fences to wait on.
 * \param num_fences the number of fences in the fences array.
 * \returns true on success, false on failure; call SDL_GetError() for more
 *          information.
 *
 * \since This function is available since SDL 3.2.0.
 *
 * \sa SDL_SubmitGPUCommandBufferAndAcquireFence
 * \sa SDL_WaitForGPUIdle
 */
extern SDL_DECLSPEC bool SDLCALL SDL_WaitForGPUFences(
    SDL_GPUDevice *device,
    bool wait_all,
    SDL_GPUFence *const *fences,
    Uint32 num_fences);

/**
 * Checks the status of a fence.
 *
 * \param device a GPU context.
 * \param fence a fence.
 * \returns true if the fence is signaled, false if it is not.
 *
 * \since This function is available since SDL 3.2.0.
 *
 * \sa SDL_SubmitGPUCommandBufferAndAcquireFence
 */
extern SDL_DECLSPEC bool SDLCALL SDL_QueryGPUFence(
    SDL_GPUDevice *device,
    SDL_GPUFence *fence);

/**
 * Releases a fence obtained from SDL_SubmitGPUCommandBufferAndAcquireFence.
 *
 * You must not reference the fence after calling this function.
 *
 * \param device a GPU context.
 * \param fence a fence.
 *
 * \since This function is available since SDL 3.2.0.
 *
 * \sa SDL_SubmitGPUCommandBufferAndAcquireFence
 */
extern SDL_DECLSPEC void SDLCALL SDL_ReleaseGPUFence(
    SDL_GPUDevice *device,
    SDL_GPUFence *fence);

/* Format Info */

/**
 * Obtains the texel block size for a texture format.
 *
 * \param format the texture format you want to know the texel size of.
 * \returns the texel block size of the texture format.
 *
 * \since This function is available since SDL 3.2.0.
 *
 * \sa SDL_UploadToGPUTexture
 */
extern SDL_DECLSPEC Uint32 SDLCALL SDL_GPUTextureFormatTexelBlockSize(
    SDL_GPUTextureFormat format);

/**
 * Determines whether a texture format is supported for a given type and
 * usage.
 *
 * \param device a GPU context.
 * \param format the texture format to check.
 * \param type the type of texture (2D, 3D, Cube).
 * \param usage a bitmask of all usage scenarios to check.
 * \returns whether the texture format is supported for this type and usage.
 *
 * \since This function is available since SDL 3.2.0.
 */
extern SDL_DECLSPEC bool SDLCALL SDL_GPUTextureSupportsFormat(
    SDL_GPUDevice *device,
    SDL_GPUTextureFormat format,
    SDL_GPUTextureType type,
    SDL_GPUTextureUsageFlags usage);

/**
 * Determines if a sample count for a texture format is supported.
 *
 * \param device a GPU context.
 * \param format the texture format to check.
 * \param sample_count the sample count to check.
 * \returns whether the sample count is supported for this texture format.
 *
 * \since This function is available since SDL 3.2.0.
 */
extern SDL_DECLSPEC bool SDLCALL SDL_GPUTextureSupportsSampleCount(
    SDL_GPUDevice *device,
    SDL_GPUTextureFormat format,
    SDL_GPUSampleCount sample_count);

/**
 * Calculate the size in bytes of a texture format with dimensions.
 *
 * \param format a texture format.
 * \param width width in pixels.
 * \param height height in pixels.
 * \param depth_or_layer_count depth for 3D textures or layer count otherwise.
 * \returns the size of a texture with this format and dimensions.
 *
 * \since This function is available since SDL 3.2.0.
 */
extern SDL_DECLSPEC Uint32 SDLCALL SDL_CalculateGPUTextureFormatSize(
    SDL_GPUTextureFormat format,
    Uint32 width,
    Uint32 height,
    Uint32 depth_or_layer_count);

/**
 * Get the SDL pixel format corresponding to a GPU texture format.
 *
 * \param format a texture format.
 * \returns the corresponding pixel format, or SDL_PIXELFORMAT_UNKNOWN if
 *          there is no corresponding pixel format.
 *
 * \since This function is available since SDL 3.4.0.
 */
extern SDL_DECLSPEC SDL_PixelFormat SDLCALL SDL_GetPixelFormatFromGPUTextureFormat(SDL_GPUTextureFormat format);

/**
 * Get the GPU texture format corresponding to an SDL pixel format.
 *
 * \param format a pixel format.
 * \returns the corresponding GPU texture format, or
 *          SDL_GPU_TEXTUREFORMAT_INVALID if there is no corresponding GPU
 *          texture format.
 *
 * \since This function is available since SDL 3.4.0.
 */
extern SDL_DECLSPEC SDL_GPUTextureFormat SDLCALL SDL_GetGPUTextureFormatFromPixelFormat(SDL_PixelFormat format);

#ifdef SDL_PLATFORM_GDK

/**
 * Call this to suspend GPU operation on Xbox when you receive the
 * SDL_EVENT_DID_ENTER_BACKGROUND event.
 *
 * Do NOT call any SDL_GPU functions after calling this function! This must
 * also be called before calling SDL_GDKSuspendComplete.
 *
 * \param device a GPU context.
 *
 * \since This function is available since SDL 3.2.0.
 *
 * \sa SDL_AddEventWatch
 */
extern SDL_DECLSPEC void SDLCALL SDL_GDKSuspendGPU(SDL_GPUDevice *device);

/**
 * Call this to resume GPU operation on Xbox when you receive the
 * SDL_EVENT_WILL_ENTER_FOREGROUND event.
 *
 * When resuming, this function MUST be called before calling any other
 * SDL_GPU functions.
 *
 * \param device a GPU context.
 *
 * \since This function is available since SDL 3.2.0.
 *
 * \sa SDL_AddEventWatch
 */
extern SDL_DECLSPEC void SDLCALL SDL_GDKResumeGPU(SDL_GPUDevice *device);

#endif /* SDL_PLATFORM_GDK */

#ifdef __cplusplus
}
#endif /* __cplusplus */
#include <SDL3/SDL_close_code.h>

#endif /* SDL_gpu_h_ */<|MERGE_RESOLUTION|>--- conflicted
+++ resolved
@@ -2306,29 +2306,22 @@
  *   useful for targeting Intel Haswell and Broadwell GPUs; other hardware
  *   either supports Tier 2 Resource Binding or does not support D3D12 in any
  *   capacity. Defaults to false.
-<<<<<<< HEAD
- * 
- * With the Vulkan renderer:
- *
+ *
+ * With the Vulkan backend:
+ *
+ * - `SDL_PROP_GPU_DEVICE_CREATE_VULKAN_REQUIRE_HARDWARE_ACCELERATION_BOOLEAN`:
+ *   By default, Vulkan device enumeration includes drivers of all types,
+ *   including software renderers (for example, the Lavapipe Mesa driver).
+ *   This can be useful if your application _requires_ SDL_GPU, but if you can
+ *   provide your own fallback renderer (for example, an OpenGL renderer) this
+ *   property can be set to true. Defaults to false.
  * - `SDL_PROP_GPU_DEVICE_CREATE_VULKAN_ADDITIONAL_FEATURES_POINTER`: pointer
  *   to a Vulkan structure to be appended to SDL's VkDeviceCreateInfo during
  *   device creation.
  *   This allows passing a list of VkPhysicalDeviceFeature structures to
  *   opt-into features aside from the minimal set SDL requires. It also allows
  *   requesting a higher API version and opting into extensions.
- * 
-=======
- *
- * With the Vulkan backend:
- *
- * - `SDL_PROP_GPU_DEVICE_CREATE_VULKAN_REQUIRE_HARDWARE_ACCELERATION_BOOLEAN`:
- *   By default, Vulkan device enumeration includes drivers of all types,
- *   including software renderers (for example, the Lavapipe Mesa driver).
- *   This can be useful if your application _requires_ SDL_GPU, but if you can
- *   provide your own fallback renderer (for example, an OpenGL renderer) this
- *   property can be set to true. Defaults to false.
- *
->>>>>>> 5bed8ec6
+ *
  * \param props the properties to use.
  * \returns a GPU context on success or NULL on failure; call SDL_GetError()
  *          for more information.
@@ -2359,7 +2352,7 @@
 #define SDL_PROP_GPU_DEVICE_CREATE_SHADERS_METALLIB_BOOLEAN                     "SDL.gpu.device.create.shaders.metallib"
 #define SDL_PROP_GPU_DEVICE_CREATE_D3D12_ALLOW_FEWER_RESOURCE_SLOTS_BOOLEAN     "SDL.gpu.device.create.d3d12.allowtier1resourcebinding"
 #define SDL_PROP_GPU_DEVICE_CREATE_D3D12_SEMANTIC_NAME_STRING                   "SDL.gpu.device.create.d3d12.semantic"
-<<<<<<< HEAD
+#define SDL_PROP_GPU_DEVICE_CREATE_VULKAN_REQUIRE_HARDWARE_ACCELERATION_BOOLEAN         "SDL.gpu.device.create.vulkan.requirehardwareacceleration"
 #define SDL_PROP_GPU_DEVICE_CREATE_VULKAN_OPTIONS_POINTER                       "SDL.gpu.device.create.vulkan.options"
 
 
@@ -2377,15 +2370,12 @@
 {
     Uint32 vulkan_api_version; /**< The Vulkan API version to request for the instance. Use Vulkan's VK_MAKE_VERSION or VK_MAKE_API_VERSION. */
     void *feature_list; /**< Pointer to the first element of a list of structs to be passed to device creation. */
-	void *vulkan_10_physical_device_features; /**< Pointer to a VkPhysicalDeviceFeatures struct to enable additional Vulkan 1.0 features. */
-	Uint32 device_extension_count; /**< Number of additional device extensions to require. */
-	const char **device_extension_names; /**< Pointer to a list of additional device extensions to require. */
-	Uint32 instance_extension_count; /**< Number of additional instance extensions to require. */
-	const char **instance_extension_names; /**< Pointer to a list of additional instance extensions to require. */
+    void *vulkan_10_physical_device_features; /**< Pointer to a VkPhysicalDeviceFeatures struct to enable additional Vulkan 1.0 features. */
+    Uint32 device_extension_count; /**< Number of additional device extensions to require. */
+    const char **device_extension_names; /**< Pointer to a list of additional device extensions to require. */
+    Uint32 instance_extension_count; /**< Number of additional instance extensions to require. */
+    const char **instance_extension_names; /**< Pointer to a list of additional instance extensions to require. */
 } SDL_GPUVulkanOptions;
-=======
-#define SDL_PROP_GPU_DEVICE_CREATE_VULKAN_REQUIRE_HARDWARE_ACCELERATION_BOOLEAN         "SDL.gpu.device.create.vulkan.requirehardwareacceleration"
->>>>>>> 5bed8ec6
 
 /**
  * Destroys a GPU context previously returned by SDL_CreateGPUDevice.
