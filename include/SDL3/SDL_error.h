--- conflicted
+++ resolved
@@ -53,11 +53,7 @@
  * }
  * ```
  *
-<<<<<<< HEAD
- * \param[in] fmt a printf()-style message format string
-=======
- * \param fmt a printf()-style message format string.
->>>>>>> 361cae08
+ * \param[in] fmt a printf()-style message format string.
  * \param ... additional parameters matching % tokens in the `fmt` string, if
  *            any.
  * \returns always -1.
