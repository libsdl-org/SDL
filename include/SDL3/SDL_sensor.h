--- conflicted
+++ resolved
@@ -146,13 +146,8 @@
 /**
  * Get a list of currently connected sensors.
  *
-<<<<<<< HEAD
- * \param[out] count a pointer filled in with the number of sensors returned
+ * \param[out] count a pointer filled in with the number of sensors returned.
  * \returns[own] a 0 terminated array of sensor instance IDs which should be freed
-=======
- * \param count a pointer filled in with the number of sensors returned.
- * \returns a 0 terminated array of sensor instance IDs which should be freed
->>>>>>> 361cae08
  *          with SDL_free(), or NULL on error; call SDL_GetError() for more
  *          details.
  *
@@ -197,13 +192,8 @@
 /**
  * Open a sensor for use.
  *
-<<<<<<< HEAD
- * \param instance_id the sensor instance ID
+ * \param instance_id the sensor instance ID.
  * \returns[own] an SDL_Sensor sensor object, or NULL if an error occurred.
-=======
- * \param instance_id the sensor instance ID.
- * \returns an SDL_Sensor sensor object, or NULL if an error occurred.
->>>>>>> 361cae08
  *
  * \since This function is available since SDL 3.0.0.
  */
@@ -222,11 +212,7 @@
 /**
  * Get the properties associated with a sensor.
  *
-<<<<<<< HEAD
- * \param[inout] sensor The SDL_Sensor object
-=======
- * \param sensor the SDL_Sensor object.
->>>>>>> 361cae08
+ * \param[inout] sensor the SDL_Sensor object.
  * \returns a valid property ID on success or 0 on failure; call
  *          SDL_GetError() for more information.
  *
@@ -240,13 +226,9 @@
 /**
  * Get the implementation dependent name of a sensor.
  *
-<<<<<<< HEAD
- * \param[inout] sensor The SDL_Sensor object
-=======
  * The returned string follows the SDL_GetStringRule.
  *
- * \param sensor the SDL_Sensor object.
->>>>>>> 361cae08
+ * \param[inout] sensor the SDL_Sensor object.
  * \returns the sensor name, or NULL if `sensor` is NULL.
  *
  * \since This function is available since SDL 3.0.0.
@@ -256,11 +238,7 @@
 /**
  * Get the type of a sensor.
  *
-<<<<<<< HEAD
- * \param[inout] sensor The SDL_Sensor object to inspect
-=======
- * \param sensor the SDL_Sensor object to inspect.
->>>>>>> 361cae08
+ * \param[inout] sensor the SDL_Sensor object to inspect.
  * \returns the SDL_SensorType type, or `SDL_SENSOR_INVALID` if `sensor` is
  *          NULL.
  *
@@ -271,11 +249,7 @@
 /**
  * Get the platform dependent type of a sensor.
  *
-<<<<<<< HEAD
- * \param[inout] sensor The SDL_Sensor object to inspect
-=======
- * \param sensor the SDL_Sensor object to inspect.
->>>>>>> 361cae08
+ * \param[inout] sensor the SDL_Sensor object to inspect.
  * \returns the sensor platform dependent type, or -1 if `sensor` is NULL.
  *
  * \since This function is available since SDL 3.0.0.
@@ -285,11 +259,7 @@
 /**
  * Get the instance ID of a sensor.
  *
-<<<<<<< HEAD
- * \param[inout] sensor The SDL_Sensor object to inspect
-=======
- * \param sensor the SDL_Sensor object to inspect.
->>>>>>> 361cae08
+ * \param[inout] sensor the SDL_Sensor object to inspect.
  * \returns the sensor instance ID, or 0 if `sensor` is NULL.
  *
  * \since This function is available since SDL 3.0.0.
@@ -301,15 +271,9 @@
  *
  * The number of values and interpretation of the data is sensor dependent.
  *
-<<<<<<< HEAD
- * \param[inout] sensor The SDL_Sensor object to query
- * \param[out] data A pointer filled with the current sensor state
- * \param num_values The number of values to write to data
-=======
- * \param sensor the SDL_Sensor object to query.
- * \param data a pointer filled with the current sensor state.
+ * \param[inout] sensor the SDL_Sensor object to query.
+ * \param[out] data a pointer filled with the current sensor state.
  * \param num_values the number of values to write to data.
->>>>>>> 361cae08
  * \returns 0 on success or a negative error code on failure; call
  *          SDL_GetError() for more information.
  *
@@ -320,11 +284,7 @@
 /**
  * Close a sensor previously opened with SDL_OpenSensor().
  *
-<<<<<<< HEAD
- * \param[inout] sensor The SDL_Sensor object to close
-=======
- * \param sensor the SDL_Sensor object to close.
->>>>>>> 361cae08
+ * \param[inout] sensor the SDL_Sensor object to close.
  *
  * \since This function is available since SDL 3.0.0.
  */
