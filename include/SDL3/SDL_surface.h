--- conflicted
+++ resolved
@@ -171,17 +171,10 @@
  * You may pass NULL for pixels and 0 for pitch to create a surface that you
  * will fill in with valid values later.
  *
-<<<<<<< HEAD
- * \param[inout] pixels a pointer to existing pixel data
- * \param width the width of the surface
- * \param height the height of the surface
- * \param pitch the number of bytes between each row, including padding
-=======
- * \param pixels a pointer to existing pixel data.
+ * \param[inout] pixels a pointer to existing pixel data.
  * \param width the width of the surface.
  * \param height the height of the surface.
  * \param pitch the number of bytes between each row, including padding.
->>>>>>> 361cae08
  * \param format the SDL_PixelFormatEnum for the new surface's pixel format.
  * \returns[own] the new SDL_Surface structure that is created or NULL if it fails;
  *          call SDL_GetError() for more information.
@@ -232,11 +225,7 @@
  *   where N is a floating point scale factor applied in linear space, and
  *   "none", which disables tone mapping. This defaults to "chrome".
  *
-<<<<<<< HEAD
- * \param[inout] surface the SDL_Surface structure to query
-=======
- * \param surface the SDL_Surface structure to query.
->>>>>>> 361cae08
+ * \param[inout] surface the SDL_Surface structure to query.
  * \returns a valid property ID on success or 0 on failure; call
  *          SDL_GetError() for more information.
  *
@@ -258,14 +247,9 @@
  * Setting the colorspace doesn't change the pixels, only how they are
  * interpreted in color operations.
  *
-<<<<<<< HEAD
- * \param[inout] surface the SDL_Surface structure to update
- * \param colorspace an SDL_ColorSpace value describing the surface colorspace
-=======
- * \param surface the SDL_Surface structure to update.
+ * \param[inout] surface the SDL_Surface structure to update.
  * \param colorspace an SDL_ColorSpace value describing the surface
  *                   colorspace.
->>>>>>> 361cae08
  * \returns 0 on success or a negative error code on failure; call
  *          SDL_GetError() for more information.
  *
@@ -280,15 +264,9 @@
  * formats, SDL_COLORSPACE_HDR10 for 10-bit formats, SDL_COLORSPACE_SRGB for
  * other RGB surfaces and SDL_COLORSPACE_BT709_FULL for YUV textures.
  *
-<<<<<<< HEAD
- * \param[inout] surface the SDL_Surface structure to query
+ * \param[inout] surface the SDL_Surface structure to query.
  * \param[out] colorspace a pointer filled in with an SDL_ColorSpace value
- *                   describing the surface colorspace
-=======
- * \param surface the SDL_Surface structure to query.
- * \param colorspace a pointer filled in with an SDL_ColorSpace value
  *                   describing the surface colorspace.
->>>>>>> 361cae08
  * \returns 0 on success or a negative error code on failure; call
  *          SDL_GetError() for more information.
  *
@@ -301,13 +279,8 @@
  *
  * A single palette can be shared with many surfaces.
  *
-<<<<<<< HEAD
- * \param[inout] surface the SDL_Surface structure to update
- * \param[in] palette the SDL_Palette structure to use
-=======
- * \param surface the SDL_Surface structure to update.
- * \param palette the SDL_Palette structure to use.
->>>>>>> 361cae08
+ * \param[inout] surface the SDL_Surface structure to update.
+ * \param[in] palette the SDL_Palette structure to use.
  * \returns 0 on success or a negative error code on failure; call
  *          SDL_GetError() for more information.
  *
@@ -327,11 +300,7 @@
  * 0, then you can read and write to the surface at any time, and the pixel
  * format of the surface will not change.
  *
-<<<<<<< HEAD
- * \param[inout] surface the SDL_Surface structure to be locked
-=======
- * \param surface the SDL_Surface structure to be locked.
->>>>>>> 361cae08
+ * \param[inout] surface the SDL_Surface structure to be locked.
  * \returns 0 on success or a negative error code on failure; call
  *          SDL_GetError() for more information.
  *
@@ -345,11 +314,7 @@
 /**
  * Release a surface after directly accessing the pixels.
  *
-<<<<<<< HEAD
- * \param[inout] surface the SDL_Surface structure to be unlocked
-=======
- * \param surface the SDL_Surface structure to be unlocked.
->>>>>>> 361cae08
+ * \param[inout] surface the SDL_Surface structure to be unlocked.
  *
  * \since This function is available since SDL 3.0.0.
  *
@@ -363,17 +328,10 @@
  * The new surface should be freed with SDL_DestroySurface(). Not doing so
  * will result in a memory leak.
  *
-<<<<<<< HEAD
- * \param[inout] src the data stream for the surface
- * \param closeio if SDL_TRUE, calls SDL_CloseIO() on `src` before returning,
- *                even in the case of an error
- * \returns[own] a pointer to a new SDL_Surface structure or NULL if there was an
-=======
- * \param src the data stream for the surface.
+ * \param[inout] src the data stream for the surface.
  * \param closeio if SDL_TRUE, calls SDL_CloseIO() on `src` before returning,
  *                even in the case of an error.
- * \returns a pointer to a new SDL_Surface structure or NULL if there was an
->>>>>>> 361cae08
+ * \returns[own] a pointer to a new SDL_Surface structure or NULL if there was an
  *          error; call SDL_GetError() for more information.
  *
  * \since This function is available since SDL 3.0.0.
@@ -390,11 +348,7 @@
  * The new surface should be freed with SDL_DestroySurface(). Not doing so
  * will result in a memory leak.
  *
-<<<<<<< HEAD
- * \param[in] file the BMP file to load
-=======
- * \param file the BMP file to load.
->>>>>>> 361cae08
+ * \param[in] file the BMP file to load.
  * \returns a pointer to a new SDL_Surface structure or NULL if there was an
  *          error; call SDL_GetError() for more information.
  *
@@ -415,13 +369,8 @@
  * surface before they are saved. YUV and paletted 1-bit and 4-bit formats are
  * not supported.
  *
-<<<<<<< HEAD
- * \param[inout] surface the SDL_Surface structure containing the image to be saved
- * \param[out] dst a data stream to save to
-=======
- * \param surface the SDL_Surface structure containing the image to be saved.
- * \param dst a data stream to save to.
->>>>>>> 361cae08
+ * \param[inout] surface the SDL_Surface structure containing the image to be saved.
+ * \param[out] dst a data stream to save to.
  * \param closeio if SDL_TRUE, calls SDL_CloseIO() on `dst` before returning,
  *                even in the case of an error.
  * \returns 0 on success or a negative error code on failure; call
@@ -443,13 +392,8 @@
  * surface before they are saved. YUV and paletted 1-bit and 4-bit formats are
  * not supported.
  *
-<<<<<<< HEAD
- * \param[inout] surface the SDL_Surface structure containing the image to be saved
- * \param[in] file a file to save to
-=======
- * \param surface the SDL_Surface structure containing the image to be saved.
- * \param file a file to save to.
->>>>>>> 361cae08
+ * \param[inout] surface the SDL_Surface structure containing the image to be saved.
+ * \param[in] file a file to save to.
  * \returns 0 on success or a negative error code on failure; call
  *          SDL_GetError() for more information.
  *
@@ -466,13 +410,8 @@
  * If RLE is enabled, color key and alpha blending blits are much faster, but
  * the surface must be locked before directly accessing the pixels.
  *
-<<<<<<< HEAD
- * \param[inout] surface the SDL_Surface structure to optimize
- * \param flag 0 to disable, non-zero to enable RLE acceleration
-=======
- * \param surface the SDL_Surface structure to optimize.
+ * \param[inout] surface the SDL_Surface structure to optimize.
  * \param flag 0 to disable, non-zero to enable RLE acceleration.
->>>>>>> 361cae08
  * \returns 0 on success or a negative error code on failure; call
  *          SDL_GetError() for more information.
  *
@@ -489,11 +428,7 @@
  *
  * It is safe to pass a NULL `surface` here; it will return SDL_FALSE.
  *
-<<<<<<< HEAD
- * \param[inout] surface the SDL_Surface structure to query
-=======
- * \param surface the SDL_Surface structure to query.
->>>>>>> 361cae08
+ * \param[inout] surface the SDL_Surface structure to query.
  * \returns SDL_TRUE if the surface is RLE enabled, SDL_FALSE otherwise.
  *
  * \since This function is available since SDL 3.0.0.
@@ -515,15 +450,9 @@
  * RLE acceleration can substantially speed up blitting of images with large
  * horizontal runs of transparent pixels. See SDL_SetSurfaceRLE() for details.
  *
-<<<<<<< HEAD
- * \param[inout] surface the SDL_Surface structure to update
- * \param flag SDL_TRUE to enable color key, SDL_FALSE to disable color key
- * \param key the transparent pixel
-=======
- * \param surface the SDL_Surface structure to update.
+ * \param[inout] surface the SDL_Surface structure to update.
  * \param flag SDL_TRUE to enable color key, SDL_FALSE to disable color key.
  * \param key the transparent pixel.
->>>>>>> 361cae08
  * \returns 0 on success or a negative error code on failure; call
  *          SDL_GetError() for more information.
  *
@@ -539,11 +468,7 @@
  *
  * It is safe to pass a NULL `surface` here; it will return SDL_FALSE.
  *
-<<<<<<< HEAD
- * \param[inout] surface the SDL_Surface structure to query
-=======
- * \param surface the SDL_Surface structure to query.
->>>>>>> 361cae08
+ * \param[inout] surface the SDL_Surface structure to query.
  * \returns SDL_TRUE if the surface has a color key, SDL_FALSE otherwise.
  *
  * \since This function is available since SDL 3.0.0.
@@ -561,13 +486,8 @@
  *
  * If the surface doesn't have color key enabled this function returns -1.
  *
-<<<<<<< HEAD
- * \param[inout] surface the SDL_Surface structure to query
- * \param[out] key a pointer filled in with the transparent pixel
-=======
- * \param surface the SDL_Surface structure to query.
- * \param key a pointer filled in with the transparent pixel.
->>>>>>> 361cae08
+ * \param[inout] surface the SDL_Surface structure to query.
+ * \param[out] key a pointer filled in with the transparent pixel.
  * \returns 0 on success or a negative error code on failure; call
  *          SDL_GetError() for more information.
  *
@@ -587,17 +507,10 @@
  *
  * `srcC = srcC * (color / 255)`
  *
-<<<<<<< HEAD
- * \param[inout] surface the SDL_Surface structure to update
- * \param r the red color value multiplied into blit operations
- * \param g the green color value multiplied into blit operations
- * \param b the blue color value multiplied into blit operations
-=======
- * \param surface the SDL_Surface structure to update.
+ * \param[inout] surface the SDL_Surface structure to update.
  * \param r the red color value multiplied into blit operations.
  * \param g the green color value multiplied into blit operations.
  * \param b the blue color value multiplied into blit operations.
->>>>>>> 361cae08
  * \returns 0 on success or a negative error code on failure; call
  *          SDL_GetError() for more information.
  *
@@ -612,17 +525,10 @@
 /**
  * Get the additional color value multiplied into blit operations.
  *
-<<<<<<< HEAD
- * \param[inout] surface the SDL_Surface structure to query
- * \param[out] r a pointer filled in with the current red color value
- * \param[out] g a pointer filled in with the current green color value
- * \param[out] b a pointer filled in with the current blue color value
-=======
- * \param surface the SDL_Surface structure to query.
- * \param r a pointer filled in with the current red color value.
- * \param g a pointer filled in with the current green color value.
- * \param b a pointer filled in with the current blue color value.
->>>>>>> 361cae08
+ * \param[inout] surface the SDL_Surface structure to query.
+ * \param[out] r a pointer filled in with the current red color value.
+ * \param[out] g a pointer filled in with the current green color value.
+ * \param[out] b a pointer filled in with the current blue color value.
  * \returns 0 on success or a negative error code on failure; call
  *          SDL_GetError() for more information.
  *
@@ -641,13 +547,8 @@
  *
  * `srcA = srcA * (alpha / 255)`
  *
-<<<<<<< HEAD
- * \param[inout] surface the SDL_Surface structure to update
- * \param alpha the alpha value multiplied into blit operations
-=======
- * \param surface the SDL_Surface structure to update.
+ * \param[inout] surface the SDL_Surface structure to update.
  * \param alpha the alpha value multiplied into blit operations.
->>>>>>> 361cae08
  * \returns 0 on success or a negative error code on failure; call
  *          SDL_GetError() for more information.
  *
@@ -661,13 +562,8 @@
 /**
  * Get the additional alpha value used in blit operations.
  *
-<<<<<<< HEAD
- * \param[inout] surface the SDL_Surface structure to query
- * \param[out] alpha a pointer filled in with the current alpha value
-=======
- * \param surface the SDL_Surface structure to query.
- * \param alpha a pointer filled in with the current alpha value.
->>>>>>> 361cae08
+ * \param[inout] surface the SDL_Surface structure to query.
+ * \param[out] alpha a pointer filled in with the current alpha value.
  * \returns 0 on success or a negative error code on failure; call
  *          SDL_GetError() for more information.
  *
@@ -685,13 +581,8 @@
  * existing data, the blendmode of the SOURCE surface should be set to
  * `SDL_BLENDMODE_NONE`.
  *
-<<<<<<< HEAD
- * \param[inout] surface the SDL_Surface structure to update
- * \param blendMode the SDL_BlendMode to use for blit blending
-=======
- * \param surface the SDL_Surface structure to update.
+ * \param[inout] surface the SDL_Surface structure to update.
  * \param blendMode the SDL_BlendMode to use for blit blending.
->>>>>>> 361cae08
  * \returns 0 on success or a negative error code on failure; call
  *          SDL_GetError() for more information.
  *
@@ -704,13 +595,8 @@
 /**
  * Get the blend mode used for blit operations.
  *
-<<<<<<< HEAD
- * \param[inout] surface the SDL_Surface structure to query
- * \param[out] blendMode a pointer filled in with the current SDL_BlendMode
-=======
- * \param surface the SDL_Surface structure to query.
- * \param blendMode a pointer filled in with the current SDL_BlendMode.
->>>>>>> 361cae08
+ * \param[inout] surface the SDL_Surface structure to query.
+ * \param[out] blendMode a pointer filled in with the current SDL_BlendMode.
  * \returns 0 on success or a negative error code on failure; call
  *          SDL_GetError() for more information.
  *
@@ -729,15 +615,9 @@
  * Note that blits are automatically clipped to the edges of the source and
  * destination surfaces.
  *
-<<<<<<< HEAD
- * \param[inout] surface the SDL_Surface structure to be clipped
+ * \param[inout] surface the SDL_Surface structure to be clipped.
  * \param[in,opt] rect the SDL_Rect structure representing the clipping rectangle, or
- *             NULL to disable clipping
-=======
- * \param surface the SDL_Surface structure to be clipped.
- * \param rect the SDL_Rect structure representing the clipping rectangle, or
  *             NULL to disable clipping.
->>>>>>> 361cae08
  * \returns SDL_TRUE if the rectangle intersects the surface, otherwise
  *          SDL_FALSE and blits will be completely clipped.
  *
@@ -753,17 +633,10 @@
  * When `surface` is the destination of a blit, only the area within the clip
  * rectangle is drawn into.
  *
-<<<<<<< HEAD
  * \param[inout] surface the SDL_Surface structure representing the surface to be
- *                clipped
+ *                clipped.
  * \param[out] rect an SDL_Rect structure filled in with the clipping rectangle for
- *             the surface
-=======
- * \param surface the SDL_Surface structure representing the surface to be
- *                clipped.
- * \param rect an SDL_Rect structure filled in with the clipping rectangle for
  *             the surface.
->>>>>>> 361cae08
  * \returns 0 on success or a negative error code on failure; call
  *          SDL_GetError() for more information.
  *
@@ -776,13 +649,8 @@
 /**
  * Flip a surface vertically or horizontally.
  *
-<<<<<<< HEAD
- * \param[inout] surface the surface to flip
- * \param flip the direction to flip
-=======
- * \param surface the surface to flip.
+ * \param[inout] surface the surface to flip.
  * \param flip the direction to flip.
->>>>>>> 361cae08
  * \returns 0 on success or a negative error code on failure; call
  *          SDL_GetError() for more information.
  *
@@ -813,17 +681,10 @@
  * surface. The new, optimized surface can then be used as the source for
  * future blits, making them faster.
  *
-<<<<<<< HEAD
- * \param[inout] surface the existing SDL_Surface structure to convert
+ * \param[inout] surface the existing SDL_Surface structure to convert.
  * \param[in] format the SDL_PixelFormat structure that the new surface is
- *               optimized for
+ *               optimized for.
  * \returns[own] the new SDL_Surface structure that is created or NULL if it fails;
-=======
- * \param surface the existing SDL_Surface structure to convert.
- * \param format the SDL_PixelFormat structure that the new surface is
- *               optimized for.
- * \returns the new SDL_Surface structure that is created or NULL if it fails;
->>>>>>> 361cae08
  *          call SDL_GetError() for more information.
  *
  * \since This function is available since SDL 3.0.0.
@@ -843,15 +704,9 @@
  * it might be easier to call but it doesn't have access to palette
  * information for the destination surface, in case that would be important.
  *
-<<<<<<< HEAD
- * \param[inout] surface the existing SDL_Surface structure to convert
- * \param pixel_format the new pixel format
+ * \param[inout] surface the existing SDL_Surface structure to convert.
+ * \param pixel_format the new pixel format.
  * \returns[own] the new SDL_Surface structure that is created or NULL if it fails;
-=======
- * \param surface the existing SDL_Surface structure to convert.
- * \param pixel_format the new pixel format.
- * \returns the new SDL_Surface structure that is created or NULL if it fails;
->>>>>>> 361cae08
  *          call SDL_GetError() for more information.
  *
  * \since This function is available since SDL 3.0.0.
@@ -870,19 +725,11 @@
  * and returns the new surface. This will perform any pixel format and
  * colorspace conversion needed.
  *
-<<<<<<< HEAD
- * \param[inout] surface the existing SDL_Surface structure to convert
- * \param pixel_format the new pixel format
- * \param colorspace the new colorspace
- * \param props an SDL_PropertiesID with additional color properties, or 0
- * \returns[own] the new SDL_Surface structure that is created or NULL if it fails;
-=======
- * \param surface the existing SDL_Surface structure to convert.
+ * \param[inout] surface the existing SDL_Surface structure to convert.
  * \param pixel_format the new pixel format.
  * \param colorspace the new colorspace.
  * \param props an SDL_PropertiesID with additional color properties, or 0.
- * \returns the new SDL_Surface structure that is created or NULL if it fails;
->>>>>>> 361cae08
+ * \returns[own] the new SDL_Surface structure that is created or NULL if it fails;
  *          call SDL_GetError() for more information.
  *
  * \since This function is available since SDL 3.0.0.
@@ -896,25 +743,14 @@
 /**
  * Copy a block of pixels of one format to another format.
  *
-<<<<<<< HEAD
- * \param width the width of the block to copy, in pixels
- * \param height the height of the block to copy, in pixels
- * \param src_format an SDL_PixelFormatEnum value of the `src` pixels format
- * \param[in] src a pointer to the source pixels
- * \param src_pitch the pitch of the source pixels, in bytes
- * \param dst_format an SDL_PixelFormatEnum value of the `dst` pixels format
- * \param[out] dst a pointer to be filled in with new pixel data
- * \param dst_pitch the pitch of the destination pixels, in bytes
-=======
  * \param width the width of the block to copy, in pixels.
  * \param height the height of the block to copy, in pixels.
  * \param src_format an SDL_PixelFormatEnum value of the `src` pixels format.
- * \param src a pointer to the source pixels.
+ * \param[in] src a pointer to the source pixels.
  * \param src_pitch the pitch of the source pixels, in bytes.
  * \param dst_format an SDL_PixelFormatEnum value of the `dst` pixels format.
- * \param dst a pointer to be filled in with new pixel data.
+ * \param[out] dst a pointer to be filled in with new pixel data.
  * \param dst_pitch the pitch of the destination pixels, in bytes.
->>>>>>> 361cae08
  * \returns 0 on success or a negative error code on failure; call
  *          SDL_GetError() for more information.
  *
@@ -934,29 +770,16 @@
  * \param src_colorspace an SDL_ColorSpace value describing the colorspace of
  *                       the `src` pixels.
  * \param src_properties an SDL_PropertiesID with additional source color
-<<<<<<< HEAD
- *                       properties, or 0
- * \param[in] src a pointer to the source pixels
- * \param src_pitch the pitch of the source pixels, in bytes
- * \param dst_format an SDL_PixelFormatEnum value of the `dst` pixels format
-=======
  *                       properties, or 0.
- * \param src a pointer to the source pixels.
+ * \param[in] src a pointer to the source pixels.
  * \param src_pitch the pitch of the source pixels, in bytes.
  * \param dst_format an SDL_PixelFormatEnum value of the `dst` pixels format.
->>>>>>> 361cae08
  * \param dst_colorspace an SDL_ColorSpace value describing the colorspace of
  *                       the `dst` pixels.
  * \param dst_properties an SDL_PropertiesID with additional destination color
-<<<<<<< HEAD
- *                       properties, or 0
- * \param[out] dst a pointer to be filled in with new pixel data
- * \param dst_pitch the pitch of the destination pixels, in bytes
-=======
  *                       properties, or 0.
- * \param dst a pointer to be filled in with new pixel data.
+ * \param[out] dst a pointer to be filled in with new pixel data.
  * \param dst_pitch the pitch of the destination pixels, in bytes.
->>>>>>> 361cae08
  * \returns 0 on success or a negative error code on failure; call
  *          SDL_GetError() for more information.
  *
@@ -973,25 +796,14 @@
  *
  * This function is currently only implemented for SDL_PIXELFORMAT_ARGB8888.
  *
-<<<<<<< HEAD
- * \param width the width of the block to convert, in pixels
- * \param height the height of the block to convert, in pixels
- * \param src_format an SDL_PixelFormatEnum value of the `src` pixels format
- * \param[in] src a pointer to the source pixels
- * \param src_pitch the pitch of the source pixels, in bytes
- * \param dst_format an SDL_PixelFormatEnum value of the `dst` pixels format
- * \param[out] dst a pointer to be filled in with premultiplied pixel data
- * \param dst_pitch the pitch of the destination pixels, in bytes
-=======
  * \param width the width of the block to convert, in pixels.
  * \param height the height of the block to convert, in pixels.
  * \param src_format an SDL_PixelFormatEnum value of the `src` pixels format.
- * \param src a pointer to the source pixels.
+ * \param[in] src a pointer to the source pixels.
  * \param src_pitch the pitch of the source pixels, in bytes.
  * \param dst_format an SDL_PixelFormatEnum value of the `dst` pixels format.
- * \param dst a pointer to be filled in with premultiplied pixel data.
+ * \param[out] dst a pointer to be filled in with premultiplied pixel data.
  * \param dst_pitch the pitch of the destination pixels, in bytes.
->>>>>>> 361cae08
  * \returns 0 on success or a negative error code on failure; call
  *          SDL_GetError() for more information.
  *
@@ -1011,17 +823,10 @@
  * SDL_SetSurfaceClipRect()), then this function will fill based on the
  * intersection of the clip rectangle and `rect`.
  *
-<<<<<<< HEAD
- * \param[inout] dst the SDL_Surface structure that is the drawing target
+ * \param[inout] dst the SDL_Surface structure that is the drawing target.
  * \param[in,opt] rect the SDL_Rect structure representing the rectangle to fill, or
- *             NULL to fill the entire surface
- * \param color the color to fill with
-=======
- * \param dst the SDL_Surface structure that is the drawing target.
- * \param rect the SDL_Rect structure representing the rectangle to fill, or
  *             NULL to fill the entire surface.
  * \param color the color to fill with.
->>>>>>> 361cae08
  * \returns 0 on success or a negative error code on failure; call
  *          SDL_GetError() for more information.
  *
@@ -1043,17 +848,10 @@
  * SDL_SetSurfaceClipRect()), then this function will fill based on the
  * intersection of the clip rectangle and `rect`.
  *
-<<<<<<< HEAD
- * \param[inout] dst the SDL_Surface structure that is the drawing target
+ * \param[inout] dst the SDL_Surface structure that is the drawing target.
  * \param[in] rects an array of SDL_Rects representing the rectangles to fill.
- * \param count the number of rectangles in the array
- * \param color the color to fill with
-=======
- * \param dst the SDL_Surface structure that is the drawing target.
- * \param rects an array of SDL_Rects representing the rectangles to fill.
  * \param count the number of rectangles in the array.
  * \param color the color to fill with.
->>>>>>> 361cae08
  * \returns 0 on success or a negative error code on failure; call
  *          SDL_GetError() for more information.
  *
@@ -1116,19 +914,11 @@
  *       source color key.
  * ```
  *
-<<<<<<< HEAD
- * \param[inout] src the SDL_Surface structure to be copied from
+ * \param[inout] src the SDL_Surface structure to be copied from.
  * \param[in,opt] srcrect the SDL_Rect structure representing the rectangle to be
- *                copied, or NULL to copy the entire surface
- * \param[inout] dst the SDL_Surface structure that is the blit target
+ *                copied, or NULL to copy the entire surface.
+ * \param[inout] dst the SDL_Surface structure that is the blit target.
  * \param[out] dstrect the SDL_Rect structure representing the x and y position in
-=======
- * \param src the SDL_Surface structure to be copied from.
- * \param srcrect the SDL_Rect structure representing the rectangle to be
- *                copied, or NULL to copy the entire surface.
- * \param dst the SDL_Surface structure that is the blit target.
- * \param dstrect the SDL_Rect structure representing the x and y position in
->>>>>>> 361cae08
  *                the destination surface. On input the width and height are
  *                ignored (taken from srcrect), and on output this is filled
  *                in with the actual rectangle used after clipping.
@@ -1151,21 +941,12 @@
  * This is a semi-private blit function and it performs low-level surface
  * blitting, assuming the input rectangles have already been clipped.
  *
-<<<<<<< HEAD
- * \param[inout] src the SDL_Surface structure to be copied from
+ * \param[inout] src the SDL_Surface structure to be copied from.
  * \param[in,opt] srcrect the SDL_Rect structure representing the rectangle to be
- *                copied, or NULL to copy the entire surface
- * \param[inout] dst the SDL_Surface structure that is the blit target
+ *                copied, or NULL to copy the entire surface.
+ * \param[inout] dst the SDL_Surface structure that is the blit target.
  * \param[out] dstrect the SDL_Rect structure representing the target rectangle in
- *                the destination surface
-=======
- * \param src the SDL_Surface structure to be copied from.
- * \param srcrect the SDL_Rect structure representing the rectangle to be
- *                copied, or NULL to copy the entire surface.
- * \param dst the SDL_Surface structure that is the blit target.
- * \param dstrect the SDL_Rect structure representing the target rectangle in
  *                the destination surface.
->>>>>>> 361cae08
  * \returns 0 on success or a negative error code on failure; call
  *          SDL_GetError() for more information.
  *
@@ -1185,23 +966,13 @@
  * Using SDL_SCALEMODE_NEAREST: fast, low quality. Using SDL_SCALEMODE_LINEAR:
  * bilinear scaling, slower, better quality, only 32BPP.
  *
-<<<<<<< HEAD
- * \param[inout] src the SDL_Surface structure to be copied from
+ * \param[inout] src the SDL_Surface structure to be copied from.
  * \param[in,opt] srcrect the SDL_Rect structure representing the rectangle to be
- *                copied
- * \param[inout] dst the SDL_Surface structure that is the blit target
+ *                copied.
+ * \param[inout] dst the SDL_Surface structure that is the blit target.
  * \param[in,opt] dstrect the SDL_Rect structure representing the target rectangle in
- *                the destination surface
- * \param scaleMode scale algorithm to be used
-=======
- * \param src the SDL_Surface structure to be copied from.
- * \param srcrect the SDL_Rect structure representing the rectangle to be
- *                copied.
- * \param dst the SDL_Surface structure that is the blit target.
- * \param dstrect the SDL_Rect structure representing the target rectangle in
  *                the destination surface.
  * \param scaleMode scale algorithm to be used.
->>>>>>> 361cae08
  * \returns 0 on success or a negative error code on failure; call
  *          SDL_GetError() for more information.
  *
@@ -1215,19 +986,11 @@
  * Perform a scaled blit to a destination surface, which may be of a different
  * format.
  *
-<<<<<<< HEAD
- * \param[inout] src the SDL_Surface structure to be copied from
+ * \param[inout] src the SDL_Surface structure to be copied from.
  * \param[in,opt] srcrect the SDL_Rect structure representing the rectangle to be
- *                copied
- * \param[inout] dst the SDL_Surface structure that is the blit target
+ *                copied.
+ * \param[inout] dst the SDL_Surface structure that is the blit target.
  * \param[in,opt] dstrect the SDL_Rect structure representing the target rectangle in
-=======
- * \param src the SDL_Surface structure to be copied from.
- * \param srcrect the SDL_Rect structure representing the rectangle to be
- *                copied.
- * \param dst the SDL_Surface structure that is the blit target.
- * \param dstrect the SDL_Rect structure representing the target rectangle in
->>>>>>> 361cae08
  *                the destination surface, filled with the actual rectangle
  *                used after clipping.
  * \param scaleMode the SDL_ScaleMode to be used.
@@ -1250,23 +1013,13 @@
  * This is a semi-private function and it performs low-level surface blitting,
  * assuming the input rectangles have already been clipped.
  *
-<<<<<<< HEAD
- * \param[inout] src the SDL_Surface structure to be copied from
+ * \param[inout] src the SDL_Surface structure to be copied from.
  * \param[in,opt] srcrect the SDL_Rect structure representing the rectangle to be
- *                copied
- * \param[inout] dst the SDL_Surface structure that is the blit target
+ *                copied.
+ * \param[inout] dst the SDL_Surface structure that is the blit target.
  * \param[in,opt] dstrect the SDL_Rect structure representing the target rectangle in
- *                the destination surface
- * \param scaleMode scale algorithm to be used
-=======
- * \param src the SDL_Surface structure to be copied from.
- * \param srcrect the SDL_Rect structure representing the rectangle to be
- *                copied.
- * \param dst the SDL_Surface structure that is the blit target.
- * \param dstrect the SDL_Rect structure representing the target rectangle in
  *                the destination surface.
  * \param scaleMode scale algorithm to be used.
->>>>>>> 361cae08
  * \returns 0 on success or a negative error code on failure; call
  *          SDL_GetError() for more information.
  *
@@ -1289,31 +1042,17 @@
  * Like SDL_GetRGBA, this uses the entire 0..255 range when converting color
  * components from pixel formats with less than 8 bits per RGB component.
  *
-<<<<<<< HEAD
- * \param[inout] surface the surface to read
- * \param x the horizontal coordinate, 0 <= x < width
- * \param y the vertical coordinate, 0 <= y < height
- * \param[out] r a pointer filled in with the red channel, 0-255, or NULL to ignore
- *          this channel
- * \param[out] g a pointer filled in with the green channel, 0-255, or NULL to
- *          ignore this channel
- * \param[out] b a pointer filled in with the blue channel, 0-255, or NULL to
- *          ignore this channel
- * \param[out] a a pointer filled in with the alpha channel, 0-255, or NULL to
- *          ignore this channel
-=======
- * \param surface the surface to read.
+ * \param[inout] surface the surface to read.
  * \param x the horizontal coordinate, 0 <= x < width.
  * \param y the vertical coordinate, 0 <= y < height.
- * \param r a pointer filled in with the red channel, 0-255, or NULL to ignore
+ * \param[out] r a pointer filled in with the red channel, 0-255, or NULL to ignore
  *          this channel.
- * \param g a pointer filled in with the green channel, 0-255, or NULL to
+ * \param[out] g a pointer filled in with the green channel, 0-255, or NULL to
  *          ignore this channel.
- * \param b a pointer filled in with the blue channel, 0-255, or NULL to
+ * \param[out] b a pointer filled in with the blue channel, 0-255, or NULL to
  *          ignore this channel.
- * \param a a pointer filled in with the alpha channel, 0-255, or NULL to
+ * \param[out] a a pointer filled in with the alpha channel, 0-255, or NULL to
  *          ignore this channel.
->>>>>>> 361cae08
  * \returns 0 on success or a negative error code on failure; call
  *          SDL_GetError() for more information.
  *
