/*
  Simple DirectMedia Layer
  Copyright (C) 1997-2024 Sam Lantinga <slouken@libsdl.org>

  This software is provided 'as-is', without any express or implied
  warranty.  In no event will the authors be held liable for any damages
  arising from the use of this software.

  Permission is granted to anyone to use this software for any purpose,
  including commercial applications, and to alter it and redistribute it
  freely, subject to the following restrictions:

  1. The origin of this software must not be misrepresented; you must not
     claim that you wrote the original software. If you use this software
     in a product, an acknowledgment in the product documentation would be
     appreciated but is not required.
  2. Altered source versions must be plainly marked as such, and must not be
     misrepresented as being the original software.
  3. This notice may not be removed or altered from any source distribution.
*/

/**
 * # CategoryDialog
 *
 * File dialog support.
 */

#ifndef SDL_dialog_h_
#define SDL_dialog_h_

#include <SDL3/SDL_error.h>
#include <SDL3/SDL_video.h>

#include <SDL3/SDL_begin_code.h>
/* Set up for C function definitions, even when using C++ */
#ifdef __cplusplus
extern "C" {
#endif

/**
 * An entry for filters for file dialogs.
 *
 * `name` is a user-readable label for the filter (for example, "Office
 * document").
 *
 * `pattern` is a semicolon-separated list of file extensions (for example,
 * "doc;docx"). File extensions may only contain alphanumeric characters,
 * hyphens, underscores and periods. Alternatively, the whole string can be a
 * single asterisk ("*"), which serves as an "All files" filter.
 *
 * \since This struct is available since SDL 3.0.0.
 *
 * \sa SDL_DialogFileCallback
 * \sa SDL_ShowOpenFileDialog
 * \sa SDL_ShowSaveFileDialog
 * \sa SDL_ShowOpenFolderDialog
 */
typedef struct SDL_DialogFileFilter
{
    const char *name;
    const char *pattern;
} SDL_DialogFileFilter;

/**
 * Callback used by file dialog functions.
 *
 * The specific usage is described in each function.
 *
 * If `filelist` is:
 *
 * - NULL, an error occured. Details can be obtained with SDL_GetError().
 * - A pointer to NULL, the user either didn't choose any file or canceled the
 *   dialog.
 * - A pointer to non-`NULL`, the user chose one or more files. The argument
 *   is a null-terminated list of pointers to C strings, each containing a
 *   path.
 *
 * The filelist argument does not need to be freed; it will automatically be
 * freed when the callback returns.
 *
 * The filter argument is the index of the filter that was selected, or -1 if
 * no filter was selected or if the platform or method doesn't support
 * fetching the selected filter.
 *
 * \param userdata an app-provided pointer, for the callback's use.
 * \param filelist the file(s) chosen by the user.
 * \param filter index of the selected filter.
 *
 * \since This datatype is available since SDL 3.0.0.
 *
 * \sa SDL_DialogFileFilter
 * \sa SDL_ShowOpenFileDialog
 * \sa SDL_ShowSaveFileDialog
 * \sa SDL_ShowOpenFolderDialog
 */
typedef void(SDLCALL *SDL_DialogFileCallback)(void *userdata, const char * const *filelist, int filter);

/**
 * Displays a dialog that lets the user select a file on their filesystem.
 *
 * This function should only be invoked from the main thread.
 *
 * This is an asynchronous function; it will return immediately, and the
 * result will be passed to the callback.
 *
 * The callback will be invoked with a null-terminated list of files the user
 * chose. The list will be empty if the user canceled the dialog, and it will
 * be NULL if an error occured.
 *
 * Note that the callback may be called from a different thread than the one
 * the function was invoked on.
 *
 * Depending on the platform, the user may be allowed to input paths that
 * don't yet exist.
 *
 * On Linux, dialogs may require XDG Portals, which requires DBus, which
 * requires an event-handling loop. Apps that do not use SDL to handle events
 * should add a call to SDL_PumpEvents in their main loop.
 *
<<<<<<< HEAD
 * \param[in] callback An SDL_DialogFileCallback to be invoked when the user
=======
 * \param callback an SDL_DialogFileCallback to be invoked when the user
>>>>>>> 361cae08
 *                 selects a file and accepts, or cancels the dialog, or an
 *                 error occurs. The first argument is a null-terminated list
 *                 of C strings, representing the paths chosen by the user.
 *                 The list will be empty if the user canceled the dialog, and
 *                 it will be NULL if an error occured. If an error occured,
 *                 it can be fetched with SDL_GetError(). The second argument
 *                 is the userdata pointer passed to the function. The third
 *                 argument is the index of the filter selected by the user,
 *                 or one past the index of the last filter (therefore the
 *                 index of the terminating NULL filter) if no filter was
 *                 chosen, or -1 if the platform does not support detecting
 *                 the selected filter.
<<<<<<< HEAD
 * \param[inout,opt] userdata An optional pointer to pass extra data to the callback when
 *                 it will be invoked.
 * \param[inout,opt] window The window that the dialog should be modal for. May be NULL.
 *               Not all platforms support this option.
 * \param[in,opt] filters A null-terminated list of SDL_DialogFileFilter's. May be
 *                NULL. Not all platforms support this option, and platforms
 *                that do support it may allow the user to ignore the filters.
 * \param[in,opt] default_location The default folder or file to start the dialog at.
=======
 * \param userdata an optional pointer to pass extra data to the callback when
 *                 it will be invoked.
 * \param window the window that the dialog should be modal for. May be NULL.
 *               Not all platforms support this option.
 * \param filters a list of SDL_DialogFileFilter's. May be NULL. Not all
 *                platforms support this option, and platforms that do support
 *                it may allow the user to ignore the filters.
 * \param nfilters the number of filters. Ignored if filters is NULL.
 * \param default_location the default folder or file to start the dialog at.
>>>>>>> 361cae08
 *                         May be NULL. Not all platforms support this option.
 * \param allow_many if non-zero, the user will be allowed to select multiple
 *                   entries. Not all platforms support this option.
 *
 * \since This function is available since SDL 3.0.0.
 *
 * \sa SDL_DialogFileCallback
 * \sa SDL_DialogFileFilter
 * \sa SDL_ShowSaveFileDialog
 * \sa SDL_ShowOpenFolderDialog
 */
extern SDL_DECLSPEC void SDLCALL SDL_ShowOpenFileDialog(SDL_DialogFileCallback callback, void *userdata, SDL_Window *window, const SDL_DialogFileFilter *filters, int nfilters, const char *default_location, SDL_bool allow_many);

/**
 * Displays a dialog that lets the user choose a new or existing file on their
 * filesystem.
 *
 * This function should only be invoked from the main thread.
 *
 * This is an asynchronous function; it will return immediately, and the
 * result will be passed to the callback.
 *
 * The callback will be invoked with a null-terminated list of files the user
 * chose. The list will be empty if the user canceled the dialog, and it will
 * be NULL if an error occured.
 *
 * Note that the callback may be called from a different thread than the one
 * the function was invoked on.
 *
 * The chosen file may or may not already exist.
 *
 * On Linux, dialogs may require XDG Portals, which requires DBus, which
 * requires an event-handling loop. Apps that do not use SDL to handle events
 * should add a call to SDL_PumpEvents in their main loop.
 *
<<<<<<< HEAD
 * \param[in] callback An SDL_DialogFileCallback to be invoked when the user
=======
 * \param callback an SDL_DialogFileCallback to be invoked when the user
>>>>>>> 361cae08
 *                 selects a file and accepts, or cancels the dialog, or an
 *                 error occurs. The first argument is a null-terminated list
 *                 of C strings, representing the paths chosen by the user.
 *                 The list will be empty if the user canceled the dialog, and
 *                 it will be NULL if an error occured. If an error occured,
 *                 it can be fetched with SDL_GetError(). The second argument
 *                 is the userdata pointer passed to the function. The third
 *                 argument is the index of the filter selected by the user,
 *                 or one past the index of the last filter (therefore the
 *                 index of the terminating NULL filter) if no filter was
 *                 chosen, or -1 if the platform does not support detecting
 *                 the selected filter.
<<<<<<< HEAD
 * \param[inout,opt] userdata An optional pointer to pass extra data to the callback when
 *                 it will be invoked.
 * \param[inout,opt] window The window that the dialog should be modal for. May be NULL.
 *               Not all platforms support this option.
 * \param[in,opt] filters A null-terminated list of SDL_DialogFileFilter's. May be
 *                NULL. Not all platforms support this option, and platforms
 *                that do support it may allow the user to ignore the filters.
 * \param[in,opt] default_location The default folder or file to start the dialog at.
=======
 * \param userdata an optional pointer to pass extra data to the callback when
 *                 it will be invoked.
 * \param window the window that the dialog should be modal for. May be NULL.
 *               Not all platforms support this option.
 * \param filters a list of SDL_DialogFileFilter's. May be NULL. Not all
 *                platforms support this option, and platforms that do support
 *                it may allow the user to ignore the filters.
 * \param nfilters the number of filters. Ignored if filters is NULL.
 * \param default_location the default folder or file to start the dialog at.
>>>>>>> 361cae08
 *                         May be NULL. Not all platforms support this option.
 *
 * \since This function is available since SDL 3.0.0.
 *
 * \sa SDL_DialogFileCallback
 * \sa SDL_DialogFileFilter
 * \sa SDL_ShowOpenFileDialog
 * \sa SDL_ShowOpenFolderDialog
 */
extern SDL_DECLSPEC void SDLCALL SDL_ShowSaveFileDialog(SDL_DialogFileCallback callback, void *userdata, SDL_Window *window, const SDL_DialogFileFilter *filters, int nfilters, const char *default_location);

/**
 * Displays a dialog that lets the user select a folder on their filesystem.
 *
 * This function should only be invoked from the main thread.
 *
 * This is an asynchronous function; it will return immediately, and the
 * result will be passed to the callback.
 *
 * The callback will be invoked with a null-terminated list of files the user
 * chose. The list will be empty if the user canceled the dialog, and it will
 * be NULL if an error occured.
 *
 * Note that the callback may be called from a different thread than the one
 * the function was invoked on.
 *
 * Depending on the platform, the user may be allowed to input paths that
 * don't yet exist.
 *
 * On Linux, dialogs may require XDG Portals, which requires DBus, which
 * requires an event-handling loop. Apps that do not use SDL to handle events
 * should add a call to SDL_PumpEvents in their main loop.
 *
<<<<<<< HEAD
 * \param[in] callback An SDL_DialogFileCallback to be invoked when the user
=======
 * \param callback an SDL_DialogFileCallback to be invoked when the user
>>>>>>> 361cae08
 *                 selects a file and accepts, or cancels the dialog, or an
 *                 error occurs. The first argument is a null-terminated list
 *                 of C strings, representing the paths chosen by the user.
 *                 The list will be empty if the user canceled the dialog, and
 *                 it will be NULL if an error occured. If an error occured,
 *                 it can be fetched with SDL_GetError(). The second argument
 *                 is the userdata pointer passed to the function. The third
 *                 argument is always -1 for SDL_ShowOpenFolderDialog.
<<<<<<< HEAD
 * \param[inout,opt] userdata An optional pointer to pass extra data to the callback when
 *                 it will be invoked.
 * \param[inout,opt] window The window that the dialog should be modal for. May be NULL.
 *               Not all platforms support this option.
 * \param[in,opt] default_location The default folder or file to start the dialog at.
=======
 * \param userdata an optional pointer to pass extra data to the callback when
 *                 it will be invoked.
 * \param window the window that the dialog should be modal for. May be NULL.
 *               Not all platforms support this option.
 * \param default_location the default folder or file to start the dialog at.
>>>>>>> 361cae08
 *                         May be NULL. Not all platforms support this option.
 * \param allow_many if non-zero, the user will be allowed to select multiple
 *                   entries. Not all platforms support this option.
 *
 * \since This function is available since SDL 3.0.0.
 *
 * \sa SDL_DialogFileCallback
 * \sa SDL_ShowOpenFileDialog
 * \sa SDL_ShowSaveFileDialog
 */
extern SDL_DECLSPEC void SDLCALL SDL_ShowOpenFolderDialog(SDL_DialogFileCallback callback, void *userdata, SDL_Window *window, const char *default_location, SDL_bool allow_many);

/* Ends C function definitions when using C++ */
#ifdef __cplusplus
}
#endif
#include <SDL3/SDL_close_code.h>

#endif /* SDL_joystick_h_ */<|MERGE_RESOLUTION|>--- conflicted
+++ resolved
@@ -117,11 +117,7 @@
  * requires an event-handling loop. Apps that do not use SDL to handle events
  * should add a call to SDL_PumpEvents in their main loop.
  *
-<<<<<<< HEAD
- * \param[in] callback An SDL_DialogFileCallback to be invoked when the user
-=======
- * \param callback an SDL_DialogFileCallback to be invoked when the user
->>>>>>> 361cae08
+ * \param[in] callback an SDL_DialogFileCallback to be invoked when the user
  *                 selects a file and accepts, or cancels the dialog, or an
  *                 error occurs. The first argument is a null-terminated list
  *                 of C strings, representing the paths chosen by the user.
@@ -134,26 +130,15 @@
  *                 index of the terminating NULL filter) if no filter was
  *                 chosen, or -1 if the platform does not support detecting
  *                 the selected filter.
-<<<<<<< HEAD
- * \param[inout,opt] userdata An optional pointer to pass extra data to the callback when
+ * \param[inout,opt] userdata an optional pointer to pass extra data to the callback when
  *                 it will be invoked.
- * \param[inout,opt] window The window that the dialog should be modal for. May be NULL.
+ * \param[inout,opt] window the window that the dialog should be modal for. May be NULL.
  *               Not all platforms support this option.
- * \param[in,opt] filters A null-terminated list of SDL_DialogFileFilter's. May be
- *                NULL. Not all platforms support this option, and platforms
- *                that do support it may allow the user to ignore the filters.
- * \param[in,opt] default_location The default folder or file to start the dialog at.
-=======
- * \param userdata an optional pointer to pass extra data to the callback when
- *                 it will be invoked.
- * \param window the window that the dialog should be modal for. May be NULL.
- *               Not all platforms support this option.
- * \param filters a list of SDL_DialogFileFilter's. May be NULL. Not all
+ * \param[in,opt] filters a list of SDL_DialogFileFilter's. May be NULL. Not all
  *                platforms support this option, and platforms that do support
  *                it may allow the user to ignore the filters.
  * \param nfilters the number of filters. Ignored if filters is NULL.
- * \param default_location the default folder or file to start the dialog at.
->>>>>>> 361cae08
+ * \param[in,opt] default_location the default folder or file to start the dialog at.
  *                         May be NULL. Not all platforms support this option.
  * \param allow_many if non-zero, the user will be allowed to select multiple
  *                   entries. Not all platforms support this option.
@@ -189,11 +174,7 @@
  * requires an event-handling loop. Apps that do not use SDL to handle events
  * should add a call to SDL_PumpEvents in their main loop.
  *
-<<<<<<< HEAD
- * \param[in] callback An SDL_DialogFileCallback to be invoked when the user
-=======
- * \param callback an SDL_DialogFileCallback to be invoked when the user
->>>>>>> 361cae08
+ * \param[in] callback an SDL_DialogFileCallback to be invoked when the user
  *                 selects a file and accepts, or cancels the dialog, or an
  *                 error occurs. The first argument is a null-terminated list
  *                 of C strings, representing the paths chosen by the user.
@@ -206,26 +187,15 @@
  *                 index of the terminating NULL filter) if no filter was
  *                 chosen, or -1 if the platform does not support detecting
  *                 the selected filter.
-<<<<<<< HEAD
- * \param[inout,opt] userdata An optional pointer to pass extra data to the callback when
+ * \param[inout,opt] userdata an optional pointer to pass extra data to the callback when
  *                 it will be invoked.
- * \param[inout,opt] window The window that the dialog should be modal for. May be NULL.
+ * \param[inout,opt] window the window that the dialog should be modal for. May be NULL.
  *               Not all platforms support this option.
- * \param[in,opt] filters A null-terminated list of SDL_DialogFileFilter's. May be
- *                NULL. Not all platforms support this option, and platforms
- *                that do support it may allow the user to ignore the filters.
- * \param[in,opt] default_location The default folder or file to start the dialog at.
-=======
- * \param userdata an optional pointer to pass extra data to the callback when
- *                 it will be invoked.
- * \param window the window that the dialog should be modal for. May be NULL.
- *               Not all platforms support this option.
- * \param filters a list of SDL_DialogFileFilter's. May be NULL. Not all
+ * \param[in,opt] filters a list of SDL_DialogFileFilter's. May be NULL. Not all
  *                platforms support this option, and platforms that do support
  *                it may allow the user to ignore the filters.
  * \param nfilters the number of filters. Ignored if filters is NULL.
- * \param default_location the default folder or file to start the dialog at.
->>>>>>> 361cae08
+ * \param[in,opt] default_location the default folder or file to start the dialog at.
  *                         May be NULL. Not all platforms support this option.
  *
  * \since This function is available since SDL 3.0.0.
@@ -259,11 +229,7 @@
  * requires an event-handling loop. Apps that do not use SDL to handle events
  * should add a call to SDL_PumpEvents in their main loop.
  *
-<<<<<<< HEAD
- * \param[in] callback An SDL_DialogFileCallback to be invoked when the user
-=======
- * \param callback an SDL_DialogFileCallback to be invoked when the user
->>>>>>> 361cae08
+ * \param[in] callback an SDL_DialogFileCallback to be invoked when the user
  *                 selects a file and accepts, or cancels the dialog, or an
  *                 error occurs. The first argument is a null-terminated list
  *                 of C strings, representing the paths chosen by the user.
@@ -272,19 +238,11 @@
  *                 it can be fetched with SDL_GetError(). The second argument
  *                 is the userdata pointer passed to the function. The third
  *                 argument is always -1 for SDL_ShowOpenFolderDialog.
-<<<<<<< HEAD
- * \param[inout,opt] userdata An optional pointer to pass extra data to the callback when
+ * \param[inout,opt] userdata an optional pointer to pass extra data to the callback when
  *                 it will be invoked.
- * \param[inout,opt] window The window that the dialog should be modal for. May be NULL.
+ * \param[inout,opt] window the window that the dialog should be modal for. May be NULL.
  *               Not all platforms support this option.
- * \param[in,opt] default_location The default folder or file to start the dialog at.
-=======
- * \param userdata an optional pointer to pass extra data to the callback when
- *                 it will be invoked.
- * \param window the window that the dialog should be modal for. May be NULL.
- *               Not all platforms support this option.
- * \param default_location the default folder or file to start the dialog at.
->>>>>>> 361cae08
+ * \param[in,opt] default_location the default folder or file to start the dialog at.
  *                         May be NULL. Not all platforms support this option.
  * \param allow_many if non-zero, the user will be allowed to select multiple
  *                   entries. Not all platforms support this option.
