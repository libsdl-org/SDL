--- conflicted
+++ resolved
@@ -234,19 +234,11 @@
  *
  * Use the SDL_assert* macros instead.
  *
-<<<<<<< HEAD
- * \param[inout] data assert data structure
- * \param[in] func function name
- * \param[in] file file name
- * \param line line number
- * \returns assert state
-=======
- * \param data assert data structure.
- * \param func function name.
- * \param file file name.
+ * \param[inout] data assert data structure.
+ * \param[in] func function name.
+ * \param[in] file file name.
  * \param line line number.
  * \returns assert state.
->>>>>>> 361cae08
  *
  * \since This function is available since SDL 3.0.0.
  */
@@ -456,15 +448,9 @@
  *
  * This callback is NOT reset to SDL's internal handler upon SDL_Quit()!
  *
-<<<<<<< HEAD
  * \param[in,opt] handler the SDL_AssertionHandler function to call when an assertion
- *                fails or NULL for the default handler
- * \param[inout,opt] userdata a pointer that is passed to `handler`
-=======
- * \param handler the SDL_AssertionHandler function to call when an assertion
  *                fails or NULL for the default handler.
- * \param userdata a pointer that is passed to `handler`.
->>>>>>> 361cae08
+ * \param[inout,opt] userdata a pointer that is passed to `handler`.
  *
  * \since This function is available since SDL 3.0.0.
  *
@@ -504,13 +490,8 @@
  * will always be NULL for the default handler. If you don't care about this
  * data, it is safe to pass a NULL pointer to this function to ignore it.
  *
-<<<<<<< HEAD
  * \param[out] puserdata pointer which is filled with the "userdata" pointer that
- *                  was passed to SDL_SetAssertionHandler()
-=======
- * \param puserdata pointer which is filled with the "userdata" pointer that
  *                  was passed to SDL_SetAssertionHandler().
->>>>>>> 361cae08
  * \returns the SDL_AssertionHandler that is called when an assert triggers.
  *
  * \since This function is available since SDL 3.0.0.
