--- conflicted
+++ resolved
@@ -932,14 +932,8 @@
 /**
  * Get a list of currently connected haptic devices.
  *
-<<<<<<< HEAD
  * \param[out] count a pointer filled in with the number of haptic devices returned
  * \returns[own] a 0 terminated array of haptic device instance IDs which should be
-=======
- * \param count a pointer filled in with the number of haptic devices
- *              returned.
- * \returns a 0 terminated array of haptic device instance IDs which should be
->>>>>>> 361cae08
  *          freed with SDL_free(), or NULL on error; call SDL_GetError() for
  *          more details.
  *
@@ -978,13 +972,8 @@
  * autocenter will be disabled. To modify these values use SDL_SetHapticGain()
  * and SDL_SetHapticAutocenter().
  *
-<<<<<<< HEAD
- * \param instance_id the haptic device instance ID
+ * \param instance_id the haptic device instance ID.
  * \returns[own] the device identifier or NULL on failure; call SDL_GetError() for
-=======
- * \param instance_id the haptic device instance ID.
- * \returns the device identifier or NULL on failure; call SDL_GetError() for
->>>>>>> 361cae08
  *          more information.
  *
  * \since This function is available since SDL 3.0.0.
@@ -1013,11 +1002,7 @@
 /**
  * Get the instance ID of an opened haptic device.
  *
-<<<<<<< HEAD
- * \param[inout] haptic the SDL_Haptic device to query
-=======
- * \param haptic the SDL_Haptic device to query.
->>>>>>> 361cae08
+ * \param[inout] haptic the SDL_Haptic device to query.
  * \returns the instance ID of the specified haptic device on success or 0 on
  *          failure; call SDL_GetError() for more information.
  *
@@ -1028,13 +1013,9 @@
 /**
  * Get the implementation dependent name of a haptic device.
  *
-<<<<<<< HEAD
- * \param[inout] haptic the SDL_Haptic obtained from SDL_OpenJoystick()
-=======
  * The returned string follows the SDL_GetStringRule.
  *
- * \param haptic the SDL_Haptic obtained from SDL_OpenJoystick().
->>>>>>> 361cae08
+ * \param[inout] haptic the SDL_Haptic obtained from SDL_OpenJoystick().
  * \returns the name of the selected haptic device. If no name can be found,
  *          this function returns NULL; call SDL_GetError() for more
  *          information.
@@ -1072,11 +1053,7 @@
 /**
  * Query if a joystick has haptic features.
  *
-<<<<<<< HEAD
- * \param[inout] joystick the SDL_Joystick to test for haptic capabilities
-=======
- * \param joystick the SDL_Joystick to test for haptic capabilities.
->>>>>>> 361cae08
+ * \param[inout] joystick the SDL_Joystick to test for haptic capabilities.
  * \returns SDL_TRUE if the joystick is haptic or SDL_FALSE if it isn't.
  *
  * \since This function is available since SDL 3.0.0.
@@ -1096,13 +1073,8 @@
  * device will also get unallocated and you'll be unable to use force feedback
  * on that device.
  *
-<<<<<<< HEAD
- * \param[inout] joystick the SDL_Joystick to create a haptic device from
+ * \param[inout] joystick the SDL_Joystick to create a haptic device from.
  * \returns[own] a valid haptic device identifier on success or NULL on failure;
-=======
- * \param joystick the SDL_Joystick to create a haptic device from.
- * \returns a valid haptic device identifier on success or NULL on failure;
->>>>>>> 361cae08
  *          call SDL_GetError() for more information.
  *
  * \since This function is available since SDL 3.0.0.
@@ -1115,11 +1087,7 @@
 /**
  * Close a haptic device previously opened with SDL_OpenHaptic().
  *
-<<<<<<< HEAD
- * \param[inout] haptic the SDL_Haptic device to close
-=======
- * \param haptic the SDL_Haptic device to close.
->>>>>>> 361cae08
+ * \param[inout] haptic the SDL_Haptic device to close.
  *
  * \since This function is available since SDL 3.0.0.
  *
@@ -1134,11 +1102,7 @@
  * approximation. Always check to see if your created effect was actually
  * created and do not rely solely on SDL_GetMaxHapticEffects().
  *
-<<<<<<< HEAD
- * \param[inout] haptic the SDL_Haptic device to query
-=======
- * \param haptic the SDL_Haptic device to query.
->>>>>>> 361cae08
+ * \param[inout] haptic the SDL_Haptic device to query.
  * \returns the number of effects the haptic device can store or a negative
  *          error code on failure; call SDL_GetError() for more information.
  *
@@ -1154,11 +1118,7 @@
  *
  * This is not supported on all platforms, but will always return a value.
  *
-<<<<<<< HEAD
- * \param[inout] haptic the SDL_Haptic device to query maximum playing effects
-=======
- * \param haptic the SDL_Haptic device to query maximum playing effects.
->>>>>>> 361cae08
+ * \param[inout] haptic the SDL_Haptic device to query maximum playing effects.
  * \returns the number of effects the haptic device can play at the same time
  *          or a negative error code on failure; call SDL_GetError() for more
  *          information.
@@ -1173,11 +1133,7 @@
 /**
  * Get the haptic device's supported features in bitwise manner.
  *
-<<<<<<< HEAD
- * \param[inout] haptic the SDL_Haptic device to query
-=======
- * \param haptic the SDL_Haptic device to query.
->>>>>>> 361cae08
+ * \param[inout] haptic the SDL_Haptic device to query.
  * \returns a list of supported haptic features in bitwise manner (OR'd), or 0
  *          on failure; call SDL_GetError() for more information.
  *
@@ -1194,11 +1150,7 @@
  * The number of haptic axes might be useful if working with the
  * SDL_HapticDirection effect.
  *
-<<<<<<< HEAD
- * \param[inout] haptic the SDL_Haptic device to query
-=======
- * \param haptic the SDL_Haptic device to query.
->>>>>>> 361cae08
+ * \param[inout] haptic the SDL_Haptic device to query.
  * \returns the number of axes on success or a negative error code on failure;
  *          call SDL_GetError() for more information.
  *
@@ -1209,13 +1161,8 @@
 /**
  * Check to see if an effect is supported by a haptic device.
  *
-<<<<<<< HEAD
- * \param[inout] haptic the SDL_Haptic device to query
- * \param[in] effect the desired effect to query
-=======
- * \param haptic the SDL_Haptic device to query.
- * \param effect the desired effect to query.
->>>>>>> 361cae08
+ * \param[inout] haptic the SDL_Haptic device to query.
+ * \param[in] effect the desired effect to query.
  * \returns SDL_TRUE if the effect is supported or SDL_FALSE if it isn't.
  *
  * \since This function is available since SDL 3.0.0.
@@ -1228,15 +1175,9 @@
 /**
  * Create a new haptic effect on a specified device.
  *
-<<<<<<< HEAD
- * \param[inout] haptic an SDL_Haptic device to create the effect on
+ * \param[inout] haptic an SDL_Haptic device to create the effect on.
  * \param[in] effect an SDL_HapticEffect structure containing the properties of
- *               the effect to create
-=======
- * \param haptic an SDL_Haptic device to create the effect on.
- * \param effect an SDL_HapticEffect structure containing the properties of
  *               the effect to create.
->>>>>>> 361cae08
  * \returns the ID of the effect on success or a negative error code on
  *          failure; call SDL_GetError() for more information.
  *
@@ -1256,17 +1197,10 @@
  * start playing from the start. You also cannot change the type either when
  * running SDL_UpdateHapticEffect().
  *
-<<<<<<< HEAD
- * \param[inout] haptic the SDL_Haptic device that has the effect
- * \param effect the identifier of the effect to update
+ * \param[inout] haptic the SDL_Haptic device that has the effect.
+ * \param effect the identifier of the effect to update.
  * \param[in] data an SDL_HapticEffect structure containing the new effect
- *             properties to use
-=======
- * \param haptic the SDL_Haptic device that has the effect.
- * \param effect the identifier of the effect to update.
- * \param data an SDL_HapticEffect structure containing the new effect
  *             properties to use.
->>>>>>> 361cae08
  * \returns 0 on success or a negative error code on failure; call
  *          SDL_GetError() for more information.
  *
@@ -1286,13 +1220,8 @@
  * set the effect's `length` in its structure/union to `SDL_HAPTIC_INFINITY`
  * instead.
  *
-<<<<<<< HEAD
- * \param[inout] haptic the SDL_Haptic device to run the effect on
- * \param effect the ID of the haptic effect to run
-=======
- * \param haptic the SDL_Haptic device to run the effect on.
+ * \param[inout] haptic the SDL_Haptic device to run the effect on.
  * \param effect the ID of the haptic effect to run.
->>>>>>> 361cae08
  * \param iterations the number of iterations to run the effect; use
  *                   `SDL_HAPTIC_INFINITY` to repeat forever.
  * \returns 0 on success or a negative error code on failure; call
@@ -1309,13 +1238,8 @@
 /**
  * Stop the haptic effect on its associated haptic device.
  *
-<<<<<<< HEAD
- * \param[inout] haptic the SDL_Haptic device to stop the effect on
- * \param effect the ID of the haptic effect to stop
-=======
- * \param haptic the SDL_Haptic device to stop the effect on.
+ * \param[inout] haptic the SDL_Haptic device to stop the effect on.
  * \param effect the ID of the haptic effect to stop.
->>>>>>> 361cae08
  * \returns 0 on success or a negative error code on failure; call
  *          SDL_GetError() for more information.
  *
@@ -1332,13 +1256,8 @@
  * This will stop the effect if it's running. Effects are automatically
  * destroyed when the device is closed.
  *
-<<<<<<< HEAD
- * \param[inout] haptic the SDL_Haptic device to destroy the effect on
- * \param effect the ID of the haptic effect to destroy
-=======
- * \param haptic the SDL_Haptic device to destroy the effect on.
+ * \param[inout] haptic the SDL_Haptic device to destroy the effect on.
  * \param effect the ID of the haptic effect to destroy.
->>>>>>> 361cae08
  *
  * \since This function is available since SDL 3.0.0.
  *
@@ -1351,13 +1270,8 @@
  *
  * Device must support the SDL_HAPTIC_STATUS feature.
  *
-<<<<<<< HEAD
- * \param[inout] haptic the SDL_Haptic device to query for the effect status on
- * \param effect the ID of the haptic effect to query its status
-=======
- * \param haptic the SDL_Haptic device to query for the effect status on.
+ * \param[inout] haptic the SDL_Haptic device to query for the effect status on.
  * \param effect the ID of the haptic effect to query its status.
->>>>>>> 361cae08
  * \returns 0 if it isn't playing, 1 if it is playing, or a negative error
  *          code on failure; call SDL_GetError() for more information.
  *
@@ -1375,14 +1289,9 @@
  * SDL_SetHapticGain() will scale linearly using `SDL_HAPTIC_GAIN_MAX` as the
  * maximum.
  *
-<<<<<<< HEAD
- * \param[inout] haptic the SDL_Haptic device to set the gain on
- * \param gain value to set the gain to, should be between 0 and 100 (0 - 100)
-=======
- * \param haptic the SDL_Haptic device to set the gain on.
+ * \param[inout] haptic the SDL_Haptic device to set the gain on.
  * \param gain value to set the gain to, should be between 0 and 100 (0 -
  *             100).
->>>>>>> 361cae08
  * \returns 0 on success or a negative error code on failure; call
  *          SDL_GetError() for more information.
  *
@@ -1400,13 +1309,8 @@
  *
  * Device must support the SDL_HAPTIC_AUTOCENTER feature.
  *
-<<<<<<< HEAD
- * \param[inout] haptic the SDL_Haptic device to set autocentering on
- * \param autocenter value to set autocenter to (0-100)
-=======
- * \param haptic the SDL_Haptic device to set autocentering on.
+ * \param[inout] haptic the SDL_Haptic device to set autocentering on.
  * \param autocenter value to set autocenter to (0-100).
->>>>>>> 361cae08
  * \returns 0 on success or a negative error code on failure; call
  *          SDL_GetError() for more information.
  *
@@ -1425,11 +1329,7 @@
  * Do not modify the effects nor add new ones while the device is paused. That
  * can cause all sorts of weird errors.
  *
-<<<<<<< HEAD
- * \param[inout] haptic the SDL_Haptic device to pause
-=======
- * \param haptic the SDL_Haptic device to pause.
->>>>>>> 361cae08
+ * \param[inout] haptic the SDL_Haptic device to pause.
  * \returns 0 on success or a negative error code on failure; call
  *          SDL_GetError() for more information.
  *
@@ -1444,11 +1344,7 @@
  *
  * Call to unpause after SDL_PauseHaptic().
  *
-<<<<<<< HEAD
- * \param[inout] haptic the SDL_Haptic device to unpause
-=======
- * \param haptic the SDL_Haptic device to unpause.
->>>>>>> 361cae08
+ * \param[inout] haptic the SDL_Haptic device to unpause.
  * \returns 0 on success or a negative error code on failure; call
  *          SDL_GetError() for more information.
  *
@@ -1461,11 +1357,7 @@
 /**
  * Stop all the currently playing effects on a haptic device.
  *
-<<<<<<< HEAD
- * \param[inout] haptic the SDL_Haptic device to stop
-=======
- * \param haptic the SDL_Haptic device to stop.
->>>>>>> 361cae08
+ * \param[inout] haptic the SDL_Haptic device to stop.
  * \returns 0 on success or a negative error code on failure; call
  *          SDL_GetError() for more information.
  *
@@ -1479,11 +1371,7 @@
 /**
  * Check whether rumble is supported on a haptic device.
  *
-<<<<<<< HEAD
- * \param[inout] haptic haptic device to check for rumble support
-=======
- * \param haptic haptic device to check for rumble support.
->>>>>>> 361cae08
+ * \param[inout] haptic haptic device to check for rumble support.
  * \returns SDL_TRUE if the effect is supported or SDL_FALSE if it isn't.
  *
  * \since This function is available since SDL 3.0.0.
@@ -1495,11 +1383,7 @@
 /**
  * Initialize a haptic device for simple rumble playback.
  *
-<<<<<<< HEAD
- * \param[inout] haptic the haptic device to initialize for simple rumble playback
-=======
- * \param haptic the haptic device to initialize for simple rumble playback.
->>>>>>> 361cae08
+ * \param[inout] haptic the haptic device to initialize for simple rumble playback.
  * \returns 0 on success or a negative error code on failure; call
  *          SDL_GetError() for more information.
  *
@@ -1514,15 +1398,9 @@
 /**
  * Run a simple rumble effect on a haptic device.
  *
-<<<<<<< HEAD
- * \param[inout] haptic the haptic device to play the rumble effect on
- * \param strength strength of the rumble to play as a 0-1 float value
- * \param length length of the rumble to play in milliseconds
-=======
- * \param haptic the haptic device to play the rumble effect on.
+ * \param[inout] haptic the haptic device to play the rumble effect on.
  * \param strength strength of the rumble to play as a 0-1 float value.
  * \param length length of the rumble to play in milliseconds.
->>>>>>> 361cae08
  * \returns 0 on success or a negative error code on failure; call
  *          SDL_GetError() for more information.
  *
@@ -1536,11 +1414,7 @@
 /**
  * Stop the simple rumble on a haptic device.
  *
-<<<<<<< HEAD
- * \param[inout] haptic the haptic device to stop the rumble effect on
-=======
- * \param haptic the haptic device to stop the rumble effect on.
->>>>>>> 361cae08
+ * \param[inout] haptic the haptic device to stop the rumble effect on.
  * \returns 0 on success or a negative error code on failure; call
  *          SDL_GetError() for more information.
  *
