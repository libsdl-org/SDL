/*
  Simple DirectMedia Layer
  Copyright (C) 1997-2024 Sam Lantinga <slouken@libsdl.org>

  This software is provided 'as-is', without any express or implied
  warranty.  In no event will the authors be held liable for any damages
  arising from the use of this software.

  Permission is granted to anyone to use this software for any purpose,
  including commercial applications, and to alter it and redistribute it
  freely, subject to the following restrictions:

  1. The origin of this software must not be misrepresented; you must not
     claim that you wrote the original software. If you use this software
     in a product, an acknowledgment in the product documentation would be
     appreciated but is not required.
  2. Altered source versions must be plainly marked as such, and must not be
     misrepresented as being the original software.
  3. This notice may not be removed or altered from any source distribution.
*/

/**
 * # CategoryClipboard
 *
 * SDL provides access to the system clipboard, both for reading information
 * from other processes and publishing information of its own.
 *
 * This is not just text! SDL apps can access and publish data by mimetype.
 */

#ifndef SDL_clipboard_h_
#define SDL_clipboard_h_

#include <SDL3/SDL_stdinc.h>
#include <SDL3/SDL_error.h>

#include <SDL3/SDL_begin_code.h>
/* Set up for C function definitions, even when using C++ */
#ifdef __cplusplus
extern "C" {
#endif

/* Function prototypes */

/**
 * Put UTF-8 text into the clipboard.
 *
<<<<<<< HEAD
 * \param[in] text the text to store in the clipboard
=======
 * \param text the text to store in the clipboard.
>>>>>>> 361cae08
 * \returns 0 on success or a negative error code on failure; call
 *          SDL_GetError() for more information.
 *
 * \since This function is available since SDL 3.0.0.
 *
 * \sa SDL_GetClipboardText
 * \sa SDL_HasClipboardText
 */
extern SDL_DECLSPEC int SDLCALL SDL_SetClipboardText(const char *text);

/**
 * Get UTF-8 text from the clipboard, which must be freed with SDL_free().
 *
 * This functions returns empty string if there was not enough memory left for
 * a copy of the clipboard's content.
 *
 * \returns[own] the clipboard text on success or an empty string on failure; call
 *          SDL_GetError() for more information. Caller must call SDL_free()
 *          on the returned pointer when done with it (even if there was an
 *          error).
 *
 * \since This function is available since SDL 3.0.0.
 *
 * \sa SDL_HasClipboardText
 * \sa SDL_SetClipboardText
 */
extern SDL_DECLSPEC char * SDLCALL SDL_GetClipboardText(void);

/**
 * Query whether the clipboard exists and contains a non-empty text string.
 *
 * \returns SDL_TRUE if the clipboard has text, or SDL_FALSE if it does not.
 *
 * \since This function is available since SDL 3.0.0.
 *
 * \sa SDL_GetClipboardText
 * \sa SDL_SetClipboardText
 */
extern SDL_DECLSPEC SDL_bool SDLCALL SDL_HasClipboardText(void);

/**
 * Put UTF-8 text into the primary selection.
 *
<<<<<<< HEAD
 * \param[in] text the text to store in the primary selection
=======
 * \param text the text to store in the primary selection.
>>>>>>> 361cae08
 * \returns 0 on success or a negative error code on failure; call
 *          SDL_GetError() for more information.
 *
 * \since This function is available since SDL 3.0.0.
 *
 * \sa SDL_GetPrimarySelectionText
 * \sa SDL_HasPrimarySelectionText
 */
extern SDL_DECLSPEC int SDLCALL SDL_SetPrimarySelectionText(const char *text);

/**
 * Get UTF-8 text from the primary selection, which must be freed with
 * SDL_free().
 *
 * This functions returns empty string if there was not enough memory left for
 * a copy of the primary selection's content.
 *
 * \returns[own] the primary selection text on success or an empty string on
 *          failure; call SDL_GetError() for more information. Caller must
 *          call SDL_free() on the returned pointer when done with it (even if
 *          there was an error).
 *
 * \since This function is available since SDL 3.0.0.
 *
 * \sa SDL_HasPrimarySelectionText
 * \sa SDL_SetPrimarySelectionText
 */
extern SDL_DECLSPEC char * SDLCALL SDL_GetPrimarySelectionText(void);

/**
 * Query whether the primary selection exists and contains a non-empty text
 * string.
 *
 * \returns SDL_TRUE if the primary selection has text, or SDL_FALSE if it
 *          does not.
 *
 * \since This function is available since SDL 3.0.0.
 *
 * \sa SDL_GetPrimarySelectionText
 * \sa SDL_SetPrimarySelectionText
 */
extern SDL_DECLSPEC SDL_bool SDLCALL SDL_HasPrimarySelectionText(void);

/**
 * Callback function that will be called when data for the specified mime-type
 * is requested by the OS.
 *
 * The callback function is called with NULL as the mime_type when the
 * clipboard is cleared or new data is set. The clipboard is automatically
 * cleared in SDL_Quit().
 *
 * \param userdata a pointer to provided user data.
 * \param mime_type the requested mime-type.
 * \param size a pointer filled in with the length of the returned data.
 * \returns a pointer to the data for the provided mime-type. Returning NULL
 *          or setting length to 0 will cause no data to be sent to the
 *          "receiver". It is up to the receiver to handle this. Essentially
 *          returning no data is more or less undefined behavior and may cause
 *          breakage in receiving applications. The returned data will not be
 *          freed so it needs to be retained and dealt with internally.
 *
 * \since This function is available since SDL 3.0.0.
 *
 * \sa SDL_SetClipboardData
 */
typedef const void *(SDLCALL *SDL_ClipboardDataCallback)(void *userdata, const char *mime_type, size_t *size);

/**
 * Callback function that will be called when the clipboard is cleared, or new
 * data is set.
 *
 * \param userdata a pointer to provided user data.
 *
 * \since This function is available since SDL 3.0.0.
 *
 * \sa SDL_SetClipboardData
 */
typedef void (SDLCALL *SDL_ClipboardCleanupCallback)(void *userdata);

/**
 * Offer clipboard data to the OS.
 *
 * Tell the operating system that the application is offering clipboard data
 * for each of the proivded mime-types. Once another application requests the
 * data the callback function will be called allowing it to generate and
 * respond with the data for the requested mime-type.
 *
 * The size of text data does not include any terminator, and the text does
 * not need to be null terminated (e.g. you can directly copy a portion of a
 * document)
 *
<<<<<<< HEAD
 * \param[in] callback A function pointer to the function that provides the
 *                 clipboard data
 * \param[in] cleanup A function pointer to the function that cleans up the
 *                clipboard data
 * \param[inout,opt] userdata An opaque pointer that will be forwarded to the callbacks
 * \param[in] mime_types A list of mime-types that are being offered
 * \param[in] num_mime_types The number of mime-types in the mime_types list
=======
 * \param callback a function pointer to the function that provides the
 *                 clipboard data.
 * \param cleanup a function pointer to the function that cleans up the
 *                clipboard data.
 * \param userdata an opaque pointer that will be forwarded to the callbacks.
 * \param mime_types a list of mime-types that are being offered.
 * \param num_mime_types the number of mime-types in the mime_types list.
>>>>>>> 361cae08
 * \returns 0 on success or a negative error code on failure; call
 *          SDL_GetError() for more information.
 *
 * \since This function is available since SDL 3.0.0.
 *
 * \sa SDL_ClearClipboardData
 * \sa SDL_GetClipboardData
 * \sa SDL_HasClipboardData
 */
extern SDL_DECLSPEC int SDLCALL SDL_SetClipboardData(SDL_ClipboardDataCallback callback, SDL_ClipboardCleanupCallback cleanup, void *userdata, const char **mime_types, size_t num_mime_types);

/**
 * Clear the clipboard data.
 *
 * \returns 0 on success or a negative error code on failure; call
 *          SDL_GetError() for more information.
 *
 * \since This function is available since SDL 3.0.0.
 *
 * \sa SDL_SetClipboardData
 */
extern SDL_DECLSPEC int SDLCALL SDL_ClearClipboardData(void);

/**
 * Get the data from clipboard for a given mime type.
 *
 * The size of text data does not include the terminator, but the text is
 * guaranteed to be null terminated.
 *
<<<<<<< HEAD
 * \param[in] mime_type The mime type to read from the clipboard
 * \param[out] size A pointer filled in with the length of the returned data
 * \returns[own] the retrieved data buffer or NULL on failure; call SDL_GetError()
=======
 * \param mime_type the mime type to read from the clipboard.
 * \param size a pointer filled in with the length of the returned data.
 * \returns the retrieved data buffer or NULL on failure; call SDL_GetError()
>>>>>>> 361cae08
 *          for more information. Caller must call SDL_free() on the returned
 *          pointer when done with it.
 *
 * \since This function is available since SDL 3.0.0.
 *
 * \sa SDL_HasClipboardData
 * \sa SDL_SetClipboardData
 */
extern SDL_DECLSPEC void *SDLCALL SDL_GetClipboardData(const char *mime_type, size_t *size);

/**
 * Query whether there is data in the clipboard for the provided mime type.
 *
<<<<<<< HEAD
 * \param[in] mime_type The mime type to check for data for
=======
 * \param mime_type the mime type to check for data for.
>>>>>>> 361cae08
 * \returns SDL_TRUE if there exists data in clipboard for the provided mime
 *          type, SDL_FALSE if it does not.
 *
 * \since This function is available since SDL 3.0.0.
 *
 * \sa SDL_SetClipboardData
 * \sa SDL_GetClipboardData
 */
extern SDL_DECLSPEC SDL_bool SDLCALL SDL_HasClipboardData(const char *mime_type);

/* Ends C function definitions when using C++ */
#ifdef __cplusplus
}
#endif
#include <SDL3/SDL_close_code.h>

#endif /* SDL_clipboard_h_ */<|MERGE_RESOLUTION|>--- conflicted
+++ resolved
@@ -45,11 +45,7 @@
 /**
  * Put UTF-8 text into the clipboard.
  *
-<<<<<<< HEAD
- * \param[in] text the text to store in the clipboard
-=======
- * \param text the text to store in the clipboard.
->>>>>>> 361cae08
+ * \param[in] text the text to store in the clipboard.
  * \returns 0 on success or a negative error code on failure; call
  *          SDL_GetError() for more information.
  *
@@ -93,11 +89,7 @@
 /**
  * Put UTF-8 text into the primary selection.
  *
-<<<<<<< HEAD
- * \param[in] text the text to store in the primary selection
-=======
- * \param text the text to store in the primary selection.
->>>>>>> 361cae08
+ * \param[in] text the text to store in the primary selection.
  * \returns 0 on success or a negative error code on failure; call
  *          SDL_GetError() for more information.
  *
@@ -189,23 +181,13 @@
  * not need to be null terminated (e.g. you can directly copy a portion of a
  * document)
  *
-<<<<<<< HEAD
- * \param[in] callback A function pointer to the function that provides the
- *                 clipboard data
- * \param[in] cleanup A function pointer to the function that cleans up the
- *                clipboard data
- * \param[inout,opt] userdata An opaque pointer that will be forwarded to the callbacks
- * \param[in] mime_types A list of mime-types that are being offered
- * \param[in] num_mime_types The number of mime-types in the mime_types list
-=======
- * \param callback a function pointer to the function that provides the
+ * \param[in] callback a function pointer to the function that provides the
  *                 clipboard data.
- * \param cleanup a function pointer to the function that cleans up the
+ * \param[in] cleanup a function pointer to the function that cleans up the
  *                clipboard data.
- * \param userdata an opaque pointer that will be forwarded to the callbacks.
- * \param mime_types a list of mime-types that are being offered.
- * \param num_mime_types the number of mime-types in the mime_types list.
->>>>>>> 361cae08
+ * \param[inout,opt] userdata an opaque pointer that will be forwarded to the callbacks.
+ * \param[in] mime_types a list of mime-types that are being offered.
+ * \param[in] num_mime_types the number of mime-types in the mime_types list.
  * \returns 0 on success or a negative error code on failure; call
  *          SDL_GetError() for more information.
  *
@@ -235,15 +217,9 @@
  * The size of text data does not include the terminator, but the text is
  * guaranteed to be null terminated.
  *
-<<<<<<< HEAD
- * \param[in] mime_type The mime type to read from the clipboard
- * \param[out] size A pointer filled in with the length of the returned data
+ * \param[in] mime_type the mime type to read from the clipboard.
+ * \param[out] size a pointer filled in with the length of the returned data.
  * \returns[own] the retrieved data buffer or NULL on failure; call SDL_GetError()
-=======
- * \param mime_type the mime type to read from the clipboard.
- * \param size a pointer filled in with the length of the returned data.
- * \returns the retrieved data buffer or NULL on failure; call SDL_GetError()
->>>>>>> 361cae08
  *          for more information. Caller must call SDL_free() on the returned
  *          pointer when done with it.
  *
@@ -257,11 +233,7 @@
 /**
  * Query whether there is data in the clipboard for the provided mime type.
  *
-<<<<<<< HEAD
- * \param[in] mime_type The mime type to check for data for
-=======
- * \param mime_type the mime type to check for data for.
->>>>>>> 361cae08
+ * \param[in] mime_type the mime type to check for data for.
  * \returns SDL_TRUE if there exists data in clipboard for the provided mime
  *          type, SDL_FALSE if it does not.
  *
