/*
  Simple DirectMedia Layer
  Copyright (C) 1997-2024 Sam Lantinga <slouken@libsdl.org>

  This software is provided 'as-is', without any express or implied
  warranty.  In no event will the authors be held liable for any damages
  arising from the use of this software.

  Permission is granted to anyone to use this software for any purpose,
  including commercial applications, and to alter it and redistribute it
  freely, subject to the following restrictions:

  1. The origin of this software must not be misrepresented; you must not
     claim that you wrote the original software. If you use this software
     in a product, an acknowledgment in the product documentation would be
     appreciated but is not required.
  2. Altered source versions must be plainly marked as such, and must not be
     misrepresented as being the original software.
  3. This notice may not be removed or altered from any source distribution.
*/

/**
 * # CategoryHints
 *
 * Official documentation for SDL configuration variables
 *
 * This file contains functions to set and get configuration hints, as well as
 * listing each of them alphabetically.
 *
 * The convention for naming hints is SDL_HINT_X, where "SDL_X" is the
 * environment variable that can be used to override the default.
 *
 * In general these hints are just that - they may or may not be supported or
 * applicable on any given platform, but they provide a way for an application
 * or user to give the library a hint as to how they would like the library to
 * work.
 */

#ifndef SDL_hints_h_
#define SDL_hints_h_

#include <SDL3/SDL_stdinc.h>
#include <SDL3/SDL_error.h>

#include <SDL3/SDL_begin_code.h>
/* Set up for C function definitions, even when using C++ */
#ifdef __cplusplus
extern "C" {
#endif

/**
 * Specify the behavior of Alt+Tab while the keyboard is grabbed.
 *
 * By default, SDL emulates Alt+Tab functionality while the keyboard is
 * grabbed and your window is full-screen. This prevents the user from getting
 * stuck in your application if you've enabled keyboard grab.
 *
 * The variable can be set to the following values:
 *
 * - "0": SDL will not handle Alt+Tab. Your application is responsible for
 *   handling Alt+Tab while the keyboard is grabbed.
 * - "1": SDL will minimize your window when Alt+Tab is pressed (default)
 *
 * This hint can be set anytime.
 *
 * \since This hint is available since SDL 3.0.0.
 */
#define SDL_HINT_ALLOW_ALT_TAB_WHILE_GRABBED "SDL_ALLOW_ALT_TAB_WHILE_GRABBED"

/**
 * A variable to control whether the SDL activity is allowed to be re-created.
 *
 * If this hint is true, the activity can be recreated on demand by the OS,
 * and Java static data and C++ static data remain with their current values.
 * If this hint is false, then SDL will call exit() when you return from your
 * main function and the application will be terminated and then started fresh
 * each time.
 *
 * The variable can be set to the following values:
 *
 * - "0": The application starts fresh at each launch. (default)
 * - "1": The application activity can be recreated by the OS.
 *
 * This hint can be set anytime.
 *
 * \since This hint is available since SDL 3.0.0.
 */
#define SDL_HINT_ANDROID_ALLOW_RECREATE_ACTIVITY "SDL_ANDROID_ALLOW_RECREATE_ACTIVITY"

/**
 * A variable to control whether the event loop will block itself when the app
 * is paused.
 *
 * The variable can be set to the following values:
 *
 * - "0": Non blocking.
 * - "1": Blocking. (default)
 *
 * This hint should be set before SDL is initialized.
 *
 * \since This hint is available since SDL 3.0.0.
 */
#define SDL_HINT_ANDROID_BLOCK_ON_PAUSE "SDL_ANDROID_BLOCK_ON_PAUSE"

/**
 * A variable to control whether SDL will pause audio in background.
 *
 * The variable can be set to the following values:
 *
 * - "0": Not paused, requires that SDL_HINT_ANDROID_BLOCK_ON_PAUSE be set to
 *   "0"
 * - "1": Paused. (default)
 *
 * This hint should be set before SDL is initialized.
 *
 * \since This hint is available since SDL 3.0.0.
 */
#define SDL_HINT_ANDROID_BLOCK_ON_PAUSE_PAUSEAUDIO "SDL_ANDROID_BLOCK_ON_PAUSE_PAUSEAUDIO"

/**
 * A variable to control whether we trap the Android back button to handle it
 * manually.
 *
 * This is necessary for the right mouse button to work on some Android
 * devices, or to be able to trap the back button for use in your code
 * reliably. If this hint is true, the back button will show up as an
 * SDL_EVENT_KEY_DOWN / SDL_EVENT_KEY_UP pair with a keycode of
 * SDL_SCANCODE_AC_BACK.
 *
 * The variable can be set to the following values:
 *
 * - "0": Back button will be handled as usual for system. (default)
 * - "1": Back button will be trapped, allowing you to handle the key press
 *   manually. (This will also let right mouse click work on systems where the
 *   right mouse button functions as back.)
 *
 * This hint can be set anytime.
 *
 * \since This hint is available since SDL 3.0.0.
 */
#define SDL_HINT_ANDROID_TRAP_BACK_BUTTON "SDL_ANDROID_TRAP_BACK_BUTTON"

/**
 * A variable setting the app ID string.
 *
 * This string is used by desktop compositors to identify and group windows
 * together, as well as match applications with associated desktop settings
 * and icons.
 *
 * On Wayland this corresponds to the "app ID" window property and on X11 this
 * corresponds to the WM_CLASS property. Windows inherit the value of this
 * hint at creation time. Changing this hint after a window has been created
 * will not change the app ID or class of existing windows.
 *
 * For *nix platforms, this string should be formatted in reverse-DNS notation
 * and follow some basic rules to be valid:
 *
 * - The application ID must be composed of two or more elements separated by
 *   a period (.) character.
 * - Each element must contain one or more of the alphanumeric characters
 *   (A-Z, a-z, 0-9) plus underscore (_) and hyphen (-) and must not start
 *   with a digit. Note that hyphens, while technically allowed, should not be
 *   used if possible, as they are not supported by all components that use
 *   the ID, such as D-Bus. For maximum compatibility, replace hyphens with an
 *   underscore.
 * - The empty string is not a valid element (ie: your application ID may not
 *   start or end with a period and it is not valid to have two periods in a
 *   row).
 * - The entire ID must be less than 255 characters in length.
 *
 * Examples of valid app ID strings:
 *
 * - org.MyOrg.MyApp
 * - com.your_company.your_app
 *
 * Desktops such as GNOME and KDE require that the app ID string matches your
 * application's .desktop file name (e.g. if the app ID string is
 * 'org.MyOrg.MyApp', your application's .desktop file should be named
 * 'org.MyOrg.MyApp.desktop').
 *
 * If you plan to package your application in a container such as Flatpak, the
 * app ID should match the name of your Flatpak container as well.
 *
 * If not set, SDL will attempt to use the application executable name. If the
 * executable name cannot be retrieved, the generic string "SDL_App" will be
 * used.
 *
 * This hint should be set before SDL is initialized.
 *
 * \since This hint is available since SDL 3.0.0.
 */
#define SDL_HINT_APP_ID      "SDL_APP_ID"

/**
 * Specify an application name.
 *
 * This hint lets you specify the application name sent to the OS when
 * required. For example, this will often appear in volume control applets for
 * audio streams, and in lists of applications which are inhibiting the
 * screensaver. You should use a string that describes your program ("My Game
 * 2: The Revenge")
 *
 * Setting this to "" or leaving it unset will have SDL use a reasonable
 * default: probably the application's name or "SDL Application" if SDL
 * doesn't have any better information.
 *
 * Note that, for audio streams, this can be overridden with
 * SDL_HINT_AUDIO_DEVICE_APP_NAME.
 *
 * This hint should be set before SDL is initialized.
 *
 * \since This hint is available since SDL 3.0.0.
 */
#define SDL_HINT_APP_NAME "SDL_APP_NAME"

/**
 * A variable controlling whether controllers used with the Apple TV generate
 * UI events.
 *
 * When UI events are generated by controller input, the app will be
 * backgrounded when the Apple TV remote's menu button is pressed, and when
 * the pause or B buttons on gamepads are pressed.
 *
 * More information about properly making use of controllers for the Apple TV
 * can be found here:
 * https://developer.apple.com/tvos/human-interface-guidelines/remote-and-controllers/
 *
 * The variable can be set to the following values:
 *
 * - "0": Controller input does not generate UI events. (default)
 * - "1": Controller input generates UI events.
 *
 * This hint can be set anytime.
 *
 * \since This hint is available since SDL 3.0.0.
 */
#define SDL_HINT_APPLE_TV_CONTROLLER_UI_EVENTS "SDL_APPLE_TV_CONTROLLER_UI_EVENTS"

/**
 * A variable controlling whether the Apple TV remote's joystick axes will
 * automatically match the rotation of the remote.
 *
 * The variable can be set to the following values:
 *
 * - "0": Remote orientation does not affect joystick axes. (default)
 * - "1": Joystick axes are based on the orientation of the remote.
 *
 * This hint can be set anytime.
 *
 * \since This hint is available since SDL 3.0.0.
 */
#define SDL_HINT_APPLE_TV_REMOTE_ALLOW_ROTATION "SDL_APPLE_TV_REMOTE_ALLOW_ROTATION"

/**
 * A variable controlling the audio category on iOS and macOS.
 *
 * The variable can be set to the following values:
 *
 * - "ambient": Use the AVAudioSessionCategoryAmbient audio category, will be
 *   muted by the phone mute switch (default)
 * - "playback": Use the AVAudioSessionCategoryPlayback category.
 *
 * For more information, see Apple's documentation:
 * https://developer.apple.com/library/content/documentation/Audio/Conceptual/AudioSessionProgrammingGuide/AudioSessionCategoriesandModes/AudioSessionCategoriesandModes.html
 *
 * This hint should be set before an audio device is opened.
 *
 * \since This hint is available since SDL 3.0.0.
 */
#define SDL_HINT_AUDIO_CATEGORY   "SDL_AUDIO_CATEGORY"

/**
 * Specify an application name for an audio device.
 *
 * Some audio backends (such as PulseAudio) allow you to describe your audio
 * stream. Among other things, this description might show up in a system
 * control panel that lets the user adjust the volume on specific audio
 * streams instead of using one giant master volume slider.
 *
 * This hints lets you transmit that information to the OS. The contents of
 * this hint are used while opening an audio device. You should use a string
 * that describes your program ("My Game 2: The Revenge")
 *
 * Setting this to "" or leaving it unset will have SDL use a reasonable
 * default: this will be the name set with SDL_HINT_APP_NAME, if that hint is
 * set. Otherwise, it'll probably the application's name or "SDL Application"
 * if SDL doesn't have any better information.
 *
 * This hint should be set before an audio device is opened.
 *
 * \since This hint is available since SDL 3.0.0.
 */
#define SDL_HINT_AUDIO_DEVICE_APP_NAME "SDL_AUDIO_DEVICE_APP_NAME"

/**
 * Specify an application icon name for an audio device.
 *
 * Some audio backends (such as Pulseaudio and Pipewire) allow you to set an
 * XDG icon name for your application. Among other things, this icon might
 * show up in a system control panel that lets the user adjust the volume on
 * specific audio streams instead of using one giant master volume slider.
 * Note that this is unrelated to the icon used by the windowing system, which
 * may be set with SDL_SetWindowIcon (or via desktop file on Wayland).
 *
 * Setting this to "" or leaving it unset will have SDL use a reasonable
 * default, "applications-games", which is likely to be installed. See
 * https://specifications.freedesktop.org/icon-theme-spec/icon-theme-spec-latest.html
 * and
 * https://specifications.freedesktop.org/icon-naming-spec/icon-naming-spec-latest.html
 * for the relevant XDG icon specs.
 *
 * This hint should be set before an audio device is opened.
 *
 * \since This hint is available since SDL 3.0.0.
 */
#define SDL_HINT_AUDIO_DEVICE_APP_ICON_NAME "SDL_AUDIO_DEVICE_APP_ICON_NAME"

/**
 * A variable controlling device buffer size.
 *
 * This hint is an integer > 0, that represents the size of the device's
 * buffer in sample frames (stereo audio data in 16-bit format is 4 bytes per
 * sample frame, for example).
 *
 * SDL3 generally decides this value on behalf of the app, but if for some
 * reason the app needs to dictate this (because they want either lower
 * latency or higher throughput AND ARE WILLING TO DEAL WITH what that might
 * require of the app), they can specify it.
 *
 * SDL will try to accomodate this value, but there is no promise you'll get
 * the buffer size requested. Many platforms won't honor this request at all,
 * or might adjust it.
 *
 * This hint should be set before an audio device is opened.
 *
 * \since This hint is available since SDL 3.0.0.
 */
#define SDL_HINT_AUDIO_DEVICE_SAMPLE_FRAMES "SDL_AUDIO_DEVICE_SAMPLE_FRAMES"

/**
 * Specify an audio stream name for an audio device.
 *
 * Some audio backends (such as PulseAudio) allow you to describe your audio
 * stream. Among other things, this description might show up in a system
 * control panel that lets the user adjust the volume on specific audio
 * streams instead of using one giant master volume slider.
 *
 * This hints lets you transmit that information to the OS. The contents of
 * this hint are used while opening an audio device. You should use a string
 * that describes your what your program is playing ("audio stream" is
 * probably sufficient in many cases, but this could be useful for something
 * like "team chat" if you have a headset playing VoIP audio separately).
 *
 * Setting this to "" or leaving it unset will have SDL use a reasonable
 * default: "audio stream" or something similar.
 *
 * Note that while this talks about audio streams, this is an OS-level
 * concept, so it applies to a physical audio device in this case, and not an
 * SDL_AudioStream, nor an SDL logical audio device.
 *
 * This hint should be set before an audio device is opened.
 *
 * \since This hint is available since SDL 3.0.0.
 */
#define SDL_HINT_AUDIO_DEVICE_STREAM_NAME "SDL_AUDIO_DEVICE_STREAM_NAME"

/**
 * Specify an application role for an audio device.
 *
 * Some audio backends (such as Pipewire) allow you to describe the role of
 * your audio stream. Among other things, this description might show up in a
 * system control panel or software for displaying and manipulating media
 * playback/recording graphs.
 *
 * This hints lets you transmit that information to the OS. The contents of
 * this hint are used while opening an audio device. You should use a string
 * that describes your what your program is playing (Game, Music, Movie,
 * etc...).
 *
 * Setting this to "" or leaving it unset will have SDL use a reasonable
 * default: "Game" or something similar.
 *
 * Note that while this talks about audio streams, this is an OS-level
 * concept, so it applies to a physical audio device in this case, and not an
 * SDL_AudioStream, nor an SDL logical audio device.
 *
 * This hint should be set before an audio device is opened.
 *
 * \since This hint is available since SDL 3.0.0.
 */
#define SDL_HINT_AUDIO_DEVICE_STREAM_ROLE "SDL_AUDIO_DEVICE_STREAM_ROLE"

/**
 * A variable that specifies an audio backend to use.
 *
 * By default, SDL will try all available audio backends in a reasonable order
 * until it finds one that can work, but this hint allows the app or user to
 * force a specific driver, such as "pipewire" if, say, you are on PulseAudio
 * but want to try talking to the lower level instead.
 *
 * This hint should be set before SDL is initialized.
 *
 * \since This hint is available since SDL 3.0.0.
 */
#define SDL_HINT_AUDIO_DRIVER "SDL_AUDIO_DRIVER"

/**
 * A variable that causes SDL to not ignore audio "monitors".
 *
 * This is currently only used by the PulseAudio driver.
 *
 * By default, SDL ignores audio devices that aren't associated with physical
 * hardware. Changing this hint to "1" will expose anything SDL sees that
 * appears to be an audio source or sink. This will add "devices" to the list
 * that the user probably doesn't want or need, but it can be useful in
 * scenarios where you want to hook up SDL to some sort of virtual device,
 * etc.
 *
 * The variable can be set to the following values:
 *
 * - "0": Audio monitor devices will be ignored. (default)
 * - "1": Audio monitor devices will show up in the device list.
 *
 * This hint should be set before SDL is initialized.
 *
 * \since This hint is available since SDL 3.0.0.
 */
#define SDL_HINT_AUDIO_INCLUDE_MONITORS "SDL_AUDIO_INCLUDE_MONITORS"

/**
 * A variable controlling whether SDL updates joystick state when getting
 * input events.
 *
 * The variable can be set to the following values:
 *
 * - "0": You'll call SDL_UpdateJoysticks() manually.
 * - "1": SDL will automatically call SDL_UpdateJoysticks(). (default)
 *
 * This hint can be set anytime.
 *
 * \since This hint is available since SDL 3.0.0.
 */
#define SDL_HINT_AUTO_UPDATE_JOYSTICKS  "SDL_AUTO_UPDATE_JOYSTICKS"

/**
 * A variable controlling whether SDL updates sensor state when getting input
 * events.
 *
 * The variable can be set to the following values:
 *
 * - "0": You'll call SDL_UpdateSensors() manually.
 * - "1": SDL will automatically call SDL_UpdateSensors(). (default)
 *
 * This hint can be set anytime.
 *
 * \since This hint is available since SDL 3.0.0.
 */
#define SDL_HINT_AUTO_UPDATE_SENSORS    "SDL_AUTO_UPDATE_SENSORS"

/**
 * Prevent SDL from using version 4 of the bitmap header when saving BMPs.
 *
 * The bitmap header version 4 is required for proper alpha channel support
 * and SDL will use it when required. Should this not be desired, this hint
 * can force the use of the 40 byte header version which is supported
 * everywhere.
 *
 * The variable can be set to the following values:
 *
 * - "0": Surfaces with a colorkey or an alpha channel are saved to a 32-bit
 *   BMP file with an alpha mask. SDL will use the bitmap header version 4 and
 *   set the alpha mask accordingly. (default)
 * - "1": Surfaces with a colorkey or an alpha channel are saved to a 32-bit
 *   BMP file without an alpha mask. The alpha channel data will be in the
 *   file, but applications are going to ignore it.
 *
 * This hint can be set anytime.
 *
 * \since This hint is available since SDL 3.0.0.
 */
#define SDL_HINT_BMP_SAVE_LEGACY_FORMAT "SDL_BMP_SAVE_LEGACY_FORMAT"

/**
 * A variable that decides what camera backend to use.
 *
 * By default, SDL will try all available camera backends in a reasonable
 * order until it finds one that can work, but this hint allows the app or
 * user to force a specific target, such as "directshow" if, say, you are on
 * Windows Media Foundations but want to try DirectShow instead.
 *
 * The default value is unset, in which case SDL will try to figure out the
 * best camera backend on your behalf. This hint needs to be set before
 * SDL_Init() is called to be useful.
 *
 * \since This hint is available since SDL 3.0.0.
 */
#define SDL_HINT_CAMERA_DRIVER "SDL_CAMERA_DRIVER"

/**
 * A variable that limits what CPU features are available.
 *
 * By default, SDL marks all features the current CPU supports as available.
 * This hint allows to limit these to a subset.
 *
 * When the hint is unset, or empty, SDL will enable all detected CPU
 * features.
 *
 * The variable can be set to a comma separated list containing the following
 * items:
 *
 * - "all"
 * - "altivec"
 * - "sse"
 * - "sse2"
 * - "sse3"
 * - "sse41"
 * - "sse42"
 * - "avx"
 * - "avx2"
 * - "avx512f"
 * - "arm-simd"
 * - "neon"
 * - "lsx"
 * - "lasx"
 *
 * The items can be prefixed by '+'/'-' to add/remove features.
 *
 * \since This hint is available since SDL 3.0.0.
 */
#define SDL_HINT_CPU_FEATURE_MASK "SDL_CPU_FEATURE_MASK"

/**
 * A variable controlling whether DirectInput should be used for controllers.
 *
 * The variable can be set to the following values:
 *
 * - "0": Disable DirectInput detection.
 * - "1": Enable DirectInput detection. (default)
 *
 * This hint should be set before SDL is initialized.
 *
 * \since This hint is available since SDL 3.0.0.
 */
#define SDL_HINT_JOYSTICK_DIRECTINPUT "SDL_JOYSTICK_DIRECTINPUT"

/**
 * A variable that specifies a dialog backend to use.
 *
 * By default, SDL will try all available dialog backends in a reasonable
 * order until it finds one that can work, but this hint allows the app or
 * user to force a specific target.
 *
 * If the specified target does not exist or is not available, the
 * dialog-related function calls will fail.
 *
 * This hint currently only applies to platforms using the generic "Unix"
 * dialog implementation, but may be extended to more platforms in the future.
 * Note that some Unix and Unix-like platforms have their own implementation,
 * such as macOS and Haiku.
 *
 * The variable can be set to the following values:
 *
 * - NULL: Select automatically (default, all platforms)
 * - "portal": Use XDG Portals through DBus (Unix only)
 * - "zenity": Use the Zenity program (Unix only)
 *
 * More options may be added in the future.
 *
 * This hint can be set anytime.
 *
 * \since This hint is available since SDL 3.0.0.
 */
#define SDL_HINT_FILE_DIALOG_DRIVER "SDL_FILE_DIALOG_DRIVER"

/**
 * Override for SDL_GetDisplayUsableBounds().
 *
 * If set, this hint will override the expected results for
 * SDL_GetDisplayUsableBounds() for display index 0. Generally you don't want
 * to do this, but this allows an embedded system to request that some of the
 * screen be reserved for other uses when paired with a well-behaved
 * application.
 *
 * The contents of this hint must be 4 comma-separated integers, the first is
 * the bounds x, then y, width and height, in that order.
 *
 * This hint can be set anytime.
 *
 * \since This hint is available since SDL 3.0.0.
 */
#define SDL_HINT_DISPLAY_USABLE_BOUNDS "SDL_DISPLAY_USABLE_BOUNDS"

/**
 * Disable giving back control to the browser automatically when running with
 * asyncify.
 *
 * With -s ASYNCIFY, SDL calls emscripten_sleep during operations such as
 * refreshing the screen or polling events.
 *
 * This hint only applies to the emscripten platform.
 *
 * The variable can be set to the following values:
 *
 * - "0": Disable emscripten_sleep calls (if you give back browser control
 *   manually or use asyncify for other purposes).
 * - "1": Enable emscripten_sleep calls. (default)
 *
 * This hint can be set anytime.
 *
 * \since This hint is available since SDL 3.0.0.
 */
#define SDL_HINT_EMSCRIPTEN_ASYNCIFY   "SDL_EMSCRIPTEN_ASYNCIFY"

/**
 * Specify the CSS selector used for the "default" window/canvas.
 *
 * This hint only applies to the emscripten platform.
 *
 * The default value is "#canvas"
 *
 * This hint should be set before creating a window.
 *
 * \since This hint is available since SDL 3.0.0.
 */
#define SDL_HINT_EMSCRIPTEN_CANVAS_SELECTOR "SDL_EMSCRIPTEN_CANVAS_SELECTOR"

/**
 * Override the binding element for keyboard inputs for Emscripten builds.
 *
 * This hint only applies to the emscripten platform.
 *
 * The variable can be one of:
 *
 * - "#window": the javascript window object (default)
 * - "#document": the javascript document object
 * - "#screen": the javascript window.screen object
 * - "#canvas": the WebGL canvas element
 * - any other string without a leading # sign applies to the element on the
 *   page with that ID.
 *
 * This hint should be set before creating a window.
 *
 * \since This hint is available since SDL 3.0.0.
 */
#define SDL_HINT_EMSCRIPTEN_KEYBOARD_ELEMENT   "SDL_EMSCRIPTEN_KEYBOARD_ELEMENT"

/**
 * A variable that controls whether the on-screen keyboard should be shown
 * when text input is active.
 *
 * The variable can be set to the following values:
 *
 * - "auto": The on-screen keyboard will be shown if there is no physical
 *   keyboard attached. (default)
 * - "0": Do not show the on-screen keyboard.
 * - "1": Show the on-screen keyboard, if available.
 *
 * This hint must be set before SDL_StartTextInput() is called
 *
 * \since This hint is available since SDL 3.0.0.
 */
#define SDL_HINT_ENABLE_SCREEN_KEYBOARD "SDL_ENABLE_SCREEN_KEYBOARD"

/**
 * A variable controlling verbosity of the logging of SDL events pushed onto
 * the internal queue.
 *
 * The variable can be set to the following values, from least to most
 * verbose:
 *
 * - "0": Don't log any events. (default)
 * - "1": Log most events (other than the really spammy ones).
 * - "2": Include mouse and finger motion events.
 *
 * This is generally meant to be used to debug SDL itself, but can be useful
 * for application developers that need better visibility into what is going
 * on in the event queue. Logged events are sent through SDL_Log(), which
 * means by default they appear on stdout on most platforms or maybe
 * OutputDebugString() on Windows, and can be funneled by the app with
 * SDL_SetLogOutputFunction(), etc.
 *
 * This hint can be set anytime.
 *
 * \since This hint is available since SDL 3.0.0.
 */
#define SDL_HINT_EVENT_LOGGING   "SDL_EVENT_LOGGING"

/**
 * A variable controlling whether raising the window should be done more
 * forcefully.
 *
 * The variable can be set to the following values:
 *
 * - "0": Honor the OS policy for raising windows. (default)
 * - "1": Force the window to be raised, overriding any OS policy.
 *
 * At present, this is only an issue under MS Windows, which makes it nearly
 * impossible to programmatically move a window to the foreground, for
 * "security" reasons. See http://stackoverflow.com/a/34414846 for a
 * discussion.
 *
 * This hint can be set anytime.
 *
 * \since This hint is available since SDL 3.0.0.
 */
#define SDL_HINT_FORCE_RAISEWINDOW    "SDL_FORCE_RAISEWINDOW"

/**
 * A variable controlling how 3D acceleration is used to accelerate the SDL
 * screen surface.
 *
 * SDL can try to accelerate the SDL screen surface by using streaming
 * textures with a 3D rendering engine. This variable controls whether and how
 * this is done.
 *
 * The variable can be set to the following values:
 *
 * - "0": Disable 3D acceleration
 * - "1": Enable 3D acceleration, using the default renderer. (default)
 * - "X": Enable 3D acceleration, using X where X is one of the valid
 *   rendering drivers. (e.g. "direct3d", "opengl", etc.)
 *
 * This hint should be set before calling SDL_GetWindowSurface()
 *
 * \since This hint is available since SDL 3.0.0.
 */
#define SDL_HINT_FRAMEBUFFER_ACCELERATION   "SDL_FRAMEBUFFER_ACCELERATION"

/**
 * A variable that lets you manually hint extra gamecontroller db entries.
 *
 * The variable should be newline delimited rows of gamecontroller config
 * data, see SDL_gamepad.h
 *
 * You can update mappings after SDL is initialized with
 * SDL_GetGamepadMappingForGUID() and SDL_AddGamepadMapping()
 *
 * This hint should be set before SDL is initialized.
 *
 * \since This hint is available since SDL 3.0.0.
 */
#define SDL_HINT_GAMECONTROLLERCONFIG "SDL_GAMECONTROLLERCONFIG"

/**
 * A variable that lets you provide a file with extra gamecontroller db
 * entries.
 *
 * The file should contain lines of gamecontroller config data, see
 * SDL_gamepad.h
 *
 * You can update mappings after SDL is initialized with
 * SDL_GetGamepadMappingForGUID() and SDL_AddGamepadMapping()
 *
 * This hint should be set before SDL is initialized.
 *
 * \since This hint is available since SDL 3.0.0.
 */
#define SDL_HINT_GAMECONTROLLERCONFIG_FILE "SDL_GAMECONTROLLERCONFIG_FILE"

/**
 * A variable that overrides the automatic controller type detection.
 *
 * The variable should be comma separated entries, in the form: VID/PID=type
 *
 * The VID and PID should be hexadecimal with exactly 4 digits, e.g. 0x00fd
 *
 * This hint affects what low level protocol is used with the HIDAPI driver.
 *
 * The variable can be set to the following values:
 *
 * - "Xbox360"
 * - "XboxOne"
 * - "PS3"
 * - "PS4"
 * - "PS5"
 * - "SwitchPro"
 *
 * This hint should be set before SDL is initialized.
 *
 * \since This hint is available since SDL 3.0.0.
 */
#define SDL_HINT_GAMECONTROLLERTYPE "SDL_GAMECONTROLLERTYPE"

/**
 * A variable containing a list of devices to skip when scanning for game
 * controllers.
 *
 * The format of the string is a comma separated list of USB VID/PID pairs in
 * hexadecimal form, e.g.
 *
 * 0xAAAA/0xBBBB,0xCCCC/0xDDDD
 *
 * The variable can also take the form of "@file", in which case the named
 * file will be loaded and interpreted as the value of the variable.
 *
 * This hint can be set anytime.
 *
 * \since This hint is available since SDL 3.0.0.
 */
#define SDL_HINT_GAMECONTROLLER_IGNORE_DEVICES "SDL_GAMECONTROLLER_IGNORE_DEVICES"

/**
 * If set, all devices will be skipped when scanning for game controllers
 * except for the ones listed in this variable.
 *
 * The format of the string is a comma separated list of USB VID/PID pairs in
 * hexadecimal form, e.g.
 *
 * 0xAAAA/0xBBBB,0xCCCC/0xDDDD
 *
 * The variable can also take the form of "@file", in which case the named
 * file will be loaded and interpreted as the value of the variable.
 *
 * This hint can be set anytime.
 *
 * \since This hint is available since SDL 3.0.0.
 */
#define SDL_HINT_GAMECONTROLLER_IGNORE_DEVICES_EXCEPT "SDL_GAMECONTROLLER_IGNORE_DEVICES_EXCEPT"

/**
 * A variable that controls whether the device's built-in accelerometer and
 * gyro should be used as sensors for gamepads.
 *
 * The variable can be set to the following values:
 *
 * - "0": Sensor fusion is disabled
 * - "1": Sensor fusion is enabled for all controllers that lack sensors
 *
 * Or the variable can be a comma separated list of USB VID/PID pairs in
 * hexadecimal form, e.g.
 *
 * 0xAAAA/0xBBBB,0xCCCC/0xDDDD
 *
 * The variable can also take the form of "@file", in which case the named
 * file will be loaded and interpreted as the value of the variable.
 *
 * This hint should be set before a gamepad is opened.
 *
 * \since This hint is available since SDL 3.0.0.
 */
#define SDL_HINT_GAMECONTROLLER_SENSOR_FUSION "SDL_GAMECONTROLLER_SENSOR_FUSION"

/**
 * This variable sets the default text of the TextInput window on GDK
 * platforms.
 *
 * This hint is available only if SDL_GDK_TEXTINPUT defined.
 *
 * This hint should be set before calling SDL_StartTextInput()
 *
 * \since This hint is available since SDL 3.0.0.
 */
#define SDL_HINT_GDK_TEXTINPUT_DEFAULT_TEXT  "SDL_GDK_TEXTINPUT_DEFAULT_TEXT"

/**
 * This variable sets the description of the TextInput window on GDK
 * platforms.
 *
 * This hint is available only if SDL_GDK_TEXTINPUT defined.
 *
 * This hint should be set before calling SDL_StartTextInput()
 *
 * \since This hint is available since SDL 3.0.0.
 */
#define SDL_HINT_GDK_TEXTINPUT_DESCRIPTION "SDL_GDK_TEXTINPUT_DESCRIPTION"

/**
 * This variable sets the maximum input length of the TextInput window on GDK
 * platforms.
 *
 * The value must be a stringified integer, for example "10" to allow for up
 * to 10 characters of text input.
 *
 * This hint is available only if SDL_GDK_TEXTINPUT defined.
 *
 * This hint should be set before calling SDL_StartTextInput()
 *
 * \since This hint is available since SDL 3.0.0.
 */
#define SDL_HINT_GDK_TEXTINPUT_MAX_LENGTH "SDL_GDK_TEXTINPUT_MAX_LENGTH"

/**
 * This variable sets the input scope of the TextInput window on GDK
 * platforms.
 *
 * Set this hint to change the XGameUiTextEntryInputScope value that will be
 * passed to the window creation function. The value must be a stringified
 * integer, for example "0" for XGameUiTextEntryInputScope::Default.
 *
 * This hint is available only if SDL_GDK_TEXTINPUT defined.
 *
 * This hint should be set before calling SDL_StartTextInput()
 *
 * \since This hint is available since SDL 3.0.0.
 */
#define SDL_HINT_GDK_TEXTINPUT_SCOPE "SDL_GDK_TEXTINPUT_SCOPE"

/**
 * This variable sets the title of the TextInput window on GDK platforms.
 *
 * This hint is available only if SDL_GDK_TEXTINPUT defined.
 *
 * This hint should be set before calling SDL_StartTextInput()
 *
 * \since This hint is available since SDL 3.0.0.
 */
#define SDL_HINT_GDK_TEXTINPUT_TITLE "SDL_GDK_TEXTINPUT_TITLE"

/**
 * A variable to control whether SDL_hid_enumerate() enumerates all HID
 * devices or only controllers.
 *
 * The variable can be set to the following values:
 *
 * - "0": SDL_hid_enumerate() will enumerate all HID devices.
 * - "1": SDL_hid_enumerate() will only enumerate controllers. (default)
 *
 * By default SDL will only enumerate controllers, to reduce risk of hanging
 * or crashing on devices with bad drivers and avoiding macOS keyboard capture
 * permission prompts.
 *
 * This hint can be set anytime.
 *
 * \since This hint is available since SDL 3.0.0.
 */
#define SDL_HINT_HIDAPI_ENUMERATE_ONLY_CONTROLLERS "SDL_HIDAPI_ENUMERATE_ONLY_CONTROLLERS"

/**
 * A variable containing a list of devices to ignore in SDL_hid_enumerate().
 *
 * The format of the string is a comma separated list of USB VID/PID pairs in
 * hexadecimal form, e.g.
 *
 * `0xAAAA/0xBBBB,0xCCCC/0xDDDD`
 *
 * For example, to ignore the Shanwan DS3 controller and any Valve controller,
 * you might use the string "0x2563/0x0523,0x28de/0x0000"
 *
 * This hint can be set anytime.
 *
 * \since This hint is available since SDL 3.0.0.
 */
#define SDL_HINT_HIDAPI_IGNORE_DEVICES "SDL_HIDAPI_IGNORE_DEVICES"

/**
 * A variable to control whether certain IMEs should handle text editing
 * internally instead of sending SDL_EVENT_TEXT_EDITING events.
 *
 * The variable can be set to the following values:
 *
 * - "0": SDL_EVENT_TEXT_EDITING events are sent, and it is the application's
 *   responsibility to render the text from these events and differentiate it
 *   somehow from committed text. (default)
 * - "1": If supported by the IME then SDL_EVENT_TEXT_EDITING events are not
 *   sent, and text that is being composed will be rendered in its own UI.
 *
 * This hint can be set anytime.
 *
 * \since This hint is available since SDL 3.0.0.
 */
#define SDL_HINT_IME_INTERNAL_EDITING "SDL_IME_INTERNAL_EDITING"

/**
 * A variable to control whether certain IMEs should show native UI components
 * (such as the Candidate List) instead of suppressing them.
 *
 * The variable can be set to the following values:
 *
 * - "0": Native UI components are not display. (default)
 * - "1": Native UI components are displayed.
 *
 * This hint should be set before SDL is initialized.
 *
 * \since This hint is available since SDL 3.0.0.
 */
#define SDL_HINT_IME_SHOW_UI "SDL_IME_SHOW_UI"

/**
 * A variable controlling whether the home indicator bar on iPhone X should be
 * hidden.
 *
 * The variable can be set to the following values:
 *
 * - "0": The indicator bar is not hidden. (default for windowed applications)
 * - "1": The indicator bar is hidden and is shown when the screen is touched
 *   (useful for movie playback applications).
 * - "2": The indicator bar is dim and the first swipe makes it visible and
 *   the second swipe performs the "home" action. (default for fullscreen
 *   applications)
 *
 * This hint can be set anytime.
 *
 * \since This hint is available since SDL 3.0.0.
 */
#define SDL_HINT_IOS_HIDE_HOME_INDICATOR "SDL_IOS_HIDE_HOME_INDICATOR"

/**
 * A variable that lets you enable joystick (and gamecontroller) events even
 * when your app is in the background.
 *
 * The variable can be set to the following values:
 *
 * - "0": Disable joystick & gamecontroller input events when the application
 *   is in the background. (default)
 * - "1": Enable joystick & gamecontroller input events when the application
 *   is in the background.
 *
 * This hint can be set anytime.
 *
 * \since This hint is available since SDL 3.0.0.
 */
#define SDL_HINT_JOYSTICK_ALLOW_BACKGROUND_EVENTS "SDL_JOYSTICK_ALLOW_BACKGROUND_EVENTS"

/**
 * A variable containing a list of arcade stick style controllers.
 *
 * The format of the string is a comma separated list of USB VID/PID pairs in
 * hexadecimal form, e.g.
 *
 * `0xAAAA/0xBBBB,0xCCCC/0xDDDD`
 *
 * The variable can also take the form of "@file", in which case the named
 * file will be loaded and interpreted as the value of the variable.
 *
 * This hint can be set anytime.
 *
 * \since This hint is available since SDL 3.0.0.
 */
#define SDL_HINT_JOYSTICK_ARCADESTICK_DEVICES "SDL_JOYSTICK_ARCADESTICK_DEVICES"

/**
 * A variable containing a list of devices that are not arcade stick style
 * controllers.
 *
 * This will override SDL_HINT_JOYSTICK_ARCADESTICK_DEVICES and the built in
 * device list.
 *
 * The format of the string is a comma separated list of USB VID/PID pairs in
 * hexadecimal form, e.g.
 *
 * `0xAAAA/0xBBBB,0xCCCC/0xDDDD`
 *
 * The variable can also take the form of "@file", in which case the named
 * file will be loaded and interpreted as the value of the variable.
 *
 * This hint can be set anytime.
 *
 * \since This hint is available since SDL 3.0.0.
 */
#define SDL_HINT_JOYSTICK_ARCADESTICK_DEVICES_EXCLUDED "SDL_JOYSTICK_ARCADESTICK_DEVICES_EXCLUDED"

/**
 * A variable containing a list of devices that should not be considerd
 * joysticks.
 *
 * The format of the string is a comma separated list of USB VID/PID pairs in
 * hexadecimal form, e.g.
 *
 * `0xAAAA/0xBBBB,0xCCCC/0xDDDD`
 *
 * The variable can also take the form of "@file", in which case the named
 * file will be loaded and interpreted as the value of the variable.
 *
 * This hint can be set anytime.
 *
 * \since This hint is available since SDL 3.0.0.
 */
#define SDL_HINT_JOYSTICK_BLACKLIST_DEVICES "SDL_JOYSTICK_BLACKLIST_DEVICES"

/**
 * A variable containing a list of devices that should be considered
 * joysticks.
 *
 * This will override SDL_HINT_JOYSTICK_BLACKLIST_DEVICES and the built in
 * device list.
 *
 * The format of the string is a comma separated list of USB VID/PID pairs in
 * hexadecimal form, e.g.
 *
 * `0xAAAA/0xBBBB,0xCCCC/0xDDDD`
 *
 * The variable can also take the form of "@file", in which case the named
 * file will be loaded and interpreted as the value of the variable.
 *
 * This hint can be set anytime.
 *
 * \since This hint is available since SDL 3.0.0.
 */
#define SDL_HINT_JOYSTICK_BLACKLIST_DEVICES_EXCLUDED "SDL_JOYSTICK_BLACKLIST_DEVICES_EXCLUDED"

/**
 * A variable containing a comma separated list of devices to open as
 * joysticks.
 *
 * This variable is currently only used by the Linux joystick driver.
 *
 * \since This hint is available since SDL 3.0.0.
 */
#define SDL_HINT_JOYSTICK_DEVICE "SDL_JOYSTICK_DEVICE"

/**
 * A variable containing a list of flightstick style controllers.
 *
 * The format of the string is a comma separated list of USB VID/PID pairs in
 * hexadecimal form, e.g.
 *
 * `0xAAAA/0xBBBB,0xCCCC/0xDDDD`
 *
 * The variable can also take the form of @file, in which case the named file
 * will be loaded and interpreted as the value of the variable.
 *
 * This hint can be set anytime.
 *
 * \since This hint is available since SDL 3.0.0.
 */
#define SDL_HINT_JOYSTICK_FLIGHTSTICK_DEVICES "SDL_JOYSTICK_FLIGHTSTICK_DEVICES"

/**
 * A variable containing a list of devices that are not flightstick style
 * controllers.
 *
 * This will override SDL_HINT_JOYSTICK_FLIGHTSTICK_DEVICES and the built in
 * device list.
 *
 * The format of the string is a comma separated list of USB VID/PID pairs in
 * hexadecimal form, e.g.
 *
 * `0xAAAA/0xBBBB,0xCCCC/0xDDDD`
 *
 * The variable can also take the form of "@file", in which case the named
 * file will be loaded and interpreted as the value of the variable.
 *
 * This hint can be set anytime.
 *
 * \since This hint is available since SDL 3.0.0.
 */
#define SDL_HINT_JOYSTICK_FLIGHTSTICK_DEVICES_EXCLUDED "SDL_JOYSTICK_FLIGHTSTICK_DEVICES_EXCLUDED"

/**
 * A variable containing a list of devices known to have a GameCube form
 * factor.
 *
 * The format of the string is a comma separated list of USB VID/PID pairs in
 * hexadecimal form, e.g.
 *
 * `0xAAAA/0xBBBB,0xCCCC/0xDDDD`
 *
 * The variable can also take the form of "@file", in which case the named
 * file will be loaded and interpreted as the value of the variable.
 *
 * This hint can be set anytime.
 *
 * \since This hint is available since SDL 3.0.0.
 */
#define SDL_HINT_JOYSTICK_GAMECUBE_DEVICES "SDL_JOYSTICK_GAMECUBE_DEVICES"

/**
 * A variable containing a list of devices known not to have a GameCube form
 * factor.
 *
 * This will override SDL_HINT_JOYSTICK_GAMECUBE_DEVICES and the built in
 * device list.
 *
 * The format of the string is a comma separated list of USB VID/PID pairs in
 * hexadecimal form, e.g.
 *
 * `0xAAAA/0xBBBB,0xCCCC/0xDDDD`
 *
 * The variable can also take the form of "@file", in which case the named
 * file will be loaded and interpreted as the value of the variable.
 *
 * This hint can be set anytime.
 *
 * \since This hint is available since SDL 3.0.0.
 */
#define SDL_HINT_JOYSTICK_GAMECUBE_DEVICES_EXCLUDED "SDL_JOYSTICK_GAMECUBE_DEVICES_EXCLUDED"

/**
 * A variable controlling whether the HIDAPI joystick drivers should be used.
 *
 * The variable can be set to the following values:
 *
 * - "0": HIDAPI drivers are not used.
 * - "1": HIDAPI drivers are used. (default)
 *
 * This variable is the default for all drivers, but can be overridden by the
 * hints for specific drivers below.
 *
 * This hint should be set before enumerating controllers.
 *
 * \since This hint is available since SDL 3.0.0.
 */
#define SDL_HINT_JOYSTICK_HIDAPI "SDL_JOYSTICK_HIDAPI"

/**
 * A variable controlling whether Nintendo Switch Joy-Con controllers will be
 * combined into a single Pro-like controller when using the HIDAPI driver.
 *
 * The variable can be set to the following values:
 *
 * - "0": Left and right Joy-Con controllers will not be combined and each
 *   will be a mini-gamepad.
 * - "1": Left and right Joy-Con controllers will be combined into a single
 *   controller. (default)
 *
 * This hint should be set before enumerating controllers.
 *
 * \since This hint is available since SDL 3.0.0.
 */
#define SDL_HINT_JOYSTICK_HIDAPI_COMBINE_JOY_CONS "SDL_JOYSTICK_HIDAPI_COMBINE_JOY_CONS"

/**
 * A variable controlling whether the HIDAPI driver for Nintendo GameCube
 * controllers should be used.
 *
 * The variable can be set to the following values:
 *
 * - "0": HIDAPI driver is not used.
 * - "1": HIDAPI driver is used.
 *
 * The default is the value of SDL_HINT_JOYSTICK_HIDAPI
 *
 * This hint should be set before enumerating controllers.
 *
 * \since This hint is available since SDL 3.0.0.
 */
#define SDL_HINT_JOYSTICK_HIDAPI_GAMECUBE "SDL_JOYSTICK_HIDAPI_GAMECUBE"

/**
 * A variable controlling whether rumble is used to implement the GameCube
 * controller's 3 rumble modes, Stop(0), Rumble(1), and StopHard(2).
 *
 * This is useful for applications that need full compatibility for things
 * like ADSR envelopes. - Stop is implemented by setting low_frequency_rumble
 * to 0 and high_frequency_rumble >0 - Rumble is both at any arbitrary value -
 * StopHard is implemented by setting both low_frequency_rumble and
 * high_frequency_rumble to 0
 *
 * The variable can be set to the following values:
 *
 * - "0": Normal rumble behavior is behavior is used. (default)
 * - "1": Proper GameCube controller rumble behavior is used.
 *
 * This hint can be set anytime.
 *
 * \since This hint is available since SDL 3.0.0.
 */
#define SDL_HINT_JOYSTICK_HIDAPI_GAMECUBE_RUMBLE_BRAKE "SDL_JOYSTICK_HIDAPI_GAMECUBE_RUMBLE_BRAKE"

/**
 * A variable controlling whether the HIDAPI driver for Nintendo Switch
 * Joy-Cons should be used.
 *
 * The variable can be set to the following values:
 *
 * - "0": HIDAPI driver is not used.
 * - "1": HIDAPI driver is used.
 *
 * The default is the value of SDL_HINT_JOYSTICK_HIDAPI.
 *
 * This hint should be set before enumerating controllers.
 *
 * \since This hint is available since SDL 3.0.0.
 */
#define SDL_HINT_JOYSTICK_HIDAPI_JOY_CONS "SDL_JOYSTICK_HIDAPI_JOY_CONS"

/**
 * A variable controlling whether the Home button LED should be turned on when
 * a Nintendo Switch Joy-Con controller is opened.
 *
 * The variable can be set to the following values:
 *
 * - "0": home button LED is turned off
 * - "1": home button LED is turned on
 *
 * By default the Home button LED state is not changed. This hint can also be
 * set to a floating point value between 0.0 and 1.0 which controls the
 * brightness of the Home button LED.
 *
 * This hint can be set anytime.
 *
 * \since This hint is available since SDL 3.0.0.
 */
#define SDL_HINT_JOYSTICK_HIDAPI_JOYCON_HOME_LED "SDL_JOYSTICK_HIDAPI_JOYCON_HOME_LED"

/**
 * A variable controlling whether the HIDAPI driver for Amazon Luna
 * controllers connected via Bluetooth should be used.
 *
 * The variable can be set to the following values:
 *
 * - "0": HIDAPI driver is not used.
 * - "1": HIDAPI driver is used.
 *
 * The default is the value of SDL_HINT_JOYSTICK_HIDAPI.
 *
 * This hint should be set before enumerating controllers.
 *
 * \since This hint is available since SDL 3.0.0.
 */
#define SDL_HINT_JOYSTICK_HIDAPI_LUNA "SDL_JOYSTICK_HIDAPI_LUNA"

/**
 * A variable controlling whether the HIDAPI driver for Nintendo Online
 * classic controllers should be used.
 *
 * The variable can be set to the following values:
 *
 * - "0": HIDAPI driver is not used.
 * - "1": HIDAPI driver is used.
 *
 * The default is the value of SDL_HINT_JOYSTICK_HIDAPI.
 *
 * This hint should be set before enumerating controllers.
 *
 * \since This hint is available since SDL 3.0.0.
 */
#define SDL_HINT_JOYSTICK_HIDAPI_NINTENDO_CLASSIC "SDL_JOYSTICK_HIDAPI_NINTENDO_CLASSIC"

/**
 * A variable controlling whether the HIDAPI driver for PS3 controllers should
 * be used.
 *
 * The variable can be set to the following values:
 *
 * - "0": HIDAPI driver is not used.
 * - "1": HIDAPI driver is used.
 *
 * The default is the value of SDL_HINT_JOYSTICK_HIDAPI on macOS, and "0" on
 * other platforms.
 *
 * For official Sony driver (sixaxis.sys) use
 * SDL_HINT_JOYSTICK_HIDAPI_PS3_SIXAXIS_DRIVER. See
 * https://github.com/ViGEm/DsHidMini for an alternative driver on Windows.
 *
 * This hint should be set before enumerating controllers.
 *
 * \since This hint is available since SDL 3.0.0.
 */
#define SDL_HINT_JOYSTICK_HIDAPI_PS3 "SDL_JOYSTICK_HIDAPI_PS3"

/**
 * A variable controlling whether the Sony driver (sixaxis.sys) for PS3
 * controllers (Sixaxis/DualShock 3) should be used.
 *
 * The variable can be set to the following values:
 *
 * - "0": Sony driver (sixaxis.sys) is not used.
 * - "1": Sony driver (sixaxis.sys) is used.
 *
 * The default value is 0.
 *
 * This hint should be set before enumerating controllers.
 *
 * \since This hint is available since SDL 3.0.0.
 */
#define SDL_HINT_JOYSTICK_HIDAPI_PS3_SIXAXIS_DRIVER "SDL_JOYSTICK_HIDAPI_PS3_SIXAXIS_DRIVER"

/**
 * A variable controlling whether the HIDAPI driver for PS4 controllers should
 * be used.
 *
 * The variable can be set to the following values:
 *
 * - "0": HIDAPI driver is not used.
 * - "1": HIDAPI driver is used.
 *
 * The default is the value of SDL_HINT_JOYSTICK_HIDAPI.
 *
 * This hint should be set before enumerating controllers.
 *
 * \since This hint is available since SDL 3.0.0.
 */
#define SDL_HINT_JOYSTICK_HIDAPI_PS4 "SDL_JOYSTICK_HIDAPI_PS4"

/**
 * A variable controlling the update rate of the PS4 controller over Bluetooth
 * when using the HIDAPI driver.
 *
 * This defaults to 4 ms, to match the behavior over USB, and to be more
 * friendly to other Bluetooth devices and older Bluetooth hardware on the
 * computer. It can be set to "1" (1000Hz), "2" (500Hz) and "4" (250Hz)
 *
 * This hint can be set anytime, but only takes effect when extended input
 * reports are enabled.
 *
 * \since This hint is available since SDL 3.0.0.
 */
#define SDL_HINT_JOYSTICK_HIDAPI_PS4_REPORT_INTERVAL "SDL_JOYSTICK_HIDAPI_PS4_REPORT_INTERVAL"

/**
 * A variable controlling whether extended input reports should be used for
 * PS4 controllers when using the HIDAPI driver.
 *
 * The variable can be set to the following values:
 *
 * - "0": extended reports are not enabled. (default)
 * - "1": extended reports are enabled.
 *
 * Extended input reports allow rumble on Bluetooth PS4 controllers, but break
 * DirectInput handling for applications that don't use SDL.
 *
 * Once extended reports are enabled, they can not be disabled without power
 * cycling the controller.
 *
 * For compatibility with applications written for versions of SDL prior to
 * the introduction of PS5 controller support, this value will also control
 * the state of extended reports on PS5 controllers when the
 * SDL_HINT_JOYSTICK_HIDAPI_PS5_RUMBLE hint is not explicitly set.
 *
 * This hint can be enabled anytime.
 *
 * \since This hint is available since SDL 3.0.0.
 */
#define SDL_HINT_JOYSTICK_HIDAPI_PS4_RUMBLE "SDL_JOYSTICK_HIDAPI_PS4_RUMBLE"

/**
 * A variable controlling whether the HIDAPI driver for PS5 controllers should
 * be used.
 *
 * The variable can be set to the following values:
 *
 * - "0": HIDAPI driver is not used.
 * - "1": HIDAPI driver is used.
 *
 * The default is the value of SDL_HINT_JOYSTICK_HIDAPI.
 *
 * This hint should be set before enumerating controllers.
 *
 * \since This hint is available since SDL 3.0.0.
 */
#define SDL_HINT_JOYSTICK_HIDAPI_PS5 "SDL_JOYSTICK_HIDAPI_PS5"

/**
 * A variable controlling whether the player LEDs should be lit to indicate
 * which player is associated with a PS5 controller.
 *
 * The variable can be set to the following values:
 *
 * - "0": player LEDs are not enabled.
 * - "1": player LEDs are enabled. (default)
 *
 * \since This hint is available since SDL 3.0.0.
 */
#define SDL_HINT_JOYSTICK_HIDAPI_PS5_PLAYER_LED "SDL_JOYSTICK_HIDAPI_PS5_PLAYER_LED"

/**
 * A variable controlling whether extended input reports should be used for
 * PS5 controllers when using the HIDAPI driver.
 *
 * The variable can be set to the following values:
 *
 * - "0": extended reports are not enabled. (default)
 * - "1": extended reports.
 *
 * Extended input reports allow rumble on Bluetooth PS5 controllers, but break
 * DirectInput handling for applications that don't use SDL.
 *
 * Once extended reports are enabled, they can not be disabled without power
 * cycling the controller.
 *
 * For compatibility with applications written for versions of SDL prior to
 * the introduction of PS5 controller support, this value defaults to the
 * value of SDL_HINT_JOYSTICK_HIDAPI_PS4_RUMBLE.
 *
 * This hint can be enabled anytime.
 *
 * \since This hint is available since SDL 3.0.0.
 */
#define SDL_HINT_JOYSTICK_HIDAPI_PS5_RUMBLE "SDL_JOYSTICK_HIDAPI_PS5_RUMBLE"

/**
 * A variable controlling whether the HIDAPI driver for NVIDIA SHIELD
 * controllers should be used.
 *
 * The variable can be set to the following values:
 *
 * - "0": HIDAPI driver is not used.
 * - "1": HIDAPI driver is used.
 *
 * The default is the value of SDL_HINT_JOYSTICK_HIDAPI.
 *
 * This hint should be set before enumerating controllers.
 *
 * \since This hint is available since SDL 3.0.0.
 */
#define SDL_HINT_JOYSTICK_HIDAPI_SHIELD "SDL_JOYSTICK_HIDAPI_SHIELD"

/**
 * A variable controlling whether the HIDAPI driver for Google Stadia
 * controllers should be used.
 *
 * The variable can be set to the following values:
 *
 * - "0": HIDAPI driver is not used.
 * - "1": HIDAPI driver is used.
 *
 * The default is the value of SDL_HINT_JOYSTICK_HIDAPI.
 *
 * \since This hint is available since SDL 3.0.0.
 */
#define SDL_HINT_JOYSTICK_HIDAPI_STADIA "SDL_JOYSTICK_HIDAPI_STADIA"

/**
 * A variable controlling whether the HIDAPI driver for Bluetooth Steam
 * Controllers should be used.
 *
 * The variable can be set to the following values:
 *
 * - "0": HIDAPI driver is not used. (default)
 * - "1": HIDAPI driver is used for Steam Controllers, which requires
 *   Bluetooth access and may prompt the user for permission on iOS and
 *   Android.
 *
 * This hint should be set before enumerating controllers.
 *
 * \since This hint is available since SDL 3.0.0.
 */
#define SDL_HINT_JOYSTICK_HIDAPI_STEAM "SDL_JOYSTICK_HIDAPI_STEAM"

/**
 * A variable controlling whether the HIDAPI driver for the Steam Deck builtin
 * controller should be used.
 *
 * The variable can be set to the following values:
 *
 * - "0": HIDAPI driver is not used.
 * - "1": HIDAPI driver is used.
 *
 * The default is the value of SDL_HINT_JOYSTICK_HIDAPI.
 *
 * This hint should be set before enumerating controllers.
 *
 * \since This hint is available since SDL 3.0.0.
 */
#define SDL_HINT_JOYSTICK_HIDAPI_STEAMDECK "SDL_JOYSTICK_HIDAPI_STEAMDECK"

/**
 * A variable controlling whether the HIDAPI driver for Nintendo Switch
 * controllers should be used.
 *
 * The variable can be set to the following values:
 *
 * - "0": HIDAPI driver is not used.
 * - "1": HIDAPI driver is used.
 *
 * The default is the value of SDL_HINT_JOYSTICK_HIDAPI.
 *
 * This hint should be set before enumerating controllers.
 *
 * \since This hint is available since SDL 3.0.0.
 */
#define SDL_HINT_JOYSTICK_HIDAPI_SWITCH "SDL_JOYSTICK_HIDAPI_SWITCH"

/**
 * A variable controlling whether the Home button LED should be turned on when
 * a Nintendo Switch Pro controller is opened.
 *
 * The variable can be set to the following values:
 *
 * - "0": Home button LED is turned off.
 * - "1": Home button LED is turned on.
 *
 * By default the Home button LED state is not changed. This hint can also be
 * set to a floating point value between 0.0 and 1.0 which controls the
 * brightness of the Home button LED.
 *
 * This hint can be set anytime.
 *
 * \since This hint is available since SDL 3.0.0.
 */
#define SDL_HINT_JOYSTICK_HIDAPI_SWITCH_HOME_LED "SDL_JOYSTICK_HIDAPI_SWITCH_HOME_LED"

/**
 * A variable controlling whether the player LEDs should be lit to indicate
 * which player is associated with a Nintendo Switch controller.
 *
 * The variable can be set to the following values:
 *
 * - "0": Player LEDs are not enabled.
 * - "1": Player LEDs are enabled. (default)
 *
 * This hint can be set anytime.
 *
 * \since This hint is available since SDL 3.0.0.
 */
#define SDL_HINT_JOYSTICK_HIDAPI_SWITCH_PLAYER_LED "SDL_JOYSTICK_HIDAPI_SWITCH_PLAYER_LED"

/**
 * A variable controlling whether Nintendo Switch Joy-Con controllers will be
 * in vertical mode when using the HIDAPI driver.
 *
 * The variable can be set to the following values:
 *
 * - "0": Left and right Joy-Con controllers will not be in vertical mode.
 *   (default)
 * - "1": Left and right Joy-Con controllers will be in vertical mode.
 *
 * This hint should be set before opening a Joy-Con controller.
 *
 * \since This hint is available since SDL 3.0.0.
 */
#define SDL_HINT_JOYSTICK_HIDAPI_VERTICAL_JOY_CONS "SDL_JOYSTICK_HIDAPI_VERTICAL_JOY_CONS"

/**
 * A variable controlling whether the HIDAPI driver for Nintendo Wii and Wii U
 * controllers should be used.
 *
 * The variable can be set to the following values:
 *
 * - "0": HIDAPI driver is not used.
 * - "1": HIDAPI driver is used.
 *
 * This driver doesn't work with the dolphinbar, so the default is SDL_FALSE
 * for now.
 *
 * This hint should be set before enumerating controllers.
 *
 * \since This hint is available since SDL 3.0.0.
 */
#define SDL_HINT_JOYSTICK_HIDAPI_WII "SDL_JOYSTICK_HIDAPI_WII"

/**
 * A variable controlling whether the player LEDs should be lit to indicate
 * which player is associated with a Wii controller.
 *
 * The variable can be set to the following values:
 *
 * - "0": Player LEDs are not enabled.
 * - "1": Player LEDs are enabled. (default)
 *
 * This hint can be set anytime.
 *
 * \since This hint is available since SDL 3.0.0.
 */
#define SDL_HINT_JOYSTICK_HIDAPI_WII_PLAYER_LED "SDL_JOYSTICK_HIDAPI_WII_PLAYER_LED"

/**
 * A variable controlling whether the HIDAPI driver for XBox controllers
 * should be used.
 *
 * The variable can be set to the following values:
 *
 * - "0": HIDAPI driver is not used.
 * - "1": HIDAPI driver is used.
 *
 * The default is "0" on Windows, otherwise the value of
 * SDL_HINT_JOYSTICK_HIDAPI
 *
 * This hint should be set before enumerating controllers.
 *
 * \since This hint is available since SDL 3.0.0.
 */
#define SDL_HINT_JOYSTICK_HIDAPI_XBOX   "SDL_JOYSTICK_HIDAPI_XBOX"

/**
 * A variable controlling whether the HIDAPI driver for XBox 360 controllers
 * should be used.
 *
 * The variable can be set to the following values:
 *
 * - "0": HIDAPI driver is not used.
 * - "1": HIDAPI driver is used.
 *
 * The default is the value of SDL_HINT_JOYSTICK_HIDAPI_XBOX
 *
 * This hint should be set before enumerating controllers.
 *
 * \since This hint is available since SDL 3.0.0.
 */
#define SDL_HINT_JOYSTICK_HIDAPI_XBOX_360   "SDL_JOYSTICK_HIDAPI_XBOX_360"

/**
 * A variable controlling whether the player LEDs should be lit to indicate
 * which player is associated with an Xbox 360 controller.
 *
 * The variable can be set to the following values:
 *
 * - "0": Player LEDs are not enabled.
 * - "1": Player LEDs are enabled. (default)
 *
 * This hint can be set anytime.
 *
 * \since This hint is available since SDL 3.0.0.
 */
#define SDL_HINT_JOYSTICK_HIDAPI_XBOX_360_PLAYER_LED "SDL_JOYSTICK_HIDAPI_XBOX_360_PLAYER_LED"

/**
 * A variable controlling whether the HIDAPI driver for XBox 360 wireless
 * controllers should be used.
 *
 * The variable can be set to the following values:
 *
 * - "0": HIDAPI driver is not used.
 * - "1": HIDAPI driver is used.
 *
 * The default is the value of SDL_HINT_JOYSTICK_HIDAPI_XBOX_360
 *
 * This hint should be set before enumerating controllers.
 *
 * \since This hint is available since SDL 3.0.0.
 */
#define SDL_HINT_JOYSTICK_HIDAPI_XBOX_360_WIRELESS   "SDL_JOYSTICK_HIDAPI_XBOX_360_WIRELESS"

/**
 * A variable controlling whether the HIDAPI driver for XBox One controllers
 * should be used.
 *
 * The variable can be set to the following values:
 *
 * - "0": HIDAPI driver is not used.
 * - "1": HIDAPI driver is used.
 *
 * The default is the value of SDL_HINT_JOYSTICK_HIDAPI_XBOX.
 *
 * This hint should be set before enumerating controllers.
 *
 * \since This hint is available since SDL 3.0.0.
 */
#define SDL_HINT_JOYSTICK_HIDAPI_XBOX_ONE   "SDL_JOYSTICK_HIDAPI_XBOX_ONE"

/**
 * A variable controlling whether the Home button LED should be turned on when
 * an Xbox One controller is opened.
 *
 * The variable can be set to the following values:
 *
 * - "0": Home button LED is turned off.
 * - "1": Home button LED is turned on.
 *
 * By default the Home button LED state is not changed. This hint can also be
 * set to a floating point value between 0.0 and 1.0 which controls the
 * brightness of the Home button LED. The default brightness is 0.4.
 *
 * This hint can be set anytime.
 *
 * \since This hint is available since SDL 3.0.0.
 */
#define SDL_HINT_JOYSTICK_HIDAPI_XBOX_ONE_HOME_LED "SDL_JOYSTICK_HIDAPI_XBOX_ONE_HOME_LED"

/**
 * A variable controlling whether IOKit should be used for controller
 * handling.
 *
 * The variable can be set to the following values:
 *
 * - "0": IOKit is not used.
 * - "1": IOKit is used. (default)
 *
 * This hint should be set before SDL is initialized.
 *
 * \since This hint is available since SDL 3.0.0.
 */
#define SDL_HINT_JOYSTICK_IOKIT "SDL_JOYSTICK_IOKIT"

/**
 * A variable controlling whether to use the classic /dev/input/js* joystick
 * interface or the newer /dev/input/event* joystick interface on Linux.
 *
 * The variable can be set to the following values:
 *
 * - "0": Use /dev/input/event* (default)
 * - "1": Use /dev/input/js*
 *
 * This hint should be set before SDL is initialized.
 *
 * \since This hint is available since SDL 3.0.0.
 */
#define SDL_HINT_JOYSTICK_LINUX_CLASSIC "SDL_JOYSTICK_LINUX_CLASSIC"

/**
 * A variable controlling whether joysticks on Linux adhere to their
 * HID-defined deadzones or return unfiltered values.
 *
 * The variable can be set to the following values:
 *
 * - "0": Return unfiltered joystick axis values. (default)
 * - "1": Return axis values with deadzones taken into account.
 *
 * This hint should be set before a controller is opened.
 *
 * \since This hint is available since SDL 3.0.0.
 */
#define SDL_HINT_JOYSTICK_LINUX_DEADZONES "SDL_JOYSTICK_LINUX_DEADZONES"

/**
 * A variable controlling whether joysticks on Linux will always treat 'hat'
 * axis inputs (ABS_HAT0X - ABS_HAT3Y) as 8-way digital hats without checking
 * whether they may be analog.
 *
 * The variable can be set to the following values:
 *
 * - "0": Only map hat axis inputs to digital hat outputs if the input axes
 *   appear to actually be digital. (default)
 * - "1": Always handle the input axes numbered ABS_HAT0X to ABS_HAT3Y as
 *   digital hats.
 *
 * This hint should be set before a controller is opened.
 *
 * \since This hint is available since SDL 3.0.0.
 */
#define SDL_HINT_JOYSTICK_LINUX_DIGITAL_HATS "SDL_JOYSTICK_LINUX_DIGITAL_HATS"

/**
 * A variable controlling whether digital hats on Linux will apply deadzones
 * to their underlying input axes or use unfiltered values.
 *
 * The variable can be set to the following values:
 *
 * - "0": Return digital hat values based on unfiltered input axis values.
 * - "1": Return digital hat values with deadzones on the input axes taken
 *   into account. (default)
 *
 * This hint should be set before a controller is opened.
 *
 * \since This hint is available since SDL 3.0.0.
 */
#define SDL_HINT_JOYSTICK_LINUX_HAT_DEADZONES "SDL_JOYSTICK_LINUX_HAT_DEADZONES"

/**
 * A variable controlling whether GCController should be used for controller
 * handling.
 *
 * The variable can be set to the following values:
 *
 * - "0": GCController is not used.
 * - "1": GCController is used. (default)
 *
 * This hint should be set before SDL is initialized.
 *
 * \since This hint is available since SDL 3.0.0.
 */
#define SDL_HINT_JOYSTICK_MFI "SDL_JOYSTICK_MFI"

/**
 * A variable controlling whether the RAWINPUT joystick drivers should be used
 * for better handling XInput-capable devices.
 *
 * The variable can be set to the following values:
 *
 * - "0": RAWINPUT drivers are not used.
 * - "1": RAWINPUT drivers are used. (default)
 *
 * This hint should be set before SDL is initialized.
 *
 * \since This hint is available since SDL 3.0.0.
 */
#define SDL_HINT_JOYSTICK_RAWINPUT "SDL_JOYSTICK_RAWINPUT"

/**
 * A variable controlling whether the RAWINPUT driver should pull correlated
 * data from XInput.
 *
 * The variable can be set to the following values:
 *
 * - "0": RAWINPUT driver will only use data from raw input APIs.
 * - "1": RAWINPUT driver will also pull data from XInput and
 *   Windows.Gaming.Input, providing better trigger axes, guide button
 *   presses, and rumble support for Xbox controllers. (default)
 *
 * This hint should be set before a gamepad is opened.
 *
 * \since This hint is available since SDL 3.0.0.
 */
#define SDL_HINT_JOYSTICK_RAWINPUT_CORRELATE_XINPUT   "SDL_JOYSTICK_RAWINPUT_CORRELATE_XINPUT"

/**
 * A variable controlling whether the ROG Chakram mice should show up as
 * joysticks.
 *
 * The variable can be set to the following values:
 *
 * - "0": ROG Chakram mice do not show up as joysticks. (default)
 * - "1": ROG Chakram mice show up as joysticks.
 *
 * This hint should be set before SDL is initialized.
 *
 * \since This hint is available since SDL 3.0.0.
 */
#define SDL_HINT_JOYSTICK_ROG_CHAKRAM "SDL_JOYSTICK_ROG_CHAKRAM"

/**
 * A variable controlling whether a separate thread should be used for
 * handling joystick detection and raw input messages on Windows.
 *
 * The variable can be set to the following values:
 *
 * - "0": A separate thread is not used. (default)
 * - "1": A separate thread is used for handling raw input messages.
 *
 * This hint should be set before SDL is initialized.
 *
 * \since This hint is available since SDL 3.0.0.
 */
#define SDL_HINT_JOYSTICK_THREAD "SDL_JOYSTICK_THREAD"

/**
 * A variable containing a list of throttle style controllers.
 *
 * The format of the string is a comma separated list of USB VID/PID pairs in
 * hexadecimal form, e.g.
 *
 * `0xAAAA/0xBBBB,0xCCCC/0xDDDD`
 *
 * The variable can also take the form of "@file", in which case the named
 * file will be loaded and interpreted as the value of the variable.
 *
 * This hint can be set anytime.
 *
 * \since This hint is available since SDL 3.0.0.
 */
#define SDL_HINT_JOYSTICK_THROTTLE_DEVICES "SDL_JOYSTICK_THROTTLE_DEVICES"

/**
 * A variable containing a list of devices that are not throttle style
 * controllers.
 *
 * This will override SDL_HINT_JOYSTICK_THROTTLE_DEVICES and the built in
 * device list.
 *
 * The format of the string is a comma separated list of USB VID/PID pairs in
 * hexadecimal form, e.g.
 *
 * `0xAAAA/0xBBBB,0xCCCC/0xDDDD`
 *
 * The variable can also take the form of "@file", in which case the named
 * file will be loaded and interpreted as the value of the variable.
 *
 * This hint can be set anytime.
 *
 * \since This hint is available since SDL 3.0.0.
 */
#define SDL_HINT_JOYSTICK_THROTTLE_DEVICES_EXCLUDED "SDL_JOYSTICK_THROTTLE_DEVICES_EXCLUDED"

/**
 * A variable controlling whether Windows.Gaming.Input should be used for
 * controller handling.
 *
 * The variable can be set to the following values:
 *
 * - "0": WGI is not used.
 * - "1": WGI is used. (default)
 *
 * This hint should be set before SDL is initialized.
 *
 * \since This hint is available since SDL 3.0.0.
 */
#define SDL_HINT_JOYSTICK_WGI "SDL_JOYSTICK_WGI"

/**
 * A variable containing a list of wheel style controllers.
 *
 * The format of the string is a comma separated list of USB VID/PID pairs in
 * hexadecimal form, e.g.
 *
 * `0xAAAA/0xBBBB,0xCCCC/0xDDDD`
 *
 * The variable can also take the form of "@file", in which case the named
 * file will be loaded and interpreted as the value of the variable.
 *
 * This hint can be set anytime.
 *
 * \since This hint is available since SDL 3.0.0.
 */
#define SDL_HINT_JOYSTICK_WHEEL_DEVICES "SDL_JOYSTICK_WHEEL_DEVICES"

/**
 * A variable containing a list of devices that are not wheel style
 * controllers.
 *
 * This will override SDL_HINT_JOYSTICK_WHEEL_DEVICES and the built in device
 * list.
 *
 * The format of the string is a comma separated list of USB VID/PID pairs in
 * hexadecimal form, e.g.
 *
 * `0xAAAA/0xBBBB,0xCCCC/0xDDDD`
 *
 * The variable can also take the form of "@file", in which case the named
 * file will be loaded and interpreted as the value of the variable.
 *
 * This hint can be set anytime.
 *
 * \since This hint is available since SDL 3.0.0.
 */
#define SDL_HINT_JOYSTICK_WHEEL_DEVICES_EXCLUDED "SDL_JOYSTICK_WHEEL_DEVICES_EXCLUDED"

/**
 * A variable containing a list of devices known to have all axes centered at
 * zero.
 *
 * The format of the string is a comma separated list of USB VID/PID pairs in
 * hexadecimal form, e.g.
 *
 * `0xAAAA/0xBBBB,0xCCCC/0xDDDD`
 *
 * The variable can also take the form of "@file", in which case the named
 * file will be loaded and interpreted as the value of the variable.
 *
 * This hint should be set before a controller is opened.
 *
 * \since This hint is available since SDL 3.0.0.
 */
#define SDL_HINT_JOYSTICK_ZERO_CENTERED_DEVICES "SDL_JOYSTICK_ZERO_CENTERED_DEVICES"

/**
 * A variable that controls what KMSDRM device to use.
 *
 * SDL might open something like "/dev/dri/cardNN" to access KMSDRM
 * functionality, where "NN" is a device index number. SDL makes a guess at
 * the best index to use (usually zero), but the app or user can set this hint
 * to a number between 0 and 99 to force selection.
 *
 * This hint should be set before SDL is initialized.
 *
 * \since This hint is available since SDL 3.0.0.
 */
#define SDL_HINT_KMSDRM_DEVICE_INDEX "SDL_KMSDRM_DEVICE_INDEX"

/**
 * A variable that controls whether SDL requires DRM master access in order to
 * initialize the KMSDRM video backend.
 *
 * The DRM subsystem has a concept of a "DRM master" which is a DRM client
 * that has the ability to set planes, set cursor, etc. When SDL is DRM
 * master, it can draw to the screen using the SDL rendering APIs. Without DRM
 * master, SDL is still able to process input and query attributes of attached
 * displays, but it cannot change display state or draw to the screen
 * directly.
 *
 * In some cases, it can be useful to have the KMSDRM backend even if it
 * cannot be used for rendering. An app may want to use SDL for input
 * processing while using another rendering API (such as an MMAL overlay on
 * Raspberry Pi) or using its own code to render to DRM overlays that SDL
 * doesn't support.
 *
 * The variable can be set to the following values:
 *
 * - "0": SDL will allow usage of the KMSDRM backend without DRM master.
 * - "1": SDL Will require DRM master to use the KMSDRM backend. (default)
 *
 * This hint should be set before SDL is initialized.
 *
 * \since This hint is available since SDL 3.0.0.
 */
#define SDL_HINT_KMSDRM_REQUIRE_DRM_MASTER      "SDL_KMSDRM_REQUIRE_DRM_MASTER"

/**
 * A variable controlling the default SDL log levels.
 *
 * This variable is a comma separated set of category=level tokens that define
 * the default logging levels for SDL applications.
 *
 * The category can be a numeric category, one of "app", "error", "assert",
 * "system", "audio", "video", "render", "input", "test", or `*` for any
 * unspecified category.
 *
 * The level can be a numeric level, one of "verbose", "debug", "info",
 * "warn", "error", "critical", or "quiet" to disable that category.
 *
 * You can omit the category if you want to set the logging level for all
 * categories.
 *
 * If this hint isn't set, the default log levels are equivalent to:
 *
 * `app=info,assert=warn,test=verbose,*=error`
 *
 * This hint can be set anytime.
 *
 * \since This hint is available since SDL 3.0.0.
 */
#define SDL_HINT_LOGGING   "SDL_LOGGING"

/**
 * A variable controlling whether to force the application to become the
 * foreground process when launched on macOS.
 *
 * The variable can be set to the following values:
 *
 * - "0": The application is brought to the foreground when launched.
 *   (default)
 * - "1": The application may remain in the background when launched.
 *
 * This hint should be set before applicationDidFinishLaunching() is called.
 *
 * \since This hint is available since SDL 3.0.0.
 */
#define SDL_HINT_MAC_BACKGROUND_APP    "SDL_MAC_BACKGROUND_APP"

/**
 * A variable that determines whether Ctrl+Click should generate a right-click
 * event on macOS.
 *
 * The variable can be set to the following values:
 *
 * - "0": Ctrl+Click does not generate a right mouse button click event.
 *   (default)
 * - "1": Ctrl+Click generated a right mouse button click event.
 *
 * This hint can be set anytime.
 *
 * \since This hint is available since SDL 3.0.0.
 */
#define SDL_HINT_MAC_CTRL_CLICK_EMULATE_RIGHT_CLICK "SDL_MAC_CTRL_CLICK_EMULATE_RIGHT_CLICK"

/**
 * A variable controlling whether dispatching OpenGL context updates should
 * block the dispatching thread until the main thread finishes processing on
 * macOS.
 *
 * The variable can be set to the following values:
 *
 * - "0": Dispatching OpenGL context updates will block the dispatching thread
 *   until the main thread finishes processing. (default)
 * - "1": Dispatching OpenGL context updates will allow the dispatching thread
 *   to continue execution.
 *
 * Generally you want the default, but if you have OpenGL code in a background
 * thread on a Mac, and the main thread hangs because it's waiting for that
 * background thread, but that background thread is also hanging because it's
 * waiting for the main thread to do an update, this might fix your issue.
 *
 * This hint can be set anytime.
 *
 * \since This hint is available since SDL 3.0.0.
 */
#define SDL_HINT_MAC_OPENGL_ASYNC_DISPATCH "SDL_MAC_OPENGL_ASYNC_DISPATCH"

/**
 * Request SDL_AppIterate() be called at a specific rate.
 *
 * This number is in Hz, so "60" means try to iterate 60 times per second.
 *
 * On some platforms, or if you are using SDL_main instead of SDL_AppIterate,
 * this hint is ignored. When the hint can be used, it is allowed to be
 * changed at any time.
 *
 * This defaults to 60, and specifying NULL for the hint's value will restore
 * the default.
 *
 * This hint can be set anytime.
 *
 * \since This hint is available since SDL 3.0.0.
 */
#define SDL_HINT_MAIN_CALLBACK_RATE "SDL_MAIN_CALLBACK_RATE"

/**
 * A variable controlling whether the mouse is captured while mouse buttons
 * are pressed.
 *
 * The variable can be set to the following values:
 *
 * - "0": The mouse is not captured while mouse buttons are pressed.
 * - "1": The mouse is captured while mouse buttons are pressed.
 *
 * By default the mouse is captured while mouse buttons are pressed so if the
 * mouse is dragged outside the window, the application continues to receive
 * mouse events until the button is released.
 *
 * This hint can be set anytime.
 *
 * \since This hint is available since SDL 3.0.0.
 */
#define SDL_HINT_MOUSE_AUTO_CAPTURE    "SDL_MOUSE_AUTO_CAPTURE"

/**
 * A variable setting the double click radius, in pixels.
 *
 * This hint can be set anytime.
 *
 * \since This hint is available since SDL 3.0.0.
 */
#define SDL_HINT_MOUSE_DOUBLE_CLICK_RADIUS    "SDL_MOUSE_DOUBLE_CLICK_RADIUS"

/**
 * A variable setting the double click time, in milliseconds.
 *
 * This hint can be set anytime.
 *
 * \since This hint is available since SDL 3.0.0.
 */
#define SDL_HINT_MOUSE_DOUBLE_CLICK_TIME    "SDL_MOUSE_DOUBLE_CLICK_TIME"

/**
 * Allow mouse click events when clicking to focus an SDL window.
 *
 * The variable can be set to the following values:
 *
 * - "0": Ignore mouse clicks that activate a window. (default)
 * - "1": Generate events for mouse clicks that activate a window.
 *
 * This hint can be set anytime.
 *
 * \since This hint is available since SDL 3.0.0.
 */
#define SDL_HINT_MOUSE_FOCUS_CLICKTHROUGH "SDL_MOUSE_FOCUS_CLICKTHROUGH"

/**
 * A variable setting the speed scale for mouse motion, in floating point,
 * when the mouse is not in relative mode.
 *
 * This hint can be set anytime.
 *
 * \since This hint is available since SDL 3.0.0.
 */
#define SDL_HINT_MOUSE_NORMAL_SPEED_SCALE    "SDL_MOUSE_NORMAL_SPEED_SCALE"

/**
 * A variable controlling whether relative mouse mode constrains the mouse to
 * the center of the window.
 *
 * Constraining to the center of the window works better for FPS games and
 * when the application is running over RDP. Constraining to the whole window
 * works better for 2D games and increases the chance that the mouse will be
 * in the correct position when using high DPI mice.
 *
 * The variable can be set to the following values:
 *
 * - "0": Relative mouse mode constrains the mouse to the window.
 * - "1": Relative mouse mode constrains the mouse to the center of the
 *   window. (default)
 *
 * This hint can be set anytime.
 *
 * \since This hint is available since SDL 3.0.0.
 */
#define SDL_HINT_MOUSE_RELATIVE_MODE_CENTER    "SDL_MOUSE_RELATIVE_MODE_CENTER"

/**
 * A variable controlling whether relative mouse mode is implemented using
 * mouse warping.
 *
 * The variable can be set to the following values:
 *
 * - "0": Relative mouse mode uses raw input. (default)
 * - "1": Relative mouse mode uses mouse warping.
 *
 * This hint can be set anytime relative mode is not currently enabled.
 *
 * \since This hint is available since SDL 3.0.0.
 */
#define SDL_HINT_MOUSE_RELATIVE_MODE_WARP    "SDL_MOUSE_RELATIVE_MODE_WARP"

/**
 * A variable setting the scale for mouse motion, in floating point, when the
 * mouse is in relative mode.
 *
 * This hint can be set anytime.
 *
 * \since This hint is available since SDL 3.0.0.
 */
#define SDL_HINT_MOUSE_RELATIVE_SPEED_SCALE    "SDL_MOUSE_RELATIVE_SPEED_SCALE"

/**
 * A variable controlling whether the system mouse acceleration curve is used
 * for relative mouse motion.
 *
 * The variable can be set to the following values:
 *
 * - "0": Relative mouse motion will be unscaled. (default)
 * - "1": Relative mouse motion will be scaled using the system mouse
 *   acceleration curve.
 *
 * If SDL_HINT_MOUSE_RELATIVE_SPEED_SCALE is set, that will override the
 * system speed scale.
 *
 * This hint can be set anytime.
 *
 * \since This hint is available since SDL 3.0.0.
 */
#define SDL_HINT_MOUSE_RELATIVE_SYSTEM_SCALE    "SDL_MOUSE_RELATIVE_SYSTEM_SCALE"

/**
 * A variable controlling whether a motion event should be generated for mouse
 * warping in relative mode.
 *
 * The variable can be set to the following values:
 *
 * - "0": Warping the mouse will not generate a motion event in relative mode
 * - "1": Warping the mouse will generate a motion event in relative mode
 *
 * By default warping the mouse will not generate motion events in relative
 * mode. This avoids the application having to filter out large relative
 * motion due to warping.
 *
 * This hint can be set anytime.
 *
 * \since This hint is available since SDL 3.0.0.
 */
#define SDL_HINT_MOUSE_RELATIVE_WARP_MOTION  "SDL_MOUSE_RELATIVE_WARP_MOTION"

/**
 * A variable controlling whether the hardware cursor stays visible when
 * relative mode is active.
 *
 * This variable can be set to the following values: "0" - The cursor will be
 * hidden while relative mode is active (default) "1" - The cursor will remain
 * visible while relative mode is active
 *
 * Note that for systems without raw hardware inputs, relative mode is
 * implemented using warping, so the hardware cursor will visibly warp between
 * frames if this is enabled on those systems.
 */
#define SDL_HINT_MOUSE_RELATIVE_CURSOR_VISIBLE  "SDL_MOUSE_RELATIVE_CURSOR_VISIBLE"

/**
 * A variable controlling whether mouse events should generate synthetic touch
 * events.
 *
 * The variable can be set to the following values:
 *
 * - "0": Mouse events will not generate touch events. (default for desktop
 *   platforms)
 * - "1": Mouse events will generate touch events. (default for mobile
 *   platforms, such as Android and iOS)
 *
 * This hint can be set anytime.
 *
 * \since This hint is available since SDL 3.0.0.
 */
#define SDL_HINT_MOUSE_TOUCH_EVENTS    "SDL_MOUSE_TOUCH_EVENTS"

/**
 * Tell SDL not to catch the SIGINT or SIGTERM signals on POSIX platforms.
 *
 * The variable can be set to the following values:
 *
 * - "0": SDL will install a SIGINT and SIGTERM handler, and when it catches a
 *   signal, convert it into an SDL_EVENT_QUIT event. (default)
 * - "1": SDL will not install a signal handler at all.
 *
 * This hint should be set before SDL is initialized.
 *
 * \since This hint is available since SDL 3.0.0.
 */
#define SDL_HINT_NO_SIGNAL_HANDLERS   "SDL_NO_SIGNAL_HANDLERS"

/**
 * A variable controlling what driver to use for OpenGL ES contexts.
 *
 * On some platforms, currently Windows and X11, OpenGL drivers may support
 * creating contexts with an OpenGL ES profile. By default SDL uses these
 * profiles, when available, otherwise it attempts to load an OpenGL ES
 * library, e.g. that provided by the ANGLE project. This variable controls
 * whether SDL follows this default behaviour or will always load an OpenGL ES
 * library.
 *
 * Circumstances where this is useful include - Testing an app with a
 * particular OpenGL ES implementation, e.g ANGLE, or emulator, e.g. those
 * from ARM, Imagination or Qualcomm. - Resolving OpenGL ES function addresses
 * at link time by linking with the OpenGL ES library instead of querying them
 * at run time with SDL_GL_GetProcAddress().
 *
 * Caution: for an application to work with the default behaviour across
 * different OpenGL drivers it must query the OpenGL ES function addresses at
 * run time using SDL_GL_GetProcAddress().
 *
 * This variable is ignored on most platforms because OpenGL ES is native or
 * not supported.
 *
 * The variable can be set to the following values:
 *
 * - "0": Use ES profile of OpenGL, if available. (default)
 * - "1": Load OpenGL ES library using the default library names.
 *
 * This hint should be set before SDL is initialized.
 *
 * \since This hint is available since SDL 3.0.0.
 */
#define SDL_HINT_OPENGL_ES_DRIVER   "SDL_OPENGL_ES_DRIVER"

/**
 * A variable controlling which orientations are allowed on iOS/Android.
 *
 * In some circumstances it is necessary to be able to explicitly control
 * which UI orientations are allowed.
 *
 * This variable is a space delimited list of the following values:
 *
 * - "LandscapeLeft"
 * - "LandscapeRight"
 * - "Portrait"
 * - "PortraitUpsideDown"
 *
 * This hint should be set before SDL is initialized.
 *
 * \since This hint is available since SDL 3.0.0.
 */
#define SDL_HINT_ORIENTATIONS "SDL_ORIENTATIONS"

/**
 * A variable controlling whether pen mouse button emulation triggers only
 * when the pen touches the tablet surface.
 *
 * The variable can be set to the following values:
 *
 * - "0": The pen reports mouse button press/release immediately when the pen
 *   button is pressed/released, and the pen tip touching the surface counts
 *   as left mouse button press.
 * - "1": Mouse button presses are sent when the pen first touches the tablet
 *   (analogously for releases). Not pressing a pen button simulates mouse
 *   button 1, pressing the first pen button simulates mouse button 2 etc.; it
 *   is not possible to report multiple buttons as pressed at the same time.
 *   (default)
 *
 * This hint can be set anytime.
 *
 * \since This hint is available since SDL 3.0.0.
 */
#define SDL_HINT_PEN_DELAY_MOUSE_BUTTON    "SDL_PEN_DELAY_MOUSE_BUTTON"

/**
 * A variable controlling whether to treat pen movement as separate from mouse
 * movement.
 *
 * By default, pens report both SDL_MouseMotionEvent and SDL_PenMotionEvent
 * updates (analogously for button presses). This hint allows decoupling mouse
 * and pen updates.
 *
 * This variable toggles between the following behaviour:
 *
 * - "0": Pen acts as a mouse with mouse ID SDL_PEN_MOUSEID. (default) Use
 *   case: client application is not pen aware, user wants to use pen instead
 *   of mouse to interact.
 * - "1": Pen reports mouse clicks and movement events but does not update
 *   SDL-internal mouse state (buttons pressed, current mouse location). Use
 *   case: client application is not pen aware, user frequently alternates
 *   between pen and "real" mouse.
 * - "2": Pen reports no mouse events. Use case: pen-aware client application
 *   uses this hint to allow user to toggle between pen+mouse mode ("2") and
 *   pen-only mode ("1" or "0").
 *
 * This hint can be set anytime.
 *
 * \since This hint is available since SDL 3.0.0.
 */
#define SDL_HINT_PEN_NOT_MOUSE    "SDL_PEN_NOT_MOUSE"

/**
 * A variable controlling the use of a sentinel event when polling the event
 * queue.
 *
 * When polling for events, SDL_PumpEvents is used to gather new events from
 * devices. If a device keeps producing new events between calls to
 * SDL_PumpEvents, a poll loop will become stuck until the new events stop.
 * This is most noticeable when moving a high frequency mouse.
 *
 * The variable can be set to the following values:
 *
 * - "0": Disable poll sentinels.
 * - "1": Enable poll sentinels. (default)
 *
 * This hint can be set anytime.
 *
 * \since This hint is available since SDL 3.0.0.
 */
#define SDL_HINT_POLL_SENTINEL "SDL_POLL_SENTINEL"

/**
 * Override for SDL_GetPreferredLocales().
 *
 * If set, this will be favored over anything the OS might report for the
 * user's preferred locales. Changing this hint at runtime will not generate a
 * SDL_EVENT_LOCALE_CHANGED event (but if you can change the hint, you can
 * push your own event, if you want).
 *
 * The format of this hint is a comma-separated list of language and locale,
 * combined with an underscore, as is a common format: "en_GB". Locale is
 * optional: "en". So you might have a list like this: "en_GB,jp,es_PT"
 *
 * This hint can be set anytime.
 *
 * \since This hint is available since SDL 3.0.0.
 */
#define SDL_HINT_PREFERRED_LOCALES "SDL_PREFERRED_LOCALES"

/**
 * A variable that decides whether to send SDL_EVENT_QUIT when closing the
 * last window.
 *
 * The variable can be set to the following values:
 *
 * - "0": SDL will not send an SDL_EVENT_QUIT event when the last window is
 *   requesting to close. Note that in this case, there are still other
 *   legitimate reasons one might get an SDL_EVENT_QUIT event: choosing "Quit"
 *   from the macOS menu bar, sending a SIGINT (ctrl-c) on Unix, etc.
 * - "1": SDL will send a quit event when the last window is requesting to
 *   close. (default)
 *
 * This hint can be set anytime.
 *
 * \since This hint is available since SDL 3.0.0.
 */
#define SDL_HINT_QUIT_ON_LAST_WINDOW_CLOSE "SDL_QUIT_ON_LAST_WINDOW_CLOSE"

/**
 * A variable controlling whether the Direct3D device is initialized for
 * thread-safe operations.
 *
 * The variable can be set to the following values:
 *
 * - "0": Thread-safety is not enabled. (default)
 * - "1": Thread-safety is enabled.
 *
 * This hint should be set before creating a renderer.
 *
 * \since This hint is available since SDL 3.0.0.
 */
#define SDL_HINT_RENDER_DIRECT3D_THREADSAFE "SDL_RENDER_DIRECT3D_THREADSAFE"

/**
 * A variable controlling whether to enable Direct3D 11+'s Debug Layer.
 *
 * This variable does not have any effect on the Direct3D 9 based renderer.
 *
 * The variable can be set to the following values:
 *
 * - "0": Disable Debug Layer use. (default)
 * - "1": Enable Debug Layer use.
 *
 * This hint should be set before creating a renderer.
 *
 * \since This hint is available since SDL 3.0.0.
 */
#define SDL_HINT_RENDER_DIRECT3D11_DEBUG    "SDL_RENDER_DIRECT3D11_DEBUG"

/**
 * A variable controlling whether to enable Vulkan Validation Layers.
 *
 * This variable can be set to the following values:
 *
 * - "0": Disable Validation Layer use
 * - "1": Enable Validation Layer use
 *
 * By default, SDL does not use Vulkan Validation Layers.
 *
 * \since This hint is available since SDL 3.0.0.
 */
#define SDL_HINT_RENDER_VULKAN_DEBUG    "SDL_RENDER_VULKAN_DEBUG"

/**
 * A variable specifying which render driver to use.
 *
 * If the application doesn't pick a specific renderer to use, this variable
 * specifies the name of the preferred renderer. If the preferred renderer
 * can't be initialized, the normal default renderer is used.
 *
 * This variable is case insensitive and can be set to the following values:
 *
 * - "direct3d"
 * - "direct3d11"
 * - "direct3d12"
 * - "opengl"
 * - "opengles2"
 * - "opengles"
 * - "metal"
 * - "vulkan"
 * - "software"
 *
 * The default varies by platform, but it's the first one in the list that is
 * available on the current platform.
 *
 * This hint should be set before creating a renderer.
 *
 * \since This hint is available since SDL 3.0.0.
 */
#define SDL_HINT_RENDER_DRIVER              "SDL_RENDER_DRIVER"

/**
 * A variable controlling how the 2D render API renders lines.
 *
 * The variable can be set to the following values:
 *
 * - "0": Use the default line drawing method (Bresenham's line algorithm)
 * - "1": Use the driver point API using Bresenham's line algorithm (correct,
 *   draws many points)
 * - "2": Use the driver line API (occasionally misses line endpoints based on
 *   hardware driver quirks
 * - "3": Use the driver geometry API (correct, draws thicker diagonal lines)
 *
 * This hint should be set before creating a renderer.
 *
 * \since This hint is available since SDL 3.0.0.
 */
#define SDL_HINT_RENDER_LINE_METHOD "SDL_RENDER_LINE_METHOD"

/**
 * A variable controlling whether the Metal render driver select low power
 * device over default one.
 *
 * The variable can be set to the following values:
 *
 * - "0": Use the prefered OS device. (default)
 * - "1": Select a low power device.
 *
 * This hint should be set before creating a renderer.
 *
 * \since This hint is available since SDL 3.0.0.
 */
#define SDL_HINT_RENDER_METAL_PREFER_LOW_POWER_DEVICE "SDL_RENDER_METAL_PREFER_LOW_POWER_DEVICE"

/**
 * A variable controlling whether updates to the SDL screen surface should be
 * synchronized with the vertical refresh, to avoid tearing.
 *
 * This hint overrides the application preference when creating a renderer.
 *
 * The variable can be set to the following values:
 *
 * - "0": Disable vsync. (default)
 * - "1": Enable vsync.
 *
 * This hint should be set before creating a renderer.
 *
 * \since This hint is available since SDL 3.0.0.
 */
#define SDL_HINT_RENDER_VSYNC               "SDL_RENDER_VSYNC"

/**
 * A variable to control whether the return key on the soft keyboard should
 * hide the soft keyboard on Android and iOS.
 *
 * The variable can be set to the following values:
 *
 * - "0": The return key will be handled as a key event. (default)
 * - "1": The return key will hide the keyboard.
 *
 * This hint can be set anytime.
 *
 * \since This hint is available since SDL 3.0.0.
 */
#define SDL_HINT_RETURN_KEY_HIDES_IME "SDL_RETURN_KEY_HIDES_IME"

/**
 * A variable containing a list of ROG gamepad capable mice.
 *
 * The format of the string is a comma separated list of USB VID/PID pairs in
 * hexadecimal form, e.g.
 *
 * `0xAAAA/0xBBBB,0xCCCC/0xDDDD`
 *
 * The variable can also take the form of "@file", in which case the named
 * file will be loaded and interpreted as the value of the variable.
 *
 * This hint should be set before SDL is initialized.
 *
 * \since This hint is available since SDL 3.0.0.
 *
 * \sa SDL_HINT_ROG_GAMEPAD_MICE_EXCLUDED
 */
#define SDL_HINT_ROG_GAMEPAD_MICE "SDL_ROG_GAMEPAD_MICE"

/**
 * A variable containing a list of devices that are not ROG gamepad capable
 * mice.
 *
 * This will override SDL_HINT_ROG_GAMEPAD_MICE and the built in device list.
 *
 * The format of the string is a comma separated list of USB VID/PID pairs in
 * hexadecimal form, e.g.
 *
 * `0xAAAA/0xBBBB,0xCCCC/0xDDDD`
 *
 * The variable can also take the form of "@file", in which case the named
 * file will be loaded and interpreted as the value of the variable.
 *
 * This hint should be set before SDL is initialized.
 *
 * \since This hint is available since SDL 3.0.0.
 */
#define SDL_HINT_ROG_GAMEPAD_MICE_EXCLUDED "SDL_ROG_GAMEPAD_MICE_EXCLUDED"

/**
 * A variable controlling which Dispmanx layer to use on a Raspberry PI.
 *
 * Also known as Z-order. The variable can take a negative or positive value.
 * The default is 10000.
 *
 * This hint should be set before SDL is initialized.
 *
 * \since This hint is available since SDL 3.0.0.
 */
#define SDL_HINT_RPI_VIDEO_LAYER           "SDL_RPI_VIDEO_LAYER"

/**
 * Specify an "activity name" for screensaver inhibition.
 *
 * Some platforms, notably Linux desktops, list the applications which are
 * inhibiting the screensaver or other power-saving features.
 *
 * This hint lets you specify the "activity name" sent to the OS when
 * SDL_DisableScreenSaver() is used (or the screensaver is automatically
 * disabled). The contents of this hint are used when the screensaver is
 * disabled. You should use a string that describes what your program is doing
 * (and, therefore, why the screensaver is disabled). For example, "Playing a
 * game" or "Watching a video".
 *
 * Setting this to "" or leaving it unset will have SDL use a reasonable
 * default: "Playing a game" or something similar.
 *
 * This hint should be set before calling SDL_DisableScreenSaver()
 *
 * \since This hint is available since SDL 3.0.0.
 */
#define SDL_HINT_SCREENSAVER_INHIBIT_ACTIVITY_NAME "SDL_SCREENSAVER_INHIBIT_ACTIVITY_NAME"

/**
 * A variable controlling whether SDL calls dbus_shutdown() on quit.
 *
 * This is useful as a debug tool to validate memory leaks, but shouldn't ever
 * be set in production applications, as other libraries used by the
 * application might use dbus under the hood and this cause cause crashes if
 * they continue after SDL_Quit().
 *
 * The variable can be set to the following values:
 *
 * - "0": SDL will not call dbus_shutdown() on quit. (default)
 * - "1": SDL will call dbus_shutdown() on quit.
 *
 * This hint can be set anytime.
 *
 * \since This hint is available since SDL 3.0.0.
 */
#define SDL_HINT_SHUTDOWN_DBUS_ON_QUIT "SDL_SHUTDOWN_DBUS_ON_QUIT"

/**
 * A variable that specifies a backend to use for title storage.
 *
 * By default, SDL will try all available storage backends in a reasonable
 * order until it finds one that can work, but this hint allows the app or
 * user to force a specific target, such as "pc" if, say, you are on Steam but
 * want to avoid SteamRemoteStorage for title data.
 *
 * This hint should be set before SDL is initialized.
 *
 * \since This hint is available since SDL 3.0.0.
 */
#define SDL_HINT_STORAGE_TITLE_DRIVER "SDL_STORAGE_TITLE_DRIVER"

/**
 * A variable that specifies a backend to use for user storage.
 *
 * By default, SDL will try all available storage backends in a reasonable
 * order until it finds one that can work, but this hint allows the app or
 * user to force a specific target, such as "pc" if, say, you are on Steam but
 * want to avoid SteamRemoteStorage for user data.
 *
 * This hint should be set before SDL is initialized.
 *
 * \since This hint is available since SDL 3.0.0.
 */
#define SDL_HINT_STORAGE_USER_DRIVER "SDL_STORAGE_USER_DRIVER"

/**
 * Specifies whether SDL_THREAD_PRIORITY_TIME_CRITICAL should be treated as
 * realtime.
 *
 * On some platforms, like Linux, a realtime priority thread may be subject to
 * restrictions that require special handling by the application. This hint
 * exists to let SDL know that the app is prepared to handle said
 * restrictions.
 *
 * On Linux, SDL will apply the following configuration to any thread that
 * becomes realtime:
 *
 * - The SCHED_RESET_ON_FORK bit will be set on the scheduling policy,
 * - An RLIMIT_RTTIME budget will be configured to the rtkit specified limit.
 * - Exceeding this limit will result in the kernel sending SIGKILL to the
 *   app, refer to the man pages for more information.
 *
 * The variable can be set to the following values:
 *
 * - "0": default platform specific behaviour
 * - "1": Force SDL_THREAD_PRIORITY_TIME_CRITICAL to a realtime scheduling
 *   policy
 *
 * This hint should be set before calling SDL_SetThreadPriority()
 *
 * \since This hint is available since SDL 3.0.0.
 */
#define SDL_HINT_THREAD_FORCE_REALTIME_TIME_CRITICAL "SDL_THREAD_FORCE_REALTIME_TIME_CRITICAL"

/**
 * A string specifying additional information to use with
 * SDL_SetThreadPriority.
 *
 * By default SDL_SetThreadPriority will make appropriate system changes in
 * order to apply a thread priority. For example on systems using pthreads the
 * scheduler policy is changed automatically to a policy that works well with
 * a given priority. Code which has specific requirements can override SDL's
 * default behavior with this hint.
 *
 * pthread hint values are "current", "other", "fifo" and "rr". Currently no
 * other platform hint values are defined but may be in the future.
 *
 * On Linux, the kernel may send SIGKILL to realtime tasks which exceed the
 * distro configured execution budget for rtkit. This budget can be queried
 * through RLIMIT_RTTIME after calling SDL_SetThreadPriority().
 *
 * This hint should be set before calling SDL_SetThreadPriority()
 *
 * \since This hint is available since SDL 3.0.0.
 */
#define SDL_HINT_THREAD_PRIORITY_POLICY         "SDL_THREAD_PRIORITY_POLICY"

/**
 * A variable that controls the timer resolution, in milliseconds.
 *
 * The higher resolution the timer, the more frequently the CPU services timer
 * interrupts, and the more precise delays are, but this takes up power and
 * CPU time. This hint is only used on Windows.
 *
 * See this blog post for more information:
 * http://randomascii.wordpress.com/2013/07/08/windows-timer-resolution-megawatts-wasted/
 *
 * The default value is "1".
 *
 * If this variable is set to "0", the system timer resolution is not set.
 *
 * This hint can be set anytime.
 *
 * \since This hint is available since SDL 3.0.0.
 */
#define SDL_HINT_TIMER_RESOLUTION "SDL_TIMER_RESOLUTION"

/**
 * A variable controlling whether touch events should generate synthetic mouse
 * events.
 *
 * The variable can be set to the following values:
 *
 * - "0": Touch events will not generate mouse events.
 * - "1": Touch events will generate mouse events. (default)
 *
 * This hint can be set anytime.
 *
 * \since This hint is available since SDL 3.0.0.
 */
#define SDL_HINT_TOUCH_MOUSE_EVENTS    "SDL_TOUCH_MOUSE_EVENTS"

/**
 * A variable controlling whether trackpads should be treated as touch
 * devices.
 *
 * On macOS (and possibly other platforms in the future), SDL will report
 * touches on a trackpad as mouse input, which is generally what users expect
 * from this device; however, these are often actually full multitouch-capable
 * touch devices, so it might be preferable to some apps to treat them as
 * such.
 *
 * The variable can be set to the following values:
 *
 * - "0": Trackpad will send mouse events. (default)
 * - "1": Trackpad will send touch events.
 *
 * This hint should be set before SDL is initialized.
 *
 * \since This hint is available since SDL 3.0.0.
 */
#define SDL_HINT_TRACKPAD_IS_TOUCH_ONLY "SDL_TRACKPAD_IS_TOUCH_ONLY"

/**
 * A variable controlling whether the Android / tvOS remotes should be listed
 * as joystick devices, instead of sending keyboard events.
 *
 * The variable can be set to the following values:
 *
 * - "0": Remotes send enter/escape/arrow key events.
 * - "1": Remotes are available as 2 axis, 2 button joysticks. (default)
 *
 * This hint should be set before SDL is initialized.
 *
 * \since This hint is available since SDL 3.0.0.
 */
#define SDL_HINT_TV_REMOTE_AS_JOYSTICK "SDL_TV_REMOTE_AS_JOYSTICK"

/**
 * A variable controlling whether the screensaver is enabled.
 *
 * The variable can be set to the following values:
 *
 * - "0": Disable screensaver. (default)
 * - "1": Enable screensaver.
 *
 * This hint should be set before SDL is initialized.
 *
 * \since This hint is available since SDL 3.0.0.
 */
#define SDL_HINT_VIDEO_ALLOW_SCREENSAVER    "SDL_VIDEO_ALLOW_SCREENSAVER"

/**
 * Tell the video driver that we only want a double buffer.
 *
 * By default, most lowlevel 2D APIs will use a triple buffer scheme that
 * wastes no CPU time on waiting for vsync after issuing a flip, but
 * introduces a frame of latency. On the other hand, using a double buffer
 * scheme instead is recommended for cases where low latency is an important
 * factor because we save a whole frame of latency.
 *
 * We do so by waiting for vsync immediately after issuing a flip, usually
 * just after eglSwapBuffers call in the backend's *_SwapWindow function.
 *
 * This hint is currently supported on the following drivers:
 *
 * - Raspberry Pi (raspberrypi)
 *
 * This hint should be set before SDL is initialized.
 *
 * \since This hint is available since SDL 3.0.0.
 */
#define SDL_HINT_VIDEO_DOUBLE_BUFFER      "SDL_VIDEO_DOUBLE_BUFFER"

/**
 * A variable that specifies a video backend to use.
 *
 * By default, SDL will try all available video backends in a reasonable order
 * until it finds one that can work, but this hint allows the app or user to
 * force a specific target, such as "x11" if, say, you are on Wayland but want
 * to try talking to the X server instead.
 *
 * This hint should be set before SDL is initialized.
 *
 * \since This hint is available since SDL 3.0.0.
 */
#define SDL_HINT_VIDEO_DRIVER "SDL_VIDEO_DRIVER"

/**
 * If eglGetPlatformDisplay fails, fall back to calling eglGetDisplay.
 *
 * The variable can be set to one of the following values:
 *
 * - "0": Do not fall back to eglGetDisplay.
 * - "1": Fall back to eglGetDisplay if eglGetPlatformDisplay fails. (default)
 *
 * This hint should be set before SDL is initialized.
 *
 * \since This hint is available since SDL 3.0.0.
 */
#define SDL_HINT_VIDEO_EGL_ALLOW_GETDISPLAY_FALLBACK "SDL_VIDEO_EGL_ALLOW_GETDISPLAY_FALLBACK"

/**
 * A variable controlling whether the OpenGL context should be created with
 * EGL.
 *
 * The variable can be set to the following values:
 *
 * - "0": Use platform-specific GL context creation API (GLX, WGL, CGL, etc).
 *   (default)
 * - "1": Use EGL
 *
 * This hint should be set before SDL is initialized.
 *
 * \since This hint is available since SDL 3.0.0.
 */
#define SDL_HINT_VIDEO_FORCE_EGL "SDL_VIDEO_FORCE_EGL"

/**
 * A variable that specifies the policy for fullscreen Spaces on macOS.
 *
 * The variable can be set to the following values:
 *
 * - "0": Disable Spaces support (FULLSCREEN_DESKTOP won't use them and
 *   SDL_WINDOW_RESIZABLE windows won't offer the "fullscreen" button on their
 *   titlebars).
 * - "1": Enable Spaces support (FULLSCREEN_DESKTOP will use them and
 *   SDL_WINDOW_RESIZABLE windows will offer the "fullscreen" button on their
 *   titlebars). (default)
 *
 * This hint should be set before creating a window.
 *
 * \since This hint is available since SDL 3.0.0.
 */
#define SDL_HINT_VIDEO_MAC_FULLSCREEN_SPACES    "SDL_VIDEO_MAC_FULLSCREEN_SPACES"

/**
 * A variable controlling whether fullscreen windows are minimized when they
 * lose focus.
 *
 * The variable can be set to the following values:
 *
 * - "0": Fullscreen windows will not be minimized when they lose focus.
 *   (default)
 * - "1": Fullscreen windows are minimized when they lose focus.
 *
 * This hint can be set anytime.
 *
 * \since This hint is available since SDL 3.0.0.
 */
#define SDL_HINT_VIDEO_MINIMIZE_ON_FOCUS_LOSS   "SDL_VIDEO_MINIMIZE_ON_FOCUS_LOSS"

/**
 * A variable controlling whether all window operations will block until
 * complete.
 *
 * Window systems that run asynchronously may not have the results of window
 * operations that resize or move the window applied immediately upon the
 * return of the requesting function. Setting this hint will cause such
 * operations to block after every call until the pending operation has
 * completed. Setting this to '1' is the equivalent of calling
 * SDL_SyncWindow() after every function call.
 *
 * Be aware that amount of time spent blocking while waiting for window
 * operations to complete can be quite lengthy, as animations may have to
 * complete, which can take upwards of multiple seconds in some cases.
 *
 * The variable can be set to the following values:
 *
 * - "0": Window operations are non-blocking. (default)
 * - "1": Window operations will block until completed.
 *
 * This hint can be set anytime.
 *
 * \since This hint is available since SDL 3.0.0.
 */
#define SDL_HINT_VIDEO_SYNC_WINDOW_OPERATIONS "SDL_VIDEO_SYNC_WINDOW_OPERATIONS"

/**
 * A variable controlling whether the libdecor Wayland backend is allowed to
 * be used.
 *
 * libdecor is used over xdg-shell when xdg-decoration protocol is
 * unavailable.
 *
 * The variable can be set to the following values:
 *
 * - "0": libdecor use is disabled.
 * - "1": libdecor use is enabled. (default)
 *
 * This hint should be set before SDL is initialized.
 *
 * \since This hint is available since SDL 3.0.0.
 */
#define SDL_HINT_VIDEO_WAYLAND_ALLOW_LIBDECOR "SDL_VIDEO_WAYLAND_ALLOW_LIBDECOR"

/**
 * Enable or disable hidden mouse pointer warp emulation, needed by some older
 * games.
 *
 * Wayland requires the pointer confinement protocol to warp the mouse, but
 * that is just a hint that the compositor is free to ignore, and warping the
 * the pointer to or from regions outside of the focused window is prohibited.
 * When this hint is set and the pointer is hidden, SDL will emulate mouse
 * warps using relative mouse mode. This is required for some older games
 * (such as Source engine games), which warp the mouse to the centre of the
 * screen rather than using relative mouse motion. Note that relative mouse
 * mode may have different mouse acceleration behaviour than pointer warps.
 *
 * The variable can be set to the following values:
 *
 * - "0": Attempts to warp the mouse will be made, if the appropriate protocol
 *   is available.
 * - "1": Some mouse warps will be emulated by forcing relative mouse mode.
 *
 * If not set, this is automatically enabled unless an application uses
 * relative mouse mode directly.
 *
 * This hint can be set anytime.
 *
 * \since This hint is available since SDL 3.0.0.
 */
#define SDL_HINT_VIDEO_WAYLAND_EMULATE_MOUSE_WARP "SDL_VIDEO_WAYLAND_EMULATE_MOUSE_WARP"

/**
 * A variable controlling whether video mode emulation is enabled under
 * Wayland.
 *
 * When this hint is set, a standard set of emulated CVT video modes will be
 * exposed for use by the application. If it is disabled, the only modes
 * exposed will be the logical desktop size and, in the case of a scaled
 * desktop, the native display resolution.
 *
 * The variable can be set to the following values:
 *
 * - "0": Video mode emulation is disabled.
 * - "1": Video mode emulation is enabled. (default)
 *
 * This hint should be set before SDL is initialized.
 *
 * \since This hint is available since SDL 3.0.0.
 */
#define SDL_HINT_VIDEO_WAYLAND_MODE_EMULATION "SDL_VIDEO_WAYLAND_MODE_EMULATION"

/**
 * A variable controlling how modes with a non-native aspect ratio are
 * displayed under Wayland.
 *
 * When this hint is set, the requested scaling will be used when displaying
 * fullscreen video modes that don't match the display's native aspect ratio.
 * This is contingent on compositor viewport support.
 *
 * The variable can be set to the following values:
 *
 * - "aspect" - Video modes will be displayed scaled, in their proper aspect
 *   ratio, with black bars.
 * - "stretch" - Video modes will be scaled to fill the entire display.
 *   (default)
 * - "none" - Video modes will be displayed as 1:1 with no scaling.
 *
 * This hint should be set before creating a window.
 *
 * \since This hint is available since SDL 3.0.0.
 */
#define SDL_HINT_VIDEO_WAYLAND_MODE_SCALING "SDL_VIDEO_WAYLAND_MODE_SCALING"

/**
 * A variable controlling whether the libdecor Wayland backend is preferred
 * over native decorations.
 *
 * When this hint is set, libdecor will be used to provide window decorations,
 * even if xdg-decoration is available. (Note that, by default, libdecor will
 * use xdg-decoration itself if available).
 *
 * The variable can be set to the following values:
 *
 * - "0": libdecor is enabled only if server-side decorations are unavailable.
 *   (default)
 * - "1": libdecor is always enabled if available.
 *
 * This hint should be set before SDL is initialized.
 *
 * \since This hint is available since SDL 3.0.0.
 */
#define SDL_HINT_VIDEO_WAYLAND_PREFER_LIBDECOR "SDL_VIDEO_WAYLAND_PREFER_LIBDECOR"

/**
 * A variable forcing non-DPI-aware Wayland windows to output at 1:1 scaling.
 *
 * This must be set before initializing the video subsystem.
 *
 * When this hint is set, Wayland windows that are not flagged as being
 * DPI-aware will be output with scaling designed to force 1:1 pixel mapping.
 *
 * This is intended to allow legacy applications to be displayed without
 * desktop scaling being applied, and has issues with certain display
 * configurations, as this forces the window to behave in a way that Wayland
 * desktops were not designed to accommodate:
 *
 * - Rounding errors can result with odd window sizes and/or desktop scales,
 *   which can cause the window contents to appear slightly blurry.
 * - The window may be unusably small on scaled desktops.
 * - The window may jump in size when moving between displays of different
 *   scale factors.
 * - Displays may appear to overlap when using a multi-monitor setup with
 *   scaling enabled.
 * - Possible loss of cursor precision due to the logical size of the window
 *   being reduced.
 *
 * New applications should be designed with proper DPI awareness handling
 * instead of enabling this.
 *
 * The variable can be set to the following values:
 *
 * - "0": Windows will be scaled normally.
 * - "1": Windows will be forced to scale to achieve 1:1 output.
 *
 * This hint should be set before creating a window.
 *
 * \since This hint is available since SDL 3.0.0.
 */
#define SDL_HINT_VIDEO_WAYLAND_SCALE_TO_DISPLAY "SDL_VIDEO_WAYLAND_SCALE_TO_DISPLAY"

/**
 * A variable specifying which shader compiler to preload when using the
 * Chrome ANGLE binaries.
 *
 * SDL has EGL and OpenGL ES2 support on Windows via the ANGLE project. It can
 * use two different sets of binaries, those compiled by the user from source
 * or those provided by the Chrome browser. In the later case, these binaries
 * require that SDL loads a DLL providing the shader compiler.
 *
 * The variable can be set to the following values:
 *
 * - "d3dcompiler_46.dll" - best for Vista or later. (default)
 * - "d3dcompiler_43.dll" - for XP support.
 * - "none" - do not load any library, useful if you compiled ANGLE from
 *   source and included the compiler in your binaries.
 *
 * This hint should be set before SDL is initialized.
 *
 * \since This hint is available since SDL 3.0.0.
 */
#define SDL_HINT_VIDEO_WIN_D3DCOMPILER              "SDL_VIDEO_WIN_D3DCOMPILER"

/**
 * A variable controlling whether the X11 _NET_WM_BYPASS_COMPOSITOR hint
 * should be used.
 *
 * The variable can be set to the following values:
 *
 * - "0": Disable _NET_WM_BYPASS_COMPOSITOR.
 * - "1": Enable _NET_WM_BYPASS_COMPOSITOR. (default)
 *
 * This hint should be set before creating a window.
 *
 * \since This hint is available since SDL 3.0.0.
 */
#define SDL_HINT_VIDEO_X11_NET_WM_BYPASS_COMPOSITOR "SDL_VIDEO_X11_NET_WM_BYPASS_COMPOSITOR"

/**
 * A variable controlling whether the X11 _NET_WM_PING protocol should be
 * supported.
 *
 * By default SDL will use _NET_WM_PING, but for applications that know they
 * will not always be able to respond to ping requests in a timely manner they
 * can turn it off to avoid the window manager thinking the app is hung.
 *
 * The variable can be set to the following values:
 *
 * - "0": Disable _NET_WM_PING.
 * - "1": Enable _NET_WM_PING. (default)
 *
 * This hint should be set before creating a window.
 *
 * \since This hint is available since SDL 3.0.0.
 */
#define SDL_HINT_VIDEO_X11_NET_WM_PING      "SDL_VIDEO_X11_NET_WM_PING"

/**
 * A variable forcing the content scaling factor for X11 displays.
 *
 * The variable can be set to a floating point value in the range 1.0-10.0f
 *
 * This hint should be set before SDL is initialized.
 *
 * \since This hint is available since SDL 3.0.0.
 */
#define SDL_HINT_VIDEO_X11_SCALING_FACTOR      "SDL_VIDEO_X11_SCALING_FACTOR"

/**
 * A variable forcing the visual ID chosen for new X11 windows.
 *
 * This hint should be set before creating a window.
 *
 * \since This hint is available since SDL 3.0.0.
 */
#define SDL_HINT_VIDEO_X11_WINDOW_VISUALID      "SDL_VIDEO_X11_WINDOW_VISUALID"

/**
 * A variable controlling whether the X11 XRandR extension should be used.
 *
 * The variable can be set to the following values:
 *
 * - "0": Disable XRandR.
 * - "1": Enable XRandR. (default)
 *
 * This hint should be set before SDL is initialized.
 *
 * \since This hint is available since SDL 3.0.0.
 */
#define SDL_HINT_VIDEO_X11_XRANDR           "SDL_VIDEO_X11_XRANDR"

/**
 * A variable controlling which touchpad should generate synthetic mouse
 * events.
 *
 * The variable can be set to the following values:
 *
 * - "0": Only front touchpad should generate mouse events. (default)
 * - "1": Only back touchpad should generate mouse events.
 * - "2": Both touchpads should generate mouse events.
 *
 * This hint can be set anytime.
 *
 * \since This hint is available since SDL 3.0.0.
 */
#define SDL_HINT_VITA_TOUCH_MOUSE_DEVICE    "SDL_VITA_TOUCH_MOUSE_DEVICE"

/**
 * A variable controlling how the fact chunk affects the loading of a WAVE
 * file.
 *
 * The fact chunk stores information about the number of samples of a WAVE
 * file. The Standards Update from Microsoft notes that this value can be used
 * to 'determine the length of the data in seconds'. This is especially useful
 * for compressed formats (for which this is a mandatory chunk) if they
 * produce multiple sample frames per block and truncating the block is not
 * allowed. The fact chunk can exactly specify how many sample frames there
 * should be in this case.
 *
 * Unfortunately, most application seem to ignore the fact chunk and so SDL
 * ignores it by default as well.
 *
 * The variable can be set to the following values:
 *
 * - "truncate" - Use the number of samples to truncate the wave data if the
 *   fact chunk is present and valid.
 * - "strict" - Like "truncate", but raise an error if the fact chunk is
 *   invalid, not present for non-PCM formats, or if the data chunk doesn't
 *   have that many samples.
 * - "ignorezero" - Like "truncate", but ignore fact chunk if the number of
 *   samples is zero.
 * - "ignore" - Ignore fact chunk entirely. (default)
 *
 * This hint should be set before calling SDL_LoadWAV() or SDL_LoadWAV_IO()
 *
 * \since This hint is available since SDL 3.0.0.
 */
#define SDL_HINT_WAVE_FACT_CHUNK   "SDL_WAVE_FACT_CHUNK"

/**
 * A variable controlling how the size of the RIFF chunk affects the loading
 * of a WAVE file.
 *
 * The size of the RIFF chunk (which includes all the sub-chunks of the WAVE
 * file) is not always reliable. In case the size is wrong, it's possible to
 * just ignore it and step through the chunks until a fixed limit is reached.
 *
 * Note that files that have trailing data unrelated to the WAVE file or
 * corrupt files may slow down the loading process without a reliable
 * boundary. By default, SDL stops after 10000 chunks to prevent wasting time.
 * Use the environment variable SDL_WAVE_CHUNK_LIMIT to adjust this value.
 *
 * The variable can be set to the following values:
 *
 * - "force" - Always use the RIFF chunk size as a boundary for the chunk
 *   search.
 * - "ignorezero" - Like "force", but a zero size searches up to 4 GiB.
 *   (default)
 * - "ignore" - Ignore the RIFF chunk size and always search up to 4 GiB.
 * - "maximum" - Search for chunks until the end of file. (not recommended)
 *
 * This hint should be set before calling SDL_LoadWAV() or SDL_LoadWAV_IO()
 *
 * \since This hint is available since SDL 3.0.0.
 */
#define SDL_HINT_WAVE_RIFF_CHUNK_SIZE   "SDL_WAVE_RIFF_CHUNK_SIZE"

/**
 * A variable controlling how a truncated WAVE file is handled.
 *
 * A WAVE file is considered truncated if any of the chunks are incomplete or
 * the data chunk size is not a multiple of the block size. By default, SDL
 * decodes until the first incomplete block, as most applications seem to do.
 *
 * The variable can be set to the following values:
 *
 * - "verystrict" - Raise an error if the file is truncated.
 * - "strict" - Like "verystrict", but the size of the RIFF chunk is ignored.
 * - "dropframe" - Decode until the first incomplete sample frame.
 * - "dropblock" - Decode until the first incomplete block. (default)
 *
 * This hint should be set before calling SDL_LoadWAV() or SDL_LoadWAV_IO()
 *
 * \since This hint is available since SDL 3.0.0.
 */
#define SDL_HINT_WAVE_TRUNCATION   "SDL_WAVE_TRUNCATION"

/**
 * A variable controlling whether the window is activated when the
 * SDL_RaiseWindow function is called.
 *
 * The variable can be set to the following values:
 *
 * - "0": The window is not activated when the SDL_RaiseWindow function is
 *   called.
 * - "1": The window is activated when the SDL_RaiseWindow function is called.
 *   (default)
 *
 * This hint can be set anytime.
 *
 * \since This hint is available since SDL 3.0.0.
 */
#define SDL_HINT_WINDOW_ACTIVATE_WHEN_RAISED    "SDL_WINDOW_ACTIVATE_WHEN_RAISED"

/**
 * A variable controlling whether the window is activated when the
 * SDL_ShowWindow function is called.
 *
 * The variable can be set to the following values:
 *
 * - "0": The window is not activated when the SDL_ShowWindow function is
 *   called.
 * - "1": The window is activated when the SDL_ShowWindow function is called.
 *   (default)
 *
 * This hint can be set anytime.
 *
 * \since This hint is available since SDL 3.0.0.
 */
#define SDL_HINT_WINDOW_ACTIVATE_WHEN_SHOWN    "SDL_WINDOW_ACTIVATE_WHEN_SHOWN"

/**
 * If set to "0" then never set the top-most flag on an SDL Window even if the
 * application requests it.
 *
 * This is a debugging aid for developers and not expected to be used by end
 * users.
 *
 * The variable can be set to the following values:
 *
 * - "0": don't allow topmost
 * - "1": allow topmost (default)
 *
 * This hint can be set anytime.
 *
 * \since This hint is available since SDL 3.0.0.
 */
#define SDL_HINT_WINDOW_ALLOW_TOPMOST "SDL_WINDOW_ALLOW_TOPMOST"

/**
 * A variable controlling whether the window frame and title bar are
 * interactive when the cursor is hidden.
 *
 * The variable can be set to the following values:
 *
 * - "0": The window frame is not interactive when the cursor is hidden (no
 *   move, resize, etc).
 * - "1": The window frame is interactive when the cursor is hidden. (default)
 *
 * This hint can be set anytime.
 *
 * \since This hint is available since SDL 3.0.0.
 */
#define SDL_HINT_WINDOW_FRAME_USABLE_WHILE_CURSOR_HIDDEN    "SDL_WINDOW_FRAME_USABLE_WHILE_CURSOR_HIDDEN"

/**
 * A variable controlling whether SDL generates window-close events for Alt+F4
 * on Windows.
 *
 * The variable can be set to the following values:
 *
 * - "0": SDL will only do normal key handling for Alt+F4.
 * - "1": SDL will generate a window-close event when it sees Alt+F4.
 *   (default)
 *
 * This hint can be set anytime.
 *
 * \since This hint is available since SDL 3.0.0.
 */
#define SDL_HINT_WINDOWS_CLOSE_ON_ALT_F4 "SDL_WINDOWS_CLOSE_ON_ALT_F4"

/**
 * A variable controlling whether menus can be opened with their keyboard
 * shortcut (Alt+mnemonic).
 *
 * If the mnemonics are enabled, then menus can be opened by pressing the Alt
 * key and the corresponding mnemonic (for example, Alt+F opens the File
 * menu). However, in case an invalid mnemonic is pressed, Windows makes an
 * audible beep to convey that nothing happened. This is true even if the
 * window has no menu at all!
 *
 * Because most SDL applications don't have menus, and some want to use the
 * Alt key for other purposes, SDL disables mnemonics (and the beeping) by
 * default.
 *
 * Note: This also affects keyboard events: with mnemonics enabled, when a
 * menu is opened from the keyboard, you will not receive a KEYUP event for
 * the mnemonic key, and *might* not receive one for Alt.
 *
 * The variable can be set to the following values:
 *
 * - "0": Alt+mnemonic does nothing, no beeping. (default)
 * - "1": Alt+mnemonic opens menus, invalid mnemonics produce a beep.
 *
 * This hint can be set anytime.
 *
 * \since This hint is available since SDL 3.0.0.
 */
#define SDL_HINT_WINDOWS_ENABLE_MENU_MNEMONICS "SDL_WINDOWS_ENABLE_MENU_MNEMONICS"

/**
 * A variable controlling whether the windows message loop is processed by
 * SDL.
 *
 * The variable can be set to the following values:
 *
 * - "0": The window message loop is not run.
 * - "1": The window message loop is processed in SDL_PumpEvents(). (default)
 *
 * This hint can be set anytime.
 *
 * \since This hint is available since SDL 3.0.0.
 */
#define SDL_HINT_WINDOWS_ENABLE_MESSAGELOOP "SDL_WINDOWS_ENABLE_MESSAGELOOP"

/**
 * A variable controlling whether raw keyboard events are used on Windows.
 *
 * The variable can be set to the following values:
 *
 * - "0": The Windows message loop is used for keyboard events. (default)
 * - "1": Low latency raw keyboard events are used.
 *
 * This hint can be set anytime.
 *
 * \since This hint is available since SDL 3.0.0.
 */
#define SDL_HINT_WINDOWS_RAW_KEYBOARD   "SDL_WINDOWS_RAW_KEYBOARD"

/**
 * A variable controlling whether SDL uses Critical Sections for mutexes on
 * Windows.
 *
 * On Windows 7 and newer, Slim Reader/Writer Locks are available. They offer
 * better performance, allocate no kernel resources and use less memory. SDL
 * will fall back to Critical Sections on older OS versions or if forced to by
 * this hint.
 *
 * The variable can be set to the following values:
 *
 * - "0": Use SRW Locks when available, otherwise fall back to Critical
 *   Sections. (default)
 * - "1": Force the use of Critical Sections in all cases.
 *
 * This hint should be set before SDL is initialized.
 *
 * \since This hint is available since SDL 3.0.0.
 */
#define SDL_HINT_WINDOWS_FORCE_MUTEX_CRITICAL_SECTIONS "SDL_WINDOWS_FORCE_MUTEX_CRITICAL_SECTIONS"

/**
 * A variable controlling whether SDL uses Kernel Semaphores on Windows.
 *
 * Kernel Semaphores are inter-process and require a context switch on every
 * interaction. On Windows 8 and newer, the WaitOnAddress API is available.
 * Using that and atomics to implement semaphores increases performance. SDL
 * will fall back to Kernel Objects on older OS versions or if forced to by
 * this hint.
 *
 * The variable can be set to the following values:
 *
 * - "0": Use Atomics and WaitOnAddress API when available, otherwise fall
 *   back to Kernel Objects. (default)
 * - "1": Force the use of Kernel Objects in all cases.
 *
 * This hint should be set before SDL is initialized.
 *
 * \since This hint is available since SDL 3.0.0.
 */
#define SDL_HINT_WINDOWS_FORCE_SEMAPHORE_KERNEL "SDL_WINDOWS_FORCE_SEMAPHORE_KERNEL"

/**
 * A variable to specify custom icon resource id from RC file on Windows
 * platform.
 *
 * This hint should be set before SDL is initialized.
 *
 * \since This hint is available since SDL 3.0.0.
 */
#define SDL_HINT_WINDOWS_INTRESOURCE_ICON       "SDL_WINDOWS_INTRESOURCE_ICON"
#define SDL_HINT_WINDOWS_INTRESOURCE_ICON_SMALL "SDL_WINDOWS_INTRESOURCE_ICON_SMALL"

/**
 * A variable controlling whether SDL uses the D3D9Ex API introduced in
 * Windows Vista, instead of normal D3D9.
 *
 * Direct3D 9Ex contains changes to state management that can eliminate device
 * loss errors during scenarios like Alt+Tab or UAC prompts. D3D9Ex may
 * require some changes to your application to cope with the new behavior, so
 * this is disabled by default.
 *
 * For more information on Direct3D 9Ex, see:
 *
 * - https://docs.microsoft.com/en-us/windows/win32/direct3darticles/graphics-apis-in-windows-vista#direct3d-9ex
 * - https://docs.microsoft.com/en-us/windows/win32/direct3darticles/direct3d-9ex-improvements
 *
 * The variable can be set to the following values:
 *
 * - "0": Use the original Direct3D 9 API. (default)
 * - "1": Use the Direct3D 9Ex API on Vista and later (and fall back if D3D9Ex
 *   is unavailable)
 *
 * This hint should be set before SDL is initialized.
 *
 * \since This hint is available since SDL 3.0.0.
 */
#define SDL_HINT_WINDOWS_USE_D3D9EX "SDL_WINDOWS_USE_D3D9EX"

/**
 * A variable controlling whether SDL will clear the window contents when the
 * WM_ERASEBKGND message is received.
 *
 * The variable can be set to the following values:
 *
 * - "0"/"never": Never clear the window.
 * - "1"/"initial": Clear the window when the first WM_ERASEBKGND event fires.
 *   (default)
 * - "2"/"always": Clear the window on every WM_ERASEBKGND event.
 *
 * This hint should be set before creating a window.
 *
 * \since This hint is available since SDL 3.0.0.
 */
#define SDL_HINT_WINDOWS_ERASE_BACKGROUND_MODE "SDL_WINDOWS_ERASE_BACKGROUND_MODE"

/**
 * A variable controlling whether back-button-press events on Windows Phone to
 * be marked as handled.
 *
 * Windows Phone devices typically feature a Back button. When pressed, the OS
 * will emit back-button-press events, which apps are expected to handle in an
 * appropriate manner. If apps do not explicitly mark these events as
 * 'Handled', then the OS will invoke its default behavior for unhandled
 * back-button-press events, which on Windows Phone 8 and 8.1 is to terminate
 * the app (and attempt to switch to the previous app, or to the device's home
 * screen).
 *
 * Setting the SDL_HINT_WINRT_HANDLE_BACK_BUTTON hint to "1" will cause SDL to
 * mark back-button-press events as Handled, if and when one is sent to the
 * app.
 *
 * Internally, Windows Phone sends back button events as parameters to special
 * back-button-press callback functions. Apps that need to respond to
 * back-button-press events are expected to register one or more callback
 * functions for such, shortly after being launched (during the app's
 * initialization phase). After the back button is pressed, the OS will invoke
 * these callbacks. If the app's callback(s) do not explicitly mark the event
 * as handled by the time they return, or if the app never registers one of
 * these callback, the OS will consider the event un-handled, and it will
 * apply its default back button behavior (terminate the app).
 *
 * SDL registers its own back-button-press callback with the Windows Phone OS.
 * This callback will emit a pair of SDL key-press events (SDL_EVENT_KEY_DOWN
 * and SDL_EVENT_KEY_UP), each with a scancode of SDL_SCANCODE_AC_BACK, after
 * which it will check the contents of the hint,
 * SDL_HINT_WINRT_HANDLE_BACK_BUTTON. If the hint's value is set to "1", the
 * back button event's Handled property will get set to 'true'. If the hint's
 * value is set to something else, or if it is unset, SDL will leave the
 * event's Handled property alone. (By default, the OS sets this property to
 * 'false', to note.)
 *
 * SDL apps can either set SDL_HINT_WINRT_HANDLE_BACK_BUTTON well before a
 * back button is pressed, or can set it in direct-response to a back button
 * being pressed.
 *
 * In order to get notified when a back button is pressed, SDL apps should
 * register a callback function with SDL_AddEventWatch(), and have it listen
 * for SDL_EVENT_KEY_DOWN events that have a scancode of SDL_SCANCODE_AC_BACK.
 * (Alternatively, SDL_EVENT_KEY_UP events can be listened-for. Listening for
 * either event type is suitable.) Any value of
 * SDL_HINT_WINRT_HANDLE_BACK_BUTTON set by such a callback, will be applied
 * to the OS' current back-button-press event.
 *
 * More details on back button behavior in Windows Phone apps can be found at
 * the following page, on Microsoft's developer site:
 * http://msdn.microsoft.com/en-us/library/windowsphone/develop/jj247550(v=vs.105).aspx
 *
 * \since This hint is available since SDL 3.0.0.
 */
#define SDL_HINT_WINRT_HANDLE_BACK_BUTTON "SDL_WINRT_HANDLE_BACK_BUTTON"

/**
 * A variable specifying the label text for a WinRT app's privacy policy link.
 *
 * Network-enabled WinRT apps must include a privacy policy. On Windows 8,
 * 8.1, and RT, Microsoft mandates that this policy be available via the
 * Windows Settings charm. SDL provides code to add a link there, with its
 * label text being set via the optional hint,
 * SDL_HINT_WINRT_PRIVACY_POLICY_LABEL.
 *
 * Please note that a privacy policy's contents are not set via this hint. A
 * separate hint, SDL_HINT_WINRT_PRIVACY_POLICY_URL, is used to link to the
 * actual text of the policy.
 *
 * The contents of this hint should be encoded as a UTF8 string.
 *
 * The default value is "Privacy Policy".
 *
 * For additional information on linking to a privacy policy, see the
 * documentation for SDL_HINT_WINRT_PRIVACY_POLICY_URL.
 *
 * This hint should be set before SDL is initialized.
 *
 * \since This hint is available since SDL 3.0.0.
 */
#define SDL_HINT_WINRT_PRIVACY_POLICY_LABEL "SDL_WINRT_PRIVACY_POLICY_LABEL"

/**
 * A variable specifying the URL to a WinRT app's privacy policy.
 *
 * All network-enabled WinRT apps must make a privacy policy available to its
 * users. On Windows 8, 8.1, and RT, Microsoft mandates that this policy be be
 * available in the Windows Settings charm, as accessed from within the app.
 * SDL provides code to add a URL-based link there, which can point to the
 * app's privacy policy.
 *
 * To setup a URL to an app's privacy policy, set
 * SDL_HINT_WINRT_PRIVACY_POLICY_URL before calling any SDL_Init() functions.
 * The contents of the hint should be a valid URL. For example,
 * "http://www.example.com".
 *
 * The default value is "", which will prevent SDL from adding a privacy
 * policy link to the Settings charm. This hint should only be set during app
 * init.
 *
 * The label text of an app's "Privacy Policy" link may be customized via
 * another hint, SDL_HINT_WINRT_PRIVACY_POLICY_LABEL.
 *
 * Please note that on Windows Phone, Microsoft does not provide standard UI
 * for displaying a privacy policy link, and as such,
 * SDL_HINT_WINRT_PRIVACY_POLICY_URL will not get used on that platform.
 * Network-enabled phone apps should display their privacy policy through some
 * other, in-app means.
 *
 * \since This hint is available since SDL 3.0.0.
 */
#define SDL_HINT_WINRT_PRIVACY_POLICY_URL "SDL_WINRT_PRIVACY_POLICY_URL"

/**
 * A variable controlling whether X11 windows are marked as override-redirect.
 *
 * If set, this _might_ increase framerate at the expense of the desktop not
 * working as expected. Override-redirect windows aren't noticed by the window
 * manager at all.
 *
 * You should probably only use this for fullscreen windows, and you probably
 * shouldn't even use it for that. But it's here if you want to try!
 *
 * The variable can be set to the following values:
 *
 * - "0": Do not mark the window as override-redirect. (default)
 * - "1": Mark the window as override-redirect.
 *
 * This hint should be set before creating a window.
 *
 * \since This hint is available since SDL 3.0.0.
 */
#define SDL_HINT_X11_FORCE_OVERRIDE_REDIRECT "SDL_X11_FORCE_OVERRIDE_REDIRECT"

/**
 * A variable specifying the type of an X11 window.
 *
 * During SDL_CreateWindow, SDL uses the _NET_WM_WINDOW_TYPE X11 property to
 * report to the window manager the type of window it wants to create. This
 * might be set to various things if SDL_WINDOW_TOOLTIP or
 * SDL_WINDOW_POPUP_MENU, etc, were specified. For "normal" windows that
 * haven't set a specific type, this hint can be used to specify a custom
 * type. For example, a dock window might set this to
 * "_NET_WM_WINDOW_TYPE_DOCK".
 *
 * This hint should be set before creating a window.
 *
 * \since This hint is available since SDL 3.0.0.
 */
#define SDL_HINT_X11_WINDOW_TYPE "SDL_X11_WINDOW_TYPE"

/**
 * A variable controlling whether XInput should be used for controller
 * handling.
 *
 * The variable can be set to the following values:
 *
 * - "0": XInput is not enabled.
 * - "1": XInput is enabled. (default)
 *
 * This hint should be set before SDL is initialized.
 *
 * \since This hint is available since SDL 3.0.0.
 */
#define SDL_HINT_XINPUT_ENABLED "SDL_XINPUT_ENABLED"

/**
 * An enumeration of hint priorities.
 *
 * \since This enum is available since SDL 3.0.0.
 */
typedef enum SDL_HintPriority
{
    SDL_HINT_DEFAULT,
    SDL_HINT_NORMAL,
    SDL_HINT_OVERRIDE
} SDL_HintPriority;


/**
 * Set a hint with a specific priority.
 *
 * The priority controls the behavior when setting a hint that already has a
 * value. Hints will replace existing hints of their priority and lower.
 * Environment variables are considered to have override priority.
 *
<<<<<<< HEAD
 * \param[in] name the hint to set
 * \param[in] value the value of the hint variable
 * \param priority the SDL_HintPriority level for the hint
=======
 * \param name the hint to set.
 * \param value the value of the hint variable.
 * \param priority the SDL_HintPriority level for the hint.
>>>>>>> 361cae08
 * \returns SDL_TRUE if the hint was set, SDL_FALSE otherwise.
 *
 * \since This function is available since SDL 3.0.0.
 *
 * \sa SDL_GetHint
 * \sa SDL_ResetHint
 * \sa SDL_SetHint
 */
extern SDL_DECLSPEC SDL_bool SDLCALL SDL_SetHintWithPriority(const char *name,
                                                         const char *value,
                                                         SDL_HintPriority priority);

/**
 * Set a hint with normal priority.
 *
 * Hints will not be set if there is an existing override hint or environment
 * variable that takes precedence. You can use SDL_SetHintWithPriority() to
 * set the hint with override priority instead.
 *
<<<<<<< HEAD
 * \param[in] name the hint to set
 * \param[in] value the value of the hint variable
=======
 * \param name the hint to set.
 * \param value the value of the hint variable.
>>>>>>> 361cae08
 * \returns SDL_TRUE if the hint was set, SDL_FALSE otherwise.
 *
 * \since This function is available since SDL 3.0.0.
 *
 * \sa SDL_GetHint
 * \sa SDL_ResetHint
 * \sa SDL_SetHintWithPriority
 */
extern SDL_DECLSPEC SDL_bool SDLCALL SDL_SetHint(const char *name,
                                             const char *value);

/**
 * Reset a hint to the default value.
 *
 * This will reset a hint to the value of the environment variable, or NULL if
 * the environment isn't set. Callbacks will be called normally with this
 * change.
 *
<<<<<<< HEAD
 * \param[in] name the hint to set
=======
 * \param name the hint to set.
>>>>>>> 361cae08
 * \returns SDL_TRUE if the hint was set, SDL_FALSE otherwise.
 *
 * \since This function is available since SDL 3.0.0.
 *
 * \sa SDL_SetHint
 * \sa SDL_ResetHints
 */
extern SDL_DECLSPEC SDL_bool SDLCALL SDL_ResetHint(const char *name);

/**
 * Reset all hints to the default values.
 *
 * This will reset all hints to the value of the associated environment
 * variable, or NULL if the environment isn't set. Callbacks will be called
 * normally with this change.
 *
 * \since This function is available since SDL 3.0.0.
 *
 * \sa SDL_ResetHint
 */
extern SDL_DECLSPEC void SDLCALL SDL_ResetHints(void);

/**
 * Get the value of a hint.
 *
<<<<<<< HEAD
 * \param[in] name the hint to query
=======
 * The returned string follows the SDL_GetStringRule.
 *
 * \param name the hint to query.
>>>>>>> 361cae08
 * \returns the string value of a hint or NULL if the hint isn't set.
 *
 * \since This function is available since SDL 3.0.0.
 *
 * \sa SDL_SetHint
 * \sa SDL_SetHintWithPriority
 */
extern SDL_DECLSPEC const char * SDLCALL SDL_GetHint(const char *name);

/**
 * Get the boolean value of a hint variable.
 *
<<<<<<< HEAD
 * \param[in] name the name of the hint to get the boolean value from
 * \param default_value the value to return if the hint does not exist
=======
 * \param name the name of the hint to get the boolean value from.
 * \param default_value the value to return if the hint does not exist.
>>>>>>> 361cae08
 * \returns the boolean value of a hint or the provided default value if the
 *          hint does not exist.
 *
 * \since This function is available since SDL 3.0.0.
 *
 * \sa SDL_GetHint
 * \sa SDL_SetHint
 */
extern SDL_DECLSPEC SDL_bool SDLCALL SDL_GetHintBoolean(const char *name, SDL_bool default_value);

/**
 * Type definition of the hint callback function.
 *
 * \param userdata what was passed as `userdata` to SDL_AddHintCallback().
 * \param name what was passed as `name` to SDL_AddHintCallback().
 * \param oldValue the previous hint value.
 * \param newValue the new value hint is to be set to.
 *
 * \since This datatype is available since SDL 3.0.0.
 */
typedef void (SDLCALL *SDL_HintCallback)(void *userdata, const char *name, const char *oldValue, const char *newValue);

/**
 * Add a function to watch a particular hint.
 *
<<<<<<< HEAD
 * \param[in] name the hint to watch
 * \param[in] callback An SDL_HintCallback function that will be called when the
 *                 hint value changes
 * \param[inout,opt] userdata a pointer to pass to the callback function
=======
 * \param name the hint to watch.
 * \param callback an SDL_HintCallback function that will be called when the
 *                 hint value changes.
 * \param userdata a pointer to pass to the callback function.
>>>>>>> 361cae08
 * \returns 0 on success or a negative error code on failure; call
 *          SDL_GetError() for more information.
 *
 * \threadsafety It is **NOT** safe to call this function from two threads at
 *               once.
 *
 * \since This function is available since SDL 3.0.0.
 *
 * \sa SDL_DelHintCallback
 */
extern SDL_DECLSPEC int SDLCALL SDL_AddHintCallback(const char *name,
                                                SDL_HintCallback callback,
                                                void *userdata);

/**
 * Remove a function watching a particular hint.
 *
<<<<<<< HEAD
 * \param[in] name the hint being watched
 * \param[in] callback An SDL_HintCallback function that will be called when the
 *                 hint value changes
 * \param[inout,opt] userdata a pointer being passed to the callback function
=======
 * \param name the hint being watched.
 * \param callback an SDL_HintCallback function that will be called when the
 *                 hint value changes.
 * \param userdata a pointer being passed to the callback function.
>>>>>>> 361cae08
 *
 * \since This function is available since SDL 3.0.0.
 *
 * \sa SDL_AddHintCallback
 */
extern SDL_DECLSPEC void SDLCALL SDL_DelHintCallback(const char *name,
                                                 SDL_HintCallback callback,
                                                 void *userdata);

/* Ends C function definitions when using C++ */
#ifdef __cplusplus
}
#endif
#include <SDL3/SDL_close_code.h>

#endif /* SDL_hints_h_ */<|MERGE_RESOLUTION|>--- conflicted
+++ resolved
@@ -3769,15 +3769,9 @@
  * value. Hints will replace existing hints of their priority and lower.
  * Environment variables are considered to have override priority.
  *
-<<<<<<< HEAD
- * \param[in] name the hint to set
- * \param[in] value the value of the hint variable
- * \param priority the SDL_HintPriority level for the hint
-=======
- * \param name the hint to set.
- * \param value the value of the hint variable.
+ * \param[in] name the hint to set.
+ * \param[in] value the value of the hint variable.
  * \param priority the SDL_HintPriority level for the hint.
->>>>>>> 361cae08
  * \returns SDL_TRUE if the hint was set, SDL_FALSE otherwise.
  *
  * \since This function is available since SDL 3.0.0.
@@ -3797,13 +3791,8 @@
  * variable that takes precedence. You can use SDL_SetHintWithPriority() to
  * set the hint with override priority instead.
  *
-<<<<<<< HEAD
- * \param[in] name the hint to set
- * \param[in] value the value of the hint variable
-=======
- * \param name the hint to set.
- * \param value the value of the hint variable.
->>>>>>> 361cae08
+ * \param[in] name the hint to set.
+ * \param[in] value the value of the hint variable.
  * \returns SDL_TRUE if the hint was set, SDL_FALSE otherwise.
  *
  * \since This function is available since SDL 3.0.0.
@@ -3822,11 +3811,7 @@
  * the environment isn't set. Callbacks will be called normally with this
  * change.
  *
-<<<<<<< HEAD
- * \param[in] name the hint to set
-=======
- * \param name the hint to set.
->>>>>>> 361cae08
+ * \param[in] name the hint to set.
  * \returns SDL_TRUE if the hint was set, SDL_FALSE otherwise.
  *
  * \since This function is available since SDL 3.0.0.
@@ -3852,13 +3837,9 @@
 /**
  * Get the value of a hint.
  *
-<<<<<<< HEAD
- * \param[in] name the hint to query
-=======
  * The returned string follows the SDL_GetStringRule.
  *
- * \param name the hint to query.
->>>>>>> 361cae08
+ * \param[in] name the hint to query.
  * \returns the string value of a hint or NULL if the hint isn't set.
  *
  * \since This function is available since SDL 3.0.0.
@@ -3871,13 +3852,8 @@
 /**
  * Get the boolean value of a hint variable.
  *
-<<<<<<< HEAD
- * \param[in] name the name of the hint to get the boolean value from
- * \param default_value the value to return if the hint does not exist
-=======
- * \param name the name of the hint to get the boolean value from.
+ * \param[in] name the name of the hint to get the boolean value from.
  * \param default_value the value to return if the hint does not exist.
->>>>>>> 361cae08
  * \returns the boolean value of a hint or the provided default value if the
  *          hint does not exist.
  *
@@ -3903,17 +3879,10 @@
 /**
  * Add a function to watch a particular hint.
  *
-<<<<<<< HEAD
- * \param[in] name the hint to watch
- * \param[in] callback An SDL_HintCallback function that will be called when the
- *                 hint value changes
- * \param[inout,opt] userdata a pointer to pass to the callback function
-=======
- * \param name the hint to watch.
- * \param callback an SDL_HintCallback function that will be called when the
+ * \param[in] name the hint to watch.
+ * \param[in] callback an SDL_HintCallback function that will be called when the
  *                 hint value changes.
- * \param userdata a pointer to pass to the callback function.
->>>>>>> 361cae08
+ * \param[inout,opt] userdata a pointer to pass to the callback function.
  * \returns 0 on success or a negative error code on failure; call
  *          SDL_GetError() for more information.
  *
@@ -3931,17 +3900,10 @@
 /**
  * Remove a function watching a particular hint.
  *
-<<<<<<< HEAD
- * \param[in] name the hint being watched
- * \param[in] callback An SDL_HintCallback function that will be called when the
- *                 hint value changes
- * \param[inout,opt] userdata a pointer being passed to the callback function
-=======
- * \param name the hint being watched.
- * \param callback an SDL_HintCallback function that will be called when the
+ * \param[in] name the hint being watched.
+ * \param[in] callback an SDL_HintCallback function that will be called when the
  *                 hint value changes.
- * \param userdata a pointer being passed to the callback function.
->>>>>>> 361cae08
+ * \param[inout,opt] userdata a pointer being passed to the callback function.
  *
  * \since This function is available since SDL 3.0.0.
  *
