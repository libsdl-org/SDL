--- conflicted
+++ resolved
@@ -3744,19 +3744,12 @@
  * value. Hints will replace existing hints of their priority and lower.
  * Environment variables are considered to have override priority.
  *
-<<<<<<< HEAD
- * \param name the hint to set
- * \param value the value of the hint variable
- * \param priority the SDL_HintPriority level for the hint
- * \returns 0 if the hint was set, -1 on error.
- *
- * \threadsafety It is safe to call this function from any thread.
-=======
  * \param name the hint to set.
  * \param value the value of the hint variable.
  * \param priority the SDL_HintPriority level for the hint.
- * \returns SDL_TRUE if the hint was set, SDL_FALSE otherwise.
->>>>>>> ca2c9f68
+ * \returns 0 if the hint was set, -1 on error.
+ *
+ * \threadsafety It is safe to call this function from any thread.
  *
  * \since This function is available since SDL 3.0.0.
  *
@@ -3775,17 +3768,11 @@
  * variable that takes precedence. You can use SDL_SetHintWithPriority() to
  * set the hint with override priority instead.
  *
-<<<<<<< HEAD
- * \param name the hint to set
- * \param value the value of the hint variable
- * \returns 0 if the hint was set, -1 on error.
- *
- * \threadsafety It is safe to call this function from any thread.
-=======
  * \param name the hint to set.
  * \param value the value of the hint variable.
- * \returns SDL_TRUE if the hint was set, SDL_FALSE otherwise.
->>>>>>> ca2c9f68
+ * \returns 0 if the hint was set, -1 on error.
+ *
+ * \threadsafety It is safe to call this function from any thread.
  *
  * \since This function is available since SDL 3.0.0.
  *
@@ -3802,15 +3789,10 @@
  * the environment isn't set. Callbacks will be called normally with this
  * change.
  *
-<<<<<<< HEAD
- * \param name the hint to set
+ * \param name the hint to set.
  * \returns 0 if the hint was set, -1 on error.
  *
  * \threadsafety It is safe to call this function from any thread.
-=======
- * \param name the hint to set.
- * \returns SDL_TRUE if the hint was set, SDL_FALSE otherwise.
->>>>>>> ca2c9f68
  *
  * \since This function is available since SDL 3.0.0.
  *
@@ -3895,20 +3877,13 @@
 /**
  * Add a function to watch a particular hint.
  *
-<<<<<<< HEAD
  * The callback function is called _during_ this function, to provide it an
  * initial value, and again each time the hint's value changes.
  *
- * \param name the hint to watch
+ * \param name the hint to watch.
  * \param callback An SDL_HintCallback function that will be called when the
- *                 hint value changes
- * \param userdata a pointer to pass to the callback function
-=======
- * \param name the hint to watch.
- * \param callback an SDL_HintCallback function that will be called when the
  *                 hint value changes.
  * \param userdata a pointer to pass to the callback function.
->>>>>>> ca2c9f68
  * \returns 0 on success or a negative error code on failure; call
  *          SDL_GetError() for more information.
  *
