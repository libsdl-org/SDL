/*
  Simple DirectMedia Layer
  Copyright (C) 1997-2024 Sam Lantinga <slouken@libsdl.org>

  This software is provided 'as-is', without any express or implied
  warranty.  In no event will the authors be held liable for any damages
  arising from the use of this software.

  Permission is granted to anyone to use this software for any purpose,
  including commercial applications, and to alter it and redistribute it
  freely, subject to the following restrictions:

  1. The origin of this software must not be misrepresented; you must not
     claim that you wrote the original software. If you use this software
     in a product, an acknowledgment in the product documentation would be
     appreciated but is not required.
  2. Altered source versions must be plainly marked as such, and must not be
     misrepresented as being the original software.
  3. This notice may not be removed or altered from any source distribution.
*/

/**
 *  \file SDL_hints.h
 *
 *  Official documentation for SDL configuration variables
 *
 *  This file contains functions to set and get configuration hints,
 *  as well as listing each of them alphabetically.
 *
 *  The convention for naming hints is SDL_HINT_X, where "SDL_X" is
 *  the environment variable that can be used to override the default.
 *
 *  In general these hints are just that - they may or may not be
 *  supported or applicable on any given platform, but they provide
 *  a way for an application or user to give the library a hint as
 *  to how they would like the library to work.
 */

#ifndef SDL_hints_h_
#define SDL_hints_h_

#include <SDL3/SDL_stdinc.h>

#include <SDL3/SDL_begin_code.h>
/* Set up for C function definitions, even when using C++ */
#ifdef __cplusplus
extern "C" {
#endif

/**
 * Specify the behavior of Alt+Tab while the keyboard is grabbed.
 *
 * By default, SDL emulates Alt+Tab functionality while the keyboard is grabbed
 * and your window is full-screen. This prevents the user from getting stuck in
 * your application if you've enabled keyboard grab.
 *
 * The variable can be set to the following values:
 *   "0"       - SDL will not handle Alt+Tab. Your application is responsible for handling Alt+Tab while the keyboard is grabbed.
 *   "1"       - SDL will minimize your window when Alt+Tab is pressed (default)
 *
 * This hint can be set anytime.
 */
#define SDL_HINT_ALLOW_ALT_TAB_WHILE_GRABBED "SDL_ALLOW_ALT_TAB_WHILE_GRABBED"

/**
 * A variable to control whether the SDL activity is allowed to be re-created.
 *
 * If this hint is true, the activity can be recreated on demand by the OS, and Java static data and C++ static data remain with their current values. If this hint is false, then SDL will call exit() when you return from your main function and the application will be terminated and then started fresh each time.
 *
 * The variable can be set to the following values:
 *   "0"       - The application starts fresh at each launch. (default)
 *   "1"       - The application activity can be recreated by the OS.
 *
 * This hint can be set anytime.
 */
#define SDL_HINT_ANDROID_ALLOW_RECREATE_ACTIVITY "SDL_ANDROID_ALLOW_RECREATE_ACTIVITY"

/**
 * A variable to control whether the event loop will block itself when the app is paused.
 *
 * The variable can be set to the following values:
 *   "0"       - Non blocking.
 *   "1"       - Blocking. (default)
 *
 * This hint should be set before SDL is initialized.
 */
#define SDL_HINT_ANDROID_BLOCK_ON_PAUSE "SDL_ANDROID_BLOCK_ON_PAUSE"

/**
 * A variable to control whether SDL will pause audio in background.
 *
 * The variable can be set to the following values:
 *   "0"       - Not paused, requires that SDL_HINT_ANDROID_BLOCK_ON_PAUSE be set to "0"
 *   "1"       - Paused. (default)
 *
 * This hint should be set before SDL is initialized.
 */
#define SDL_HINT_ANDROID_BLOCK_ON_PAUSE_PAUSEAUDIO "SDL_ANDROID_BLOCK_ON_PAUSE_PAUSEAUDIO"

/**
 * A variable to control whether we trap the Android back button to handle it manually.
 *
 * This is necessary for the right mouse button to work on some Android devices, or to be able to trap the back button for use in your code reliably. If this hint is true, the back button will show up as an SDL_EVENT_KEY_DOWN / SDL_EVENT_KEY_UP pair with a keycode of SDL_SCANCODE_AC_BACK.
 *
 * The variable can be set to the following values:
 *   "0"       - Back button will be handled as usual for system. (default)
 *   "1"       - Back button will be trapped, allowing you to handle the key press
 *               manually.  (This will also let right mouse click work on systems
 *               where the right mouse button functions as back.)
 *
 * This hint can be set anytime.
 */
#define SDL_HINT_ANDROID_TRAP_BACK_BUTTON "SDL_ANDROID_TRAP_BACK_BUTTON"

/**
 * A variable setting the app ID string.
 *
 * This string is used by desktop compositors to identify and group windows together, as well as match applications with associated desktop settings and icons.
 *
 * On Wayland this corresponds to the "app ID" window property and on X11 this corresponds to the WM_CLASS property. Windows inherit the value of this hint at creation time. Changing this hint after a window has been created will not change the app ID or class of existing windows.
 *
 * For *nix platforms, this string should be formatted in reverse-DNS notation and follow some basic rules to be valid:
 *
 * - The application ID must be composed of two or more elements separated by a period (‘.’) character.
 *
 * - Each element must contain one or more of the alphanumeric characters (A-Z, a-z, 0-9) plus underscore (‘_’) and hyphen (‘-’) and must not start with a digit. Note that hyphens, while technically allowed, should not be used if possible, as they are not supported by all components that use the ID, such as D-Bus. For maximum compatibility, replace hyphens with an underscore.
 *
 * - The empty string is not a valid element (ie: your application ID may not start or end with a period and it is not valid to have two periods in a row).
 *
 * - The entire ID must be less than 255 characters in length.
 *
 * Examples of valid app ID strings:
 *
 * - org.MyOrg.MyApp
 * - com.your_company.your_app
 *
 * Desktops such as GNOME and KDE require that the app ID string matches your application's .desktop file name (e.g. if the app ID string is 'org.MyOrg.MyApp', your application's .desktop file should be named 'org.MyOrg.MyApp.desktop').
 *
 * If you plan to package your application in a container such as Flatpak, the app ID should match the name of your Flatpak container as well.
 *
 * If not set, SDL will attempt to use the application executable name.
 * If the executable name cannot be retrieved, the generic string "SDL_App" will be used.
 *
 * This hint should be set before SDL is initialized.
 */
#define SDL_HINT_APP_ID      "SDL_APP_ID"

/**
 * Specify an application name.
 *
 * This hint lets you specify the application name sent to the OS when
 * required. For example, this will often appear in volume control applets for
 * audio streams, and in lists of applications which are inhibiting the
 * screensaver. You should use a string that describes your program ("My Game 2: The Revenge")
 *
 * Setting this to "" or leaving it unset will have SDL use a reasonable
 * default: probably the application's name or "SDL Application" if SDL
 * doesn't have any better information.
 *
 * Note that, for audio streams, this can be overridden with
 * SDL_HINT_AUDIO_DEVICE_APP_NAME.
 *
 * This hint should be set before SDL is initialized.
 */
#define SDL_HINT_APP_NAME "SDL_APP_NAME"

/**
 * A variable controlling whether controllers used with the Apple TV generate UI events.
 *
 * When UI events are generated by controller input, the app will be
 * backgrounded when the Apple TV remote's menu button is pressed, and when the
 * pause or B buttons on gamepads are pressed.
 *
 * More information about properly making use of controllers for the Apple TV
 * can be found here:
 * https://developer.apple.com/tvos/human-interface-guidelines/remote-and-controllers/
 *
 * The variable can be set to the following values:
 *   "0"       - Controller input does not generate UI events. (default)
 *   "1"       - Controller input generates UI events.
 *
 * This hint can be set anytime.
 */
#define SDL_HINT_APPLE_TV_CONTROLLER_UI_EVENTS "SDL_APPLE_TV_CONTROLLER_UI_EVENTS"

/**
 * A variable controlling whether the Apple TV remote's joystick axes will automatically match the rotation of the remote.
 *
 * The variable can be set to the following values:
 *   "0"       - Remote orientation does not affect joystick axes. (default)
 *   "1"       - Joystick axes are based on the orientation of the remote.
 *
 * This hint can be set anytime.
 */
#define SDL_HINT_APPLE_TV_REMOTE_ALLOW_ROTATION "SDL_APPLE_TV_REMOTE_ALLOW_ROTATION"

/**
 * A variable controlling the audio category on iOS and macOS.
 *
 * The variable can be set to the following values:
 *   "ambient"     - Use the AVAudioSessionCategoryAmbient audio category, will be muted by the phone mute switch (default)
 *   "playback"    - Use the AVAudioSessionCategoryPlayback category.
 *
 *  For more information, see Apple's documentation:
 *  https://developer.apple.com/library/content/documentation/Audio/Conceptual/AudioSessionProgrammingGuide/AudioSessionCategoriesandModes/AudioSessionCategoriesandModes.html
 *
 * This hint should be set before an audio device is opened.
 */
#define SDL_HINT_AUDIO_CATEGORY   "SDL_AUDIO_CATEGORY"

/**
 * Specify an application name for an audio device.
 *
 * Some audio backends (such as PulseAudio) allow you to describe your audio
 * stream. Among other things, this description might show up in a system
 * control panel that lets the user adjust the volume on specific audio
 * streams instead of using one giant master volume slider.
 *
 * This hints lets you transmit that information to the OS. The contents of
 * this hint are used while opening an audio device. You should use a string
 * that describes your program ("My Game 2: The Revenge")
 *
 * Setting this to "" or leaving it unset will have SDL use a reasonable
 * default: this will be the name set with SDL_HINT_APP_NAME, if that hint is
 * set. Otherwise, it'll probably the application's name or "SDL Application"
 * if SDL doesn't have any better information.
 *
 * This hint should be set before an audio device is opened.
 */
#define SDL_HINT_AUDIO_DEVICE_APP_NAME "SDL_AUDIO_DEVICE_APP_NAME"

/**
 * A variable controlling device buffer size.
 *
 * This hint is an integer > 0, that represents the size of the device's
 * buffer in sample frames (stereo audio data in 16-bit format is 4 bytes
 * per sample frame, for example).
 *
 * SDL3 generally decides this value on behalf of the app, but if for some
 * reason the app needs to dictate this (because they want either lower
 * latency or higher throughput AND ARE WILLING TO DEAL WITH what that
 * might require of the app), they can specify it.
 *
 * SDL will try to accomodate this value, but there is no promise you'll
 * get the buffer size requested. Many platforms won't honor this request
 * at all, or might adjust it.
 *
 * This hint should be set before an audio device is opened.
 */
#define SDL_HINT_AUDIO_DEVICE_SAMPLE_FRAMES "SDL_AUDIO_DEVICE_SAMPLE_FRAMES"

/**
 * Specify an audio stream name for an audio device.
 *
 * Some audio backends (such as PulseAudio) allow you to describe your audio
 * stream. Among other things, this description might show up in a system
 * control panel that lets the user adjust the volume on specific audio
 * streams instead of using one giant master volume slider.
 *
 * This hints lets you transmit that information to the OS. The contents of
 * this hint are used while opening an audio device. You should use a string
 * that describes your what your program is playing ("audio stream" is
 * probably sufficient in many cases, but this could be useful for something
 * like "team chat" if you have a headset playing VoIP audio separately).
 *
 * Setting this to "" or leaving it unset will have SDL use a reasonable
 * default: "audio stream" or something similar.
 *
 * This hint should be set before an audio device is opened.
 */
#define SDL_HINT_AUDIO_DEVICE_STREAM_NAME "SDL_AUDIO_DEVICE_STREAM_NAME"

/**
 * Specify an application role for an audio device.
 *
 * Some audio backends (such as Pipewire) allow you to describe the role of
 * your audio stream. Among other things, this description might show up in
 * a system control panel or software for displaying and manipulating media
 * playback/capture graphs.
 *
 * This hints lets you transmit that information to the OS. The contents of
 * this hint are used while opening an audio device. You should use a string
 * that describes your what your program is playing (Game, Music, Movie,
 * etc...).
 *
 * Setting this to "" or leaving it unset will have SDL use a reasonable
 * default: "Game" or something similar.
 *
 * This hint should be set before an audio device is opened.
 */
#define SDL_HINT_AUDIO_DEVICE_STREAM_ROLE "SDL_AUDIO_DEVICE_STREAM_ROLE"

/**
 * A variable that specifies an audio backend to use.
 *
 * By default, SDL will try all available audio backends in a reasonable order until it finds one that can work, but this hint allows the app or user to force a specific driver, such as "pipewire" if, say, you are on PulseAudio but want to try talking to the lower level instead.
 *
 * This hint should be set before SDL is initialized.
 */
#define SDL_HINT_AUDIO_DRIVER "SDL_AUDIO_DRIVER"

/**
 * A variable that causes SDL to not ignore audio "monitors"
 *
 * This is currently only used by the PulseAudio driver.
 *
 * By default, SDL ignores audio devices that aren't associated with physical hardware. Changing this hint to "1" will expose anything SDL sees that appears to be an audio source or sink. This will add "devices" to the list that the user probably doesn't want or need, but it can be useful in scenarios where you want to hook up SDL to some sort of virtual device, etc.
 *
 * The variable can be set to the following values:
 *   "0"       - Audio monitor devices will be ignored. (default)
 *   "1"       - Audio monitor devices will show up in the device list.
 *
 * This hint should be set before SDL is initialized.
 */
#define SDL_HINT_AUDIO_INCLUDE_MONITORS "SDL_AUDIO_INCLUDE_MONITORS"

/**
 * A variable controlling whether SDL updates joystick state when getting input events.
 *
 * The variable can be set to the following values:
 *   "0"       - You'll call SDL_UpdateJoysticks() manually.
 *   "1"       - SDL will automatically call SDL_UpdateJoysticks(). (default)
 *
 * This hint can be set anytime.
 */
#define SDL_HINT_AUTO_UPDATE_JOYSTICKS  "SDL_AUTO_UPDATE_JOYSTICKS"

/**
 * A variable controlling whether SDL updates sensor state when getting input events
 *
 * The variable can be set to the following values:
 *   "0"       - You'll call SDL_UpdateSensors() manually.
 *   "1"       - SDL will automatically call SDL_UpdateSensors(). (default)
 *
 * This hint can be set anytime.
 */
#define SDL_HINT_AUTO_UPDATE_SENSORS    "SDL_AUTO_UPDATE_SENSORS"

/**
 * Prevent SDL from using version 4 of the bitmap header when saving BMPs.
 *
 * The bitmap header version 4 is required for proper alpha channel support and
 * SDL will use it when required. Should this not be desired, this hint can
 * force the use of the 40 byte header version which is supported everywhere.
 *
 * The variable can be set to the following values:
 *   "0"       - Surfaces with a colorkey or an alpha channel are saved to a
 *               32-bit BMP file with an alpha mask. SDL will use the bitmap
 *               header version 4 and set the alpha mask accordingly. (default)
 *   "1"       - Surfaces with a colorkey or an alpha channel are saved to a
 *               32-bit BMP file without an alpha mask. The alpha channel data
 *               will be in the file, but applications are going to ignore it.
 *
 * This hint can be set anytime.
 */
#define SDL_HINT_BMP_SAVE_LEGACY_FORMAT "SDL_BMP_SAVE_LEGACY_FORMAT"

/**
 *  A variable that decides what camera backend to use.
 *
 *  By default, SDL will try all available camera backends in a reasonable
 *  order until it finds one that can work, but this hint allows the app
 *  or user to force a specific target, such as "directshow" if, say, you are
 *  on Windows Media Foundations but want to try DirectShow instead.
 *
 *  The default value is unset, in which case SDL will try to figure out
 *  the best camera backend on your behalf. This hint needs to be set
 *  before SDL_Init() is called to be useful.
 *
 *  This hint is available since SDL 3.0.0.
 */
#define SDL_HINT_CAMERA_DRIVER "SDL_CAMERA_DRIVER"

/**
 * A variable controlling whether DirectInput should be used for controllers
 *
 * The variable can be set to the following values:
 *   "0"       - Disable DirectInput detection.
 *   "1"       - Enable DirectInput detection. (default)
 *
 * This hint should be set before SDL is initialized.
 */
#define SDL_HINT_JOYSTICK_DIRECTINPUT "SDL_JOYSTICK_DIRECTINPUT"

/**
 * Override for SDL_GetDisplayUsableBounds()
 *
 * If set, this hint will override the expected results for SDL_GetDisplayUsableBounds() for display index 0. Generally you don't want to do this, but this allows an embedded system to request that some of the screen be reserved for other uses when paired with a well-behaved application.
 *
 * The contents of this hint must be 4 comma-separated integers, the first is the bounds x, then y, width and height, in that order.
 *
 * This hint can be set anytime.
 */
#define SDL_HINT_DISPLAY_USABLE_BOUNDS "SDL_DISPLAY_USABLE_BOUNDS"

/**
 * Disable giving back control to the browser automatically when running with asyncify.
 *
 * With -s ASYNCIFY, SDL calls emscripten_sleep during operations such as refreshing the screen or polling events.
 *
 * This hint only applies to the emscripten platform.
 *
 * The variable can be set to the following values:
 *   "0"       - Disable emscripten_sleep calls (if you give back browser control manually or use asyncify for other purposes).
 *   "1"       - Enable emscripten_sleep calls. (default)
 *
 * This hint can be set anytime.
 */
#define SDL_HINT_EMSCRIPTEN_ASYNCIFY   "SDL_EMSCRIPTEN_ASYNCIFY"

/**
 * Specify the CSS selector used for the "default" window/canvas.
 *
 * This hint only applies to the emscripten platform.
 *
 * The default value is "#canvas"
 *
 * This hint should be set before creating a window.
 */
#define SDL_HINT_EMSCRIPTEN_CANVAS_SELECTOR "SDL_EMSCRIPTEN_CANVAS_SELECTOR"

/**
 * Override the binding element for keyboard inputs for Emscripten builds.
 *
 * This hint only applies to the emscripten platform.
 *
 * The variable can be one of
 *    "#window"      - The javascript window object (default)
 *    "#document"    - The javascript document object
 *    "#screen"      - the javascript window.screen object
 *    "#canvas"      - the WebGL canvas element
 *    any other string without a leading # sign applies to the element on the page with that ID.
 *
 * This hint should be set before creating a window.
 */
#define SDL_HINT_EMSCRIPTEN_KEYBOARD_ELEMENT   "SDL_EMSCRIPTEN_KEYBOARD_ELEMENT"

/**
 * A variable that controls whether the on-screen keyboard should be shown when text input is active
 *
 * The variable can be set to the following values:
 *   "0"       - Do not show the on-screen keyboard.
 *   "1"       - Show the on-screen keyboard. (default)
 *
 * This hint must be set before text input is activated.
 */
#define SDL_HINT_ENABLE_SCREEN_KEYBOARD "SDL_ENABLE_SCREEN_KEYBOARD"

/**
 * A variable controlling verbosity of the logging of SDL events pushed onto the internal queue.
 *
 * The variable can be set to the following values, from least to most verbose:
 *   "0"       - Don't log any events. (default)
 *   "1"       - Log most events (other than the really spammy ones).
 *   "2"       - Include mouse and finger motion events.
 *
 * This is generally meant to be used to debug SDL itself, but can be useful for application developers that need better visibility into what is going on in the event queue. Logged events are sent through SDL_Log(), which means by default they appear on stdout on most platforms or maybe OutputDebugString() on Windows, and can be funneled by the app with SDL_LogSetOutputFunction(), etc.
 *
 * This hint can be set anytime.
 */
#define SDL_HINT_EVENT_LOGGING   "SDL_EVENT_LOGGING"

/**
 * A variable controlling whether raising the window should be done more forcefully.
 *
 * The variable can be set to the following values:
 *   "0"       - Honor the OS policy for raising windows. (default)
 *   "1"       - Force the window to be raised, overriding any OS policy.
 *
 * At present, this is only an issue under MS Windows, which makes it nearly impossible to programmatically move a window to the foreground, for "security" reasons. See http://stackoverflow.com/a/34414846 for a discussion.
 *
 * This hint can be set anytime.
 */
#define SDL_HINT_FORCE_RAISEWINDOW    "SDL_HINT_FORCE_RAISEWINDOW"

/**
 * A variable controlling how 3D acceleration is used to accelerate the SDL screen surface.
 *
 * SDL can try to accelerate the SDL screen surface by using streaming textures with a 3D rendering engine.  This variable controls whether and how this is done.
 *
 * The variable can be set to the following values:
 *   "0"       - Disable 3D acceleration
 *   "1"       - Enable 3D acceleration, using the default renderer. (default)
 *   "X"       - Enable 3D acceleration, using X where X is one of the valid rendering drivers.  (e.g. "direct3d", "opengl", etc.)
 *
 * This hint should be set before calling SDL_GetWindowSurface()
 */
#define SDL_HINT_FRAMEBUFFER_ACCELERATION   "SDL_FRAMEBUFFER_ACCELERATION"

/**
 * A variable that lets you manually hint extra gamecontroller db entries.
 *
 * The variable should be newline delimited rows of gamecontroller config data, see SDL_gamepad.h
 *
 * You can update mappings after SDL is initialized with SDL_GetGamepadMappingForGUID() and SDL_AddGamepadMapping()
 *
 * This hint should be set before SDL is initialized.
 */
#define SDL_HINT_GAMECONTROLLERCONFIG "SDL_GAMECONTROLLERCONFIG"

/**
 * A variable that lets you provide a file with extra gamecontroller db entries.
 *
 * The file should contain lines of gamecontroller config data, see SDL_gamepad.h
 *
 * You can update mappings after SDL is initialized with SDL_GetGamepadMappingForGUID() and SDL_AddGamepadMapping()
 *
 * This hint should be set before SDL is initialized.
 */
#define SDL_HINT_GAMECONTROLLERCONFIG_FILE "SDL_GAMECONTROLLERCONFIG_FILE"

/**
 * A variable that overrides the automatic controller type detection
 *
 * The variable should be comma separated entries, in the form: VID/PID=type
 *
 * The VID and PID should be hexadecimal with exactly 4 digits, e.g. 0x00fd
 *
 * This hint affects what low level protocol is used with the HIDAPI driver.
 *
 * The variable can be set to the following values:
 *   "Xbox360"
 *   "XboxOne"
 *   "PS3"
 *   "PS4"
 *   "PS5"
 *   "SwitchPro"
 *
 * This hint should be set before SDL is initialized.
 */
#define SDL_HINT_GAMECONTROLLERTYPE "SDL_GAMECONTROLLERTYPE"

/**
 * A variable containing a list of devices to skip when scanning for game controllers.
 *
 * The format of the string is a comma separated list of USB VID/PID pairs in hexadecimal form, e.g.
 *
 *   0xAAAA/0xBBBB,0xCCCC/0xDDDD
 *
 * The variable can also take the form of "@file", in which case the named file will be loaded and interpreted as the value of the variable.
 *
 * This hint can be set anytime.
 */
#define SDL_HINT_GAMECONTROLLER_IGNORE_DEVICES "SDL_GAMECONTROLLER_IGNORE_DEVICES"

/**
 * If set, all devices will be skipped when scanning for game controllers except for the ones listed in this variable.
 *
 * The format of the string is a comma separated list of USB VID/PID pairs in hexadecimal form, e.g.
 *
 *   0xAAAA/0xBBBB,0xCCCC/0xDDDD
 *
 * The variable can also take the form of "@file", in which case the named file will be loaded and interpreted as the value of the variable.
 *
 * This hint can be set anytime.
 */
#define SDL_HINT_GAMECONTROLLER_IGNORE_DEVICES_EXCEPT "SDL_GAMECONTROLLER_IGNORE_DEVICES_EXCEPT"

/**
 * A variable that controls whether the device's built-in accelerometer and gyro should be used as sensors for gamepads.
 *
 * The variable can be set to the following values:
 *   "0"       - Sensor fusion is disabled
 *   "1"       - Sensor fusion is enabled for all controllers that lack sensors
 *
 * Or the variable can be a comma separated list of USB VID/PID pairs in hexadecimal form, e.g.
 *
 *   0xAAAA/0xBBBB,0xCCCC/0xDDDD
 *
 * The variable can also take the form of "@file", in which case the named file will be loaded and interpreted as the value of the variable.
 *
 * This hint should be set before a gamepad is opened.
 */
#define SDL_HINT_GAMECONTROLLER_SENSOR_FUSION "SDL_GAMECONTROLLER_SENSOR_FUSION"

/**
 * This variable sets the default text of the TextInput window on GDK platforms.
 *
 * This hint is available only if SDL_GDK_TEXTINPUT defined.
 *
 * This hint should be set before calling SDL_StartTextInput()
 */
#define SDL_HINT_GDK_TEXTINPUT_DEFAULT_TEXT  "SDL_GDK_TEXTINPUT_DEFAULT_TEXT"

/**
 * This variable sets the description of the TextInput window on GDK platforms.
 *
 * This hint is available only if SDL_GDK_TEXTINPUT defined.
 *
 * This hint should be set before calling SDL_StartTextInput()
 */
#define SDL_HINT_GDK_TEXTINPUT_DESCRIPTION "SDL_GDK_TEXTINPUT_DESCRIPTION"

/**
 * This variable sets the maximum input length of the TextInput window on GDK platforms.
 *
 * The value must be a stringified integer, for example "10" to allow for up to 10 characters of text input.
 *
 * This hint is available only if SDL_GDK_TEXTINPUT defined.
 *
 * This hint should be set before calling SDL_StartTextInput()
 */
#define SDL_HINT_GDK_TEXTINPUT_MAX_LENGTH "SDL_GDK_TEXTINPUT_MAX_LENGTH"

/**
 * This variable sets the input scope of the TextInput window on GDK platforms.
 *
 * Set this hint to change the XGameUiTextEntryInputScope value that will be passed to the window creation function. The value must be a stringified integer, for example "0" for XGameUiTextEntryInputScope::Default.
 *
 * This hint is available only if SDL_GDK_TEXTINPUT defined.
 *
 * This hint should be set before calling SDL_StartTextInput()
 */
#define SDL_HINT_GDK_TEXTINPUT_SCOPE "SDL_GDK_TEXTINPUT_SCOPE"

/**
 * This variable sets the title of the TextInput window on GDK platforms.
 *
 * This hint is available only if SDL_GDK_TEXTINPUT defined.
 *
 * This hint should be set before calling SDL_StartTextInput()
 */
#define SDL_HINT_GDK_TEXTINPUT_TITLE "SDL_GDK_TEXTINPUT_TITLE"

/**
 * A variable controlling whether grabbing input grabs the keyboard
 *
 * The variable can be set to the following values:
 *   "0"       - Grab will affect only the mouse. (default)
 *   "1"       - Grab will affect mouse and keyboard.
 *
 * By default SDL will not grab the keyboard so system shortcuts still work.
 *
 * This hint can be set anytime.
 */
#define SDL_HINT_GRAB_KEYBOARD              "SDL_GRAB_KEYBOARD"

/**
 * A variable to control whether SDL_hid_enumerate() enumerates all HID devices or only controllers.
 *
 * The variable can be set to the following values:
 *   "0"       - SDL_hid_enumerate() will enumerate all HID devices.
 *   "1"       - SDL_hid_enumerate() will only enumerate controllers. (default)
 *
 * By default SDL will only enumerate controllers, to reduce risk of hanging or crashing on devices with bad drivers and avoiding macOS keyboard capture permission prompts.
 *
 * This hint can be set anytime.
 */
#define SDL_HINT_HIDAPI_ENUMERATE_ONLY_CONTROLLERS "SDL_HIDAPI_ENUMERATE_ONLY_CONTROLLERS"

/**
 * A variable containing a list of devices to ignore in SDL_hid_enumerate()
 *
 * The format of the string is a comma separated list of USB VID/PID pairs in hexadecimal form, e.g.
 *
 *   0xAAAA/0xBBBB,0xCCCC/0xDDDD
 *
 * For example, to ignore the Shanwan DS3 controller and any Valve controller, you might use the string "0x2563/0x0523,0x28de/0x0000"
 *
 * This hint can be set anytime.
 */
#define SDL_HINT_HIDAPI_IGNORE_DEVICES "SDL_HIDAPI_IGNORE_DEVICES"

/**
 * A variable to control whether certain IMEs should handle text editing internally instead of sending SDL_EVENT_TEXT_EDITING events.
 *
 * The variable can be set to the following values:
 *   "0"       - SDL_EVENT_TEXT_EDITING events are sent, and it is the application's
 *               responsibility to render the text from these events and
 *               differentiate it somehow from committed text. (default)
 *   "1"       - If supported by the IME then SDL_EVENT_TEXT_EDITING events are not sent,
 *               and text that is being composed will be rendered in its own UI.
 *
 * This hint can be set anytime.
 */
#define SDL_HINT_IME_INTERNAL_EDITING "SDL_IME_INTERNAL_EDITING"

/**
 * A variable to control whether certain IMEs should show native UI components (such as the Candidate List) instead of suppressing them.
 *
 * The variable can be set to the following values:
 *   "0"       - Native UI components are not display. (default)
 *   "1"       - Native UI components are displayed.
 *
 * This hint should be set before SDL is initialized.
 */
#define SDL_HINT_IME_SHOW_UI "SDL_IME_SHOW_UI"

/**
 * A variable controlling whether the home indicator bar on iPhone X should be hidden.
 *
 *  The variable can be set to the following values:
 *   "0"       - The indicator bar is not hidden. (default for windowed applications)
 *   "1"       - The indicator bar is hidden and is shown when the screen is touched (useful for movie playback applications).
 *   "2"       - The indicator bar is dim and the first swipe makes it visible and the second swipe performs the "home" action. (default for fullscreen applications)
 *
 * This hint can be set anytime.
 */
#define SDL_HINT_IOS_HIDE_HOME_INDICATOR "SDL_IOS_HIDE_HOME_INDICATOR"

/**
 * A variable that lets you enable joystick (and gamecontroller) events even when your app is in the background.
 *
 * The variable can be set to the following values:
 *   "0"       - Disable joystick & gamecontroller input events when the application is in the background. (default)
 *   "1"       - Enable joystick & gamecontroller input events when the application is in the background.
 *
 * This hint can be set anytime.
 */
#define SDL_HINT_JOYSTICK_ALLOW_BACKGROUND_EVENTS "SDL_JOYSTICK_ALLOW_BACKGROUND_EVENTS"

/**
 * A variable containing a list of arcade stick style controllers.
 *
 * The format of the string is a comma separated list of USB VID/PID pairs in hexadecimal form, e.g.
 *
 *   0xAAAA/0xBBBB,0xCCCC/0xDDDD
 *
 * The variable can also take the form of "@file", in which case the named file will be loaded and interpreted as the value of the variable.
 *
 * This hint can be set anytime.
 */
#define SDL_HINT_JOYSTICK_ARCADESTICK_DEVICES "SDL_JOYSTICK_ARCADESTICK_DEVICES"

/**
 * A variable containing a list of devices that are not arcade stick style controllers. This will override SDL_HINT_JOYSTICK_ARCADESTICK_DEVICES and the built in device list.
 *
 * The format of the string is a comma separated list of USB VID/PID pairs in hexadecimal form, e.g.
 *
 *   0xAAAA/0xBBBB,0xCCCC/0xDDDD
 *
 * The variable can also take the form of "@file", in which case the named file will be loaded and interpreted as the value of the variable.
 *
 * This hint can be set anytime.
 */
#define SDL_HINT_JOYSTICK_ARCADESTICK_DEVICES_EXCLUDED "SDL_JOYSTICK_ARCADESTICK_DEVICES_EXCLUDED"

/**
 * A variable containing a list of devices that should not be considerd joysticks.
 *
 * The format of the string is a comma separated list of USB VID/PID pairs in hexadecimal form, e.g.
 *
 *   0xAAAA/0xBBBB,0xCCCC/0xDDDD
 *
 * The variable can also take the form of "@file", in which case the named file will be loaded and interpreted as the value of the variable.
 *
 * This hint can be set anytime.
 */
#define SDL_HINT_JOYSTICK_BLACKLIST_DEVICES "SDL_JOYSTICK_BLACKLIST_DEVICES"

/**
 * A variable containing a list of devices that should be considered joysticks. This will override SDL_HINT_JOYSTICK_BLACKLIST_DEVICES and the built in device list.
 *
 * The format of the string is a comma separated list of USB VID/PID pairs in hexadecimal form, e.g.
 *
 *   0xAAAA/0xBBBB,0xCCCC/0xDDDD
 *
 * The variable can also take the form of "@file", in which case the named file will be loaded and interpreted as the value of the variable.
 *
 * This hint can be set anytime.
 */
#define SDL_HINT_JOYSTICK_BLACKLIST_DEVICES_EXCLUDED "SDL_JOYSTICK_BLACKLIST_DEVICES_EXCLUDED"

/**
  * A variable containing a comma separated list of devices to open as joysticks.
  *
  * This variable is currently only used by the Linux joystick driver.
  */
#define SDL_HINT_JOYSTICK_DEVICE "SDL_JOYSTICK_DEVICE"

/**
 * A variable containing a list of flightstick style controllers.
 *
 * The format of the string is a comma separated list of USB VID/PID pairs in hexadecimal form, e.g.
 *
 *   0xAAAA/0xBBBB,0xCCCC/0xDDDD
 *
 * The variable can also take the form of @file, in which case the named file will be loaded and interpreted as the value of the variable.
 *
 * This hint can be set anytime.
 */
#define SDL_HINT_JOYSTICK_FLIGHTSTICK_DEVICES "SDL_JOYSTICK_FLIGHTSTICK_DEVICES"

/**
 * A variable containing a list of devices that are not flightstick style controllers. This will override SDL_HINT_JOYSTICK_FLIGHTSTICK_DEVICES and the built in device list.
 *
 * The format of the string is a comma separated list of USB VID/PID pairs in hexadecimal form, e.g.
 *
 *   0xAAAA/0xBBBB,0xCCCC/0xDDDD
 *
 * The variable can also take the form of "@file", in which case the named file will be loaded and interpreted as the value of the variable.
 *
 * This hint can be set anytime.
 */
#define SDL_HINT_JOYSTICK_FLIGHTSTICK_DEVICES_EXCLUDED "SDL_JOYSTICK_FLIGHTSTICK_DEVICES_EXCLUDED"

/**
 * A variable containing a list of devices known to have a GameCube form factor.
 *
 * The format of the string is a comma separated list of USB VID/PID pairs in hexadecimal form, e.g.
 *
 *   0xAAAA/0xBBBB,0xCCCC/0xDDDD
 *
 * The variable can also take the form of "@file", in which case the named file will be loaded and interpreted as the value of the variable.
 *
 * This hint can be set anytime.
 */
#define SDL_HINT_JOYSTICK_GAMECUBE_DEVICES "SDL_JOYSTICK_GAMECUBE_DEVICES"

/**
 *  A variable containing a list of devices known not to have a GameCube form factor. This will override SDL_HINT_JOYSTICK_GAMECUBE_DEVICES and the built in device list.
 *
 * The format of the string is a comma separated list of USB VID/PID pairs in hexadecimal form, e.g.
 *
 *   0xAAAA/0xBBBB,0xCCCC/0xDDDD
 *
 * The variable can also take the form of "@file", in which case the named file will be loaded and interpreted as the value of the variable.
 *
 * This hint can be set anytime.
 */
#define SDL_HINT_JOYSTICK_GAMECUBE_DEVICES_EXCLUDED "SDL_JOYSTICK_GAMECUBE_DEVICES_EXCLUDED"

/**
 * A variable controlling whether the HIDAPI joystick drivers should be used.
 *
 * The variable can be set to the following values:
 *   "0"       - HIDAPI drivers are not used.
 *   "1"       - HIDAPI drivers are used. (default)
 *
 * This variable is the default for all drivers, but can be overridden by the hints for specific drivers below.
 *
 * This hint should be set before enumerating controllers.
 */
#define SDL_HINT_JOYSTICK_HIDAPI "SDL_JOYSTICK_HIDAPI"

/**
 * A variable controlling whether Nintendo Switch Joy-Con controllers will be combined into a single Pro-like controller when using the HIDAPI driver.
 *
 * The variable can be set to the following values:
 *   "0"       - Left and right Joy-Con controllers will not be combined and each will be a mini-gamepad.
 *   "1"       - Left and right Joy-Con controllers will be combined into a single controller. (default)
 *
 * This hint should be set before enumerating controllers.
 */
#define SDL_HINT_JOYSTICK_HIDAPI_COMBINE_JOY_CONS "SDL_JOYSTICK_HIDAPI_COMBINE_JOY_CONS"

/**
 * A variable controlling whether the HIDAPI driver for Nintendo GameCube controllers should be used.
 *
 * The variable can be set to the following values:
 *   "0"       - HIDAPI driver is not used.
 *   "1"       - HIDAPI driver is used.
 *
 * The default is the value of SDL_HINT_JOYSTICK_HIDAPI
 *
 * This hint should be set before enumerating controllers.
 */
#define SDL_HINT_JOYSTICK_HIDAPI_GAMECUBE "SDL_JOYSTICK_HIDAPI_GAMECUBE"

/**
 * A variable controlling whether rumble is used to implement the GameCube controller's 3 rumble modes, Stop(0), Rumble(1), and StopHard(2)
 *
 * This is useful for applications that need full compatibility for things like ADSR envelopes.
 * - Stop is implemented by setting low_frequency_rumble to 0 and high_frequency_rumble >0
 * - Rumble is both at any arbitrary value
 * - StopHard is implemented by setting both low_frequency_rumble and high_frequency_rumble to 0
 *
 * The variable can be set to the following values:
 *   "0"       - Normal rumble behavior is behavior is used. (default)
 *   "1"       - Proper GameCube controller rumble behavior is used.
 *
 * This hint can be set anytime.
 */
#define SDL_HINT_JOYSTICK_HIDAPI_GAMECUBE_RUMBLE_BRAKE "SDL_JOYSTICK_HIDAPI_GAMECUBE_RUMBLE_BRAKE"

/**
 * A variable controlling whether the HIDAPI driver for Nintendo Switch Joy-Cons should be used.
 *
 * The variable can be set to the following values:
 *   "0"       - HIDAPI driver is not used.
 *   "1"       - HIDAPI driver is used.
 *
 * The default is the value of SDL_HINT_JOYSTICK_HIDAPI.
 *
 * This hint should be set before enumerating controllers.
 */
#define SDL_HINT_JOYSTICK_HIDAPI_JOY_CONS "SDL_JOYSTICK_HIDAPI_JOY_CONS"

/**
 * A variable controlling whether the Home button LED should be turned on when a Nintendo Switch Joy-Con controller is opened
 *
 * The variable can be set to the following values:
 *   "0"       - home button LED is turned off
 *   "1"       - home button LED is turned on
 *
 * By default the Home button LED state is not changed. This hint can also be set to a floating point value between 0.0 and 1.0 which controls the brightness of the Home button LED.
 *
 * This hint can be set anytime.
 */
#define SDL_HINT_JOYSTICK_HIDAPI_JOYCON_HOME_LED "SDL_JOYSTICK_HIDAPI_JOYCON_HOME_LED"

/**
 * A variable controlling whether the HIDAPI driver for Amazon Luna controllers connected via Bluetooth should be used.
 *
 * The variable can be set to the following values:
 *   "0"       - HIDAPI driver is not used.
 *   "1"       - HIDAPI driver is used.
 *
 * The default is the value of SDL_HINT_JOYSTICK_HIDAPI.
 *
 * This hint should be set before enumerating controllers.
 */
#define SDL_HINT_JOYSTICK_HIDAPI_LUNA "SDL_JOYSTICK_HIDAPI_LUNA"

/**
 * A variable controlling whether the HIDAPI driver for Nintendo Online classic controllers should be used.
 *
 * The variable can be set to the following values:
 *   "0"       - HIDAPI driver is not used.
 *   "1"       - HIDAPI driver is used.
 *
 * The default is the value of SDL_HINT_JOYSTICK_HIDAPI.
 *
 * This hint should be set before enumerating controllers.
 */
#define SDL_HINT_JOYSTICK_HIDAPI_NINTENDO_CLASSIC "SDL_JOYSTICK_HIDAPI_NINTENDO_CLASSIC"

/**
 * A variable controlling whether the HIDAPI driver for PS3 controllers should be used.
 *
 * The variable can be set to the following values:
 *   "0"       - HIDAPI driver is not used.
 *   "1"       - HIDAPI driver is used.
 *
 * The default is the value of SDL_HINT_JOYSTICK_HIDAPI on macOS, and "0" on other platforms.
 *
 * It is not possible to use this driver on Windows, due to limitations in the default drivers
 * installed. See https://github.com/ViGEm/DsHidMini for an alternative driver on Windows.
 *
 * This hint should be set before enumerating controllers.
 */
#define SDL_HINT_JOYSTICK_HIDAPI_PS3 "SDL_JOYSTICK_HIDAPI_PS3"

/**
 * A variable controlling whether the HIDAPI driver for PS4 controllers should be used.
 *
 * The variable can be set to the following values:
 *   "0"       - HIDAPI driver is not used.
 *   "1"       - HIDAPI driver is used.
 *
 * The default is the value of SDL_HINT_JOYSTICK_HIDAPI.
 *
 * This hint should be set before enumerating controllers.
 */
#define SDL_HINT_JOYSTICK_HIDAPI_PS4 "SDL_JOYSTICK_HIDAPI_PS4"

/**
 * A variable controlling whether extended input reports should be used for PS4 controllers when using the HIDAPI driver.
 *
 * The variable can be set to the following values:
 *   "0"       - extended reports are not enabled. (default)
 *   "1"       - extended reports are enabled.
 *
 * Extended input reports allow rumble on Bluetooth PS4 controllers, but break DirectInput handling for applications that don't use SDL.
 *
 * Once extended reports are enabled, they can not be disabled without power cycling the controller.
 *
 * For compatibility with applications written for versions of SDL prior to the introduction of PS5 controller support, this value will also control the state of extended reports on PS5 controllers when the SDL_HINT_JOYSTICK_HIDAPI_PS5_RUMBLE hint is not explicitly set.
 *
 * This hint can be enabled anytime.
 */
#define SDL_HINT_JOYSTICK_HIDAPI_PS4_RUMBLE "SDL_JOYSTICK_HIDAPI_PS4_RUMBLE"

/**
 * A variable controlling whether the HIDAPI driver for PS5 controllers should be used.
 *
 * The variable can be set to the following values:
 *   "0"       - HIDAPI driver is not used.
 *   "1"       - HIDAPI driver is used.
 *
 * The default is the value of SDL_HINT_JOYSTICK_HIDAPI.
 *
 * This hint should be set before enumerating controllers.
 */
#define SDL_HINT_JOYSTICK_HIDAPI_PS5 "SDL_JOYSTICK_HIDAPI_PS5"

/**
 * A variable controlling whether the player LEDs should be lit to indicate which player is associated with a PS5 controller.
 *
 * The variable can be set to the following values:
 *   "0"       - player LEDs are not enabled.
 *   "1"       - player LEDs are enabled. (default)
 */
#define SDL_HINT_JOYSTICK_HIDAPI_PS5_PLAYER_LED "SDL_JOYSTICK_HIDAPI_PS5_PLAYER_LED"

/**
 * A variable controlling whether extended input reports should be used for PS5 controllers when using the HIDAPI driver.
 *
 * The variable can be set to the following values:
 *   "0"       - extended reports are not enabled. (default)
 *   "1"       - extended reports.
 *
 * Extended input reports allow rumble on Bluetooth PS5 controllers, but break DirectInput handling for applications that don't use SDL.
 *
 * Once extended reports are enabled, they can not be disabled without power cycling the controller.
 *
 * For compatibility with applications written for versions of SDL prior to the introduction of PS5 controller support, this value defaults to the value of SDL_HINT_JOYSTICK_HIDAPI_PS4_RUMBLE.
 *
 * This hint can be enabled anytime.
 */
#define SDL_HINT_JOYSTICK_HIDAPI_PS5_RUMBLE "SDL_JOYSTICK_HIDAPI_PS5_RUMBLE"

/**
 * A variable controlling whether the HIDAPI driver for NVIDIA SHIELD controllers should be used.
 *
 * The variable can be set to the following values:
 *   "0"       - HIDAPI driver is not used.
 *   "1"       - HIDAPI driver is used.
 *
 * The default is the value of SDL_HINT_JOYSTICK_HIDAPI.
 *
 * This hint should be set before enumerating controllers.
 */
#define SDL_HINT_JOYSTICK_HIDAPI_SHIELD "SDL_JOYSTICK_HIDAPI_SHIELD"

/**
 * A variable controlling whether the HIDAPI driver for Google Stadia controllers should be used.
 *
 * The variable can be set to the following values:
 *   "0"       - HIDAPI driver is not used.
 *   "1"       - HIDAPI driver is used.
 *
 * The default is the value of SDL_HINT_JOYSTICK_HIDAPI.
 */
#define SDL_HINT_JOYSTICK_HIDAPI_STADIA "SDL_JOYSTICK_HIDAPI_STADIA"

/**
 * A variable controlling whether the HIDAPI driver for Bluetooth Steam Controllers should be used.
 *
 * The variable can be set to the following values:
 *   "0"       - HIDAPI driver is not used. (default)
 *   "1"       - HIDAPI driver is used for Steam Controllers, which requires Bluetooth access and may prompt the user for permission on iOS and Android.
 *
 * This hint should be set before enumerating controllers.
 */
#define SDL_HINT_JOYSTICK_HIDAPI_STEAM "SDL_JOYSTICK_HIDAPI_STEAM"

/**
 * A variable controlling whether the HIDAPI driver for the Steam Deck builtin controller should be used.
 *
 * The variable can be set to the following values:
 *   "0"       - HIDAPI driver is not used.
 *   "1"       - HIDAPI driver is used.
 *
 * The default is the value of SDL_HINT_JOYSTICK_HIDAPI.
 *
 * This hint should be set before enumerating controllers.
 */
#define SDL_HINT_JOYSTICK_HIDAPI_STEAMDECK "SDL_JOYSTICK_HIDAPI_STEAMDECK"

/**
 * A variable controlling whether the HIDAPI driver for Nintendo Switch controllers should be used.
 *
 * The variable can be set to the following values:
 *   "0"       - HIDAPI driver is not used.
 *   "1"       - HIDAPI driver is used.
 *
 * The default is the value of SDL_HINT_JOYSTICK_HIDAPI.
 *
 * This hint should be set before enumerating controllers.
 */
#define SDL_HINT_JOYSTICK_HIDAPI_SWITCH "SDL_JOYSTICK_HIDAPI_SWITCH"

/**
 * A variable controlling whether the Home button LED should be turned on when a Nintendo Switch Pro controller is opened
 *
 * The variable can be set to the following values:
 *   "0"       - Home button LED is turned off.
 *   "1"       - Home button LED is turned on.
 *
 * By default the Home button LED state is not changed. This hint can also be set to a floating point value between 0.0 and 1.0 which controls the brightness of the Home button LED.
 *
 * This hint can be set anytime.
 */
#define SDL_HINT_JOYSTICK_HIDAPI_SWITCH_HOME_LED "SDL_JOYSTICK_HIDAPI_SWITCH_HOME_LED"

/**
 * A variable controlling whether the player LEDs should be lit to indicate which player is associated with a Nintendo Switch controller.
 *
 * The variable can be set to the following values:
 *   "0"       - Player LEDs are not enabled.
 *   "1"       - Player LEDs are enabled. (default)
 *
 * This hint can be set anytime.
 */
#define SDL_HINT_JOYSTICK_HIDAPI_SWITCH_PLAYER_LED "SDL_JOYSTICK_HIDAPI_SWITCH_PLAYER_LED"

/**
 * A variable controlling whether Nintendo Switch Joy-Con controllers will be in vertical mode when using the HIDAPI driver.
 *
 * The variable can be set to the following values:
 *   "0"       - Left and right Joy-Con controllers will not be in vertical mode. (default)
 *   "1"       - Left and right Joy-Con controllers will be in vertical mode.
 *
 * This hint should be set before opening a Joy-Con controller.
 */
#define SDL_HINT_JOYSTICK_HIDAPI_VERTICAL_JOY_CONS "SDL_JOYSTICK_HIDAPI_VERTICAL_JOY_CONS"

/**
 * A variable controlling whether the HIDAPI driver for Nintendo Wii and Wii U controllers should be used.
 *
 * The variable can be set to the following values:
 *   "0"       - HIDAPI driver is not used.
 *   "1"       - HIDAPI driver is used.
 *
 * This driver doesn't work with the dolphinbar, so the default is SDL_FALSE for now.
 *
 * This hint should be set before enumerating controllers.
 */
#define SDL_HINT_JOYSTICK_HIDAPI_WII "SDL_JOYSTICK_HIDAPI_WII"

/**
 * A variable controlling whether the player LEDs should be lit to indicate which player is associated with a Wii controller.
 *
 * The variable can be set to the following values:
 *   "0"       - Player LEDs are not enabled.
 *   "1"       - Player LEDs are enabled. (default)
 *
 * This hint can be set anytime.
 */
#define SDL_HINT_JOYSTICK_HIDAPI_WII_PLAYER_LED "SDL_JOYSTICK_HIDAPI_WII_PLAYER_LED"

/**
 * A variable controlling whether the HIDAPI driver for XBox controllers should be used.
 *
 * The variable can be set to the following values:
 *   "0"       - HIDAPI driver is not used.
 *   "1"       - HIDAPI driver is used.
 *
 * The default is "0" on Windows, otherwise the value of SDL_HINT_JOYSTICK_HIDAPI
 *
 * This hint should be set before enumerating controllers.
 */
#define SDL_HINT_JOYSTICK_HIDAPI_XBOX   "SDL_JOYSTICK_HIDAPI_XBOX"

/**
 * A variable controlling whether the HIDAPI driver for XBox 360 controllers should be used.
 *
 * The variable can be set to the following values:
 *   "0"       - HIDAPI driver is not used.
 *   "1"       - HIDAPI driver is used.
 *
 * The default is the value of SDL_HINT_JOYSTICK_HIDAPI_XBOX
 *
 * This hint should be set before enumerating controllers.
 */
#define SDL_HINT_JOYSTICK_HIDAPI_XBOX_360   "SDL_JOYSTICK_HIDAPI_XBOX_360"

/**
 * A variable controlling whether the player LEDs should be lit to indicate which player is associated with an Xbox 360 controller.
 *
 * The variable can be set to the following values:
 *   "0"       - Player LEDs are not enabled.
 *   "1"       - Player LEDs are enabled. (default)
 *
 * This hint can be set anytime.
 */
#define SDL_HINT_JOYSTICK_HIDAPI_XBOX_360_PLAYER_LED "SDL_JOYSTICK_HIDAPI_XBOX_360_PLAYER_LED"

/**
 * A variable controlling whether the HIDAPI driver for XBox 360 wireless controllers should be used.
 *
 * The variable can be set to the following values:
 *   "0"       - HIDAPI driver is not used.
 *   "1"       - HIDAPI driver is used.
 *
 * The default is the value of SDL_HINT_JOYSTICK_HIDAPI_XBOX_360
 *
 * This hint should be set before enumerating controllers.
 */
#define SDL_HINT_JOYSTICK_HIDAPI_XBOX_360_WIRELESS   "SDL_JOYSTICK_HIDAPI_XBOX_360_WIRELESS"

/**
 * A variable controlling whether the HIDAPI driver for XBox One controllers should be used.
 *
 * The variable can be set to the following values:
 *   "0"       - HIDAPI driver is not used.
 *   "1"       - HIDAPI driver is used.
 *
 *  The default is the value of SDL_HINT_JOYSTICK_HIDAPI_XBOX.
 *
 * This hint should be set before enumerating controllers.
 */
#define SDL_HINT_JOYSTICK_HIDAPI_XBOX_ONE   "SDL_JOYSTICK_HIDAPI_XBOX_ONE"

/**
 * A variable controlling whether the Home button LED should be turned on when an Xbox One controller is opened.
 *
 * The variable can be set to the following values:
 *   "0"       - Home button LED is turned off.
 *   "1"       - Home button LED is turned on.
 *
 * By default the Home button LED state is not changed. This hint can also be set to a floating point value between 0.0 and 1.0 which controls the brightness of the Home button LED. The default brightness is 0.4.
 *
 * This hint can be set anytime.
 */
#define SDL_HINT_JOYSTICK_HIDAPI_XBOX_ONE_HOME_LED "SDL_JOYSTICK_HIDAPI_XBOX_ONE_HOME_LED"

/**
 * A variable controlling whether IOKit should be used for controller handling.
 *
 * The variable can be set to the following values:
 *   "0"       - IOKit is not used.
 *   "1"       - IOKit is used. (default)
 *
 * This hint should be set before SDL is initialized.
 */
#define SDL_HINT_JOYSTICK_IOKIT "SDL_JOYSTICK_IOKIT"

/**
 * A variable controlling whether to use the classic /dev/input/js* joystick interface or the newer /dev/input/event* joystick interface on Linux
 *
 * The variable can be set to the following values:
 *   "0"       - Use /dev/input/event* (default)
 *   "1"       - Use /dev/input/js*
 *
 * This hint should be set before SDL is initialized.
 */
#define SDL_HINT_JOYSTICK_LINUX_CLASSIC "SDL_JOYSTICK_LINUX_CLASSIC"

/**
 * A variable controlling whether joysticks on Linux adhere to their HID-defined deadzones or return unfiltered values.
 *
 * The variable can be set to the following values:
 *   "0"       - Return unfiltered joystick axis values. (default)
 *   "1"       - Return axis values with deadzones taken into account.
 *
 * This hint should be set before a controller is opened.
 */
#define SDL_HINT_JOYSTICK_LINUX_DEADZONES "SDL_JOYSTICK_LINUX_DEADZONES"

/**
 * A variable controlling whether joysticks on Linux will always treat 'hat' axis inputs (ABS_HAT0X - ABS_HAT3Y) as 8-way digital hats without checking whether they may be analog.
 *
 * The variable can be set to the following values:
 *   "0"       - Only map hat axis inputs to digital hat outputs if the input axes appear to actually be digital. (default)
 *   "1"       - Always handle the input axes numbered ABS_HAT0X to ABS_HAT3Y as digital hats.
 *
 * This hint should be set before a controller is opened.
 */
#define SDL_HINT_JOYSTICK_LINUX_DIGITAL_HATS "SDL_JOYSTICK_LINUX_DIGITAL_HATS"

/**
 * A variable controlling whether digital hats on Linux will apply deadzones to their underlying input axes or use unfiltered values.
 *
 * The variable can be set to the following values:
 *   "0"       - Return digital hat values based on unfiltered input axis values.
 *   "1"       - Return digital hat values with deadzones on the input axes taken into account. (default)
 *
 * This hint should be set before a controller is opened.
 */
#define SDL_HINT_JOYSTICK_LINUX_HAT_DEADZONES "SDL_JOYSTICK_LINUX_HAT_DEADZONES"

/**
 * A variable controlling whether GCController should be used for controller handling.
 *
 * The variable can be set to the following values:
 *   "0"       - GCController is not used.
 *   "1"       - GCController is used. (default)
 *
 * This hint should be set before SDL is initialized.
 */
#define SDL_HINT_JOYSTICK_MFI "SDL_JOYSTICK_MFI"

/**
 * A variable controlling whether the RAWINPUT joystick drivers should be used for better handling XInput-capable devices.
 *
 * The variable can be set to the following values:
 *   "0"       - RAWINPUT drivers are not used.
 *   "1"       - RAWINPUT drivers are used. (default)
 *
 * This hint should be set before SDL is initialized.
 */
#define SDL_HINT_JOYSTICK_RAWINPUT "SDL_JOYSTICK_RAWINPUT"

/**
 * A variable controlling whether the RAWINPUT driver should pull correlated data from XInput.
 *
 * The variable can be set to the following values:
 *   "0"       - RAWINPUT driver will only use data from raw input APIs.
 *   "1"       - RAWINPUT driver will also pull data from XInput and Windows.Gaming.Input, providing better trigger axes, guide button presses, and rumble support for Xbox controllers. (default)
 *
 * This hint should be set before a gamepad is opened.
 */
#define SDL_HINT_JOYSTICK_RAWINPUT_CORRELATE_XINPUT   "SDL_JOYSTICK_RAWINPUT_CORRELATE_XINPUT"

/**
 * A variable controlling whether the ROG Chakram mice should show up as joysticks.
 *
 * The variable can be set to the following values:
 *   "0"       - ROG Chakram mice do not show up as joysticks. (default)
 *   "1"       - ROG Chakram mice show up as joysticks.
 *
 * This hint should be set before SDL is initialized.
 */
#define SDL_HINT_JOYSTICK_ROG_CHAKRAM "SDL_JOYSTICK_ROG_CHAKRAM"

/**
 * A variable controlling whether a separate thread should be used for handling joystick detection and raw input messages on Windows.
 *
 *  The variable can be set to the following values:
 *    "0"       - A separate thread is not used. (default)
 *    "1"       - A separate thread is used for handling raw input messages.
 *
 * This hint should be set before SDL is initialized.
 */
#define SDL_HINT_JOYSTICK_THREAD "SDL_JOYSTICK_THREAD"

/**
 * A variable containing a list of throttle style controllers.
 *
 * The format of the string is a comma separated list of USB VID/PID pairs in hexadecimal form, e.g.
 *
 *   0xAAAA/0xBBBB,0xCCCC/0xDDDD
 *
 * The variable can also take the form of "@file", in which case the named file will be loaded and interpreted as the value of the variable.
 *
 * This hint can be set anytime.
 */
#define SDL_HINT_JOYSTICK_THROTTLE_DEVICES "SDL_JOYSTICK_THROTTLE_DEVICES"

/**
 *  A variable containing a list of devices that are not throttle style controllers. This will override SDL_HINT_JOYSTICK_THROTTLE_DEVICES and the built in device list.
 *
 * The format of the string is a comma separated list of USB VID/PID pairs in hexadecimal form, e.g.
 *
 *   0xAAAA/0xBBBB,0xCCCC/0xDDDD
 *
 * The variable can also take the form of "@file", in which case the named file will be loaded and interpreted as the value of the variable.
 *
 * This hint can be set anytime.
 */
#define SDL_HINT_JOYSTICK_THROTTLE_DEVICES_EXCLUDED "SDL_JOYSTICK_THROTTLE_DEVICES_EXCLUDED"

/**
 * A variable controlling whether Windows.Gaming.Input should be used for controller handling.
 *
 * The variable can be set to the following values:
 *   "0"       - WGI is not used.
 *   "1"       - WGI is used. (default)
 *
 * This hint should be set before SDL is initialized.
 */
#define SDL_HINT_JOYSTICK_WGI "SDL_JOYSTICK_WGI"

/**
 * A variable containing a list of wheel style controllers.
 *
 * The format of the string is a comma separated list of USB VID/PID pairs in hexadecimal form, e.g.
 *
 *   0xAAAA/0xBBBB,0xCCCC/0xDDDD
 *
 * The variable can also take the form of "@file", in which case the named file will be loaded and interpreted as the value of the variable.
 *
 * This hint can be set anytime.
 */
#define SDL_HINT_JOYSTICK_WHEEL_DEVICES "SDL_JOYSTICK_WHEEL_DEVICES"

/**
 * A variable containing a list of devices that are not wheel style controllers. This will override SDL_HINT_JOYSTICK_WHEEL_DEVICES and the built in device list.
 *
 * The format of the string is a comma separated list of USB VID/PID pairs in hexadecimal form, e.g.
 *
 *   0xAAAA/0xBBBB,0xCCCC/0xDDDD
 *
 * The variable can also take the form of "@file", in which case the named file will be loaded and interpreted as the value of the variable.
 *
 * This hint can be set anytime.
 */
#define SDL_HINT_JOYSTICK_WHEEL_DEVICES_EXCLUDED "SDL_JOYSTICK_WHEEL_DEVICES_EXCLUDED"

/**
 * A variable containing a list of devices known to have all axes centered at zero.
 *
 * The format of the string is a comma separated list of USB VID/PID pairs in hexadecimal form, e.g.
 *
 *   0xAAAA/0xBBBB,0xCCCC/0xDDDD
 *
 * The variable can also take the form of "@file", in which case the named file will be loaded and interpreted as the value of the variable.
 *
 * This hint should be set before a controller is opened.
 */
#define SDL_HINT_JOYSTICK_ZERO_CENTERED_DEVICES "SDL_JOYSTICK_ZERO_CENTERED_DEVICES"

/**
 * A variable that controls what KMSDRM device to use.
 *
 * SDL might open something like "/dev/dri/cardNN" to access KMSDRM functionality, where "NN" is a device index number. SDL makes a guess at the best index to use (usually zero), but the app or user can set this hint to a number between 0 and 99 to force selection.
 *
 * This hint should be set before SDL is initialized.
 */
#define SDL_HINT_KMSDRM_DEVICE_INDEX "SDL_KMSDRM_DEVICE_INDEX"

/**
 * A variable that controls whether SDL requires DRM master access in order to initialize the KMSDRM video backend.
 *
 * The DRM subsystem has a concept of a "DRM master" which is a DRM client that
 * has the ability to set planes, set cursor, etc. When SDL is DRM master, it
 * can draw to the screen using the SDL rendering APIs. Without DRM master, SDL
 * is still able to process input and query attributes of attached displays,
 * but it cannot change display state or draw to the screen directly.
 *
 * In some cases, it can be useful to have the KMSDRM backend even if it cannot
 * be used for rendering. An app may want to use SDL for input processing while
 * using another rendering API (such as an MMAL overlay on Raspberry Pi) or
 * using its own code to render to DRM overlays that SDL doesn't support.
 *
 * The variable can be set to the following values:
 *   "0"       - SDL will allow usage of the KMSDRM backend without DRM master.
 *   "1"       - SDL Will require DRM master to use the KMSDRM backend. (default)
 *
 * This hint should be set before SDL is initialized.
 */
#define SDL_HINT_KMSDRM_REQUIRE_DRM_MASTER      "SDL_KMSDRM_REQUIRE_DRM_MASTER"

/**
 * A variable controlling the default SDL log levels.
 *
 * This variable is a comma separated set of category=level tokens that define the default logging levels for SDL applications.
 *
 * The category can be a numeric category, one of "app", "error", "assert", "system", "audio", "video", "render", "input", "test", or `*` for any unspecified category.
 *
 * The level can be a numeric level, one of "verbose", "debug", "info", "warn", "error", "critical", or "quiet" to disable that category.
 *
 * You can omit the category if you want to set the logging level for all categories.
 *
 * If this hint isn't set, the default log levels are equivalent to:
 *   "app=info,assert=warn,test=verbose,*=error"
 *
 * This hint can be set anytime.
 */
#define SDL_HINT_LOGGING   "SDL_LOGGING"

/**
 * A variable controlling whether to force the application to become the foreground process when launched on macOS.
 *
 * The variable can be set to the following values:
 *   "0"       - The application is brought to the foreground when launched. (default)
 *   "1"       - The application may remain in the background when launched.
 *
 * This hint should be set before applicationDidFinishLaunching() is called.
 */
#define SDL_HINT_MAC_BACKGROUND_APP    "SDL_MAC_BACKGROUND_APP"

/**
 * A variable that determines whether Ctrl+Click should generate a right-click event on macOS.
 *
 * The variable can be set to the following values:
 *   "0"       - Ctrl+Click does not generate a right mouse button click event. (default)
 *   "1"       - Ctrl+Click generated a right mouse button click event.
 *
 * This hint can be set anytime.
 */
#define SDL_HINT_MAC_CTRL_CLICK_EMULATE_RIGHT_CLICK "SDL_MAC_CTRL_CLICK_EMULATE_RIGHT_CLICK"

/**
 * A variable controlling whether dispatching OpenGL context updates should block the dispatching thread until the main thread finishes processing on macOS.
 *
 * The variable can be set to the following values:
 *   "0"       - Dispatching OpenGL context updates will block the dispatching thread until the main thread finishes processing. (default)
 *   "1"       - Dispatching OpenGL context updates will allow the dispatching thread to continue execution.
 *
 * Generally you want the default, but if you have OpenGL code in a background thread on a Mac, and the main thread hangs because it's waiting for that background thread, but that background thread is also hanging because it's waiting for the main thread to do an update, this might fix your issue.
 *
 * This hint can be set anytime.
 */
#define SDL_HINT_MAC_OPENGL_ASYNC_DISPATCH "SDL_MAC_OPENGL_ASYNC_DISPATCH"

/**
 * Request SDL_AppIterate() be called at a specific rate.
 *
 * This number is in Hz, so "60" means try to iterate 60 times per second.
 *
 * On some platforms, or if you are using SDL_main instead of SDL_AppIterate,
 * this hint is ignored. When the hint can be used, it is allowed to be
 * changed at any time.
 *
 * This defaults to 60, and specifying NULL for the hint's value will restore
 * the default.
 *
 * This hint can be set anytime.
 */
#define SDL_HINT_MAIN_CALLBACK_RATE "SDL_MAIN_CALLBACK_RATE"

/**
 * A variable controlling whether the mouse is captured while mouse buttons are pressed.
 *
 * The variable can be set to the following values:
 *   "0"       - The mouse is not captured while mouse buttons are pressed.
 *   "1"       - The mouse is captured while mouse buttons are pressed.
 *
 * By default the mouse is captured while mouse buttons are pressed so if the mouse is dragged outside the window, the application continues to receive mouse events until the button is released.
 *
 * This hint can be set anytime.
 */
#define SDL_HINT_MOUSE_AUTO_CAPTURE    "SDL_MOUSE_AUTO_CAPTURE"

/**
 * A variable setting the double click radius, in pixels.
 *
 * This hint can be set anytime.
 */
#define SDL_HINT_MOUSE_DOUBLE_CLICK_RADIUS    "SDL_MOUSE_DOUBLE_CLICK_RADIUS"

/**
 * A variable setting the double click time, in milliseconds.
 *
 * This hint can be set anytime.
 */
#define SDL_HINT_MOUSE_DOUBLE_CLICK_TIME    "SDL_MOUSE_DOUBLE_CLICK_TIME"

/**
 * Allow mouse click events when clicking to focus an SDL window.
 *
 * The variable can be set to the following values:
 *   "0"       - Ignore mouse clicks that activate a window. (default)
 *   "1"       - Generate events for mouse clicks that activate a window.
 *
 * This hint can be set anytime.
 */
#define SDL_HINT_MOUSE_FOCUS_CLICKTHROUGH "SDL_MOUSE_FOCUS_CLICKTHROUGH"

/**
 * A variable setting the speed scale for mouse motion, in floating point, when the mouse is not in relative mode.
 *
 * This hint can be set anytime.
 */
#define SDL_HINT_MOUSE_NORMAL_SPEED_SCALE    "SDL_MOUSE_NORMAL_SPEED_SCALE"

/**
 * A variable controlling whether relative mouse mode constrains the mouse to the center of the window.
 *
 * Constraining to the center of the window works better for FPS games and when the application is running over RDP. Constraining to the whole window works better for 2D games and increases the chance that the mouse will be in the correct position when using high DPI mice.
 *
 * The variable can be set to the following values:
 *   "0"       - Relative mouse mode constrains the mouse to the window.
 *   "1"       - Relative mouse mode constrains the mouse to the center of the window. (default)
 *
 * This hint can be set anytime.
 */
#define SDL_HINT_MOUSE_RELATIVE_MODE_CENTER    "SDL_MOUSE_RELATIVE_MODE_CENTER"

/**
 * A variable controlling whether relative mouse mode is implemented using mouse warping.
 *
 * The variable can be set to the following values:
 *   "0"       - Relative mouse mode uses raw input. (default)
 *   "1"       - Relative mouse mode uses mouse warping.
 *
 * This hint can be set anytime relative mode is not currently enabled.
 */
#define SDL_HINT_MOUSE_RELATIVE_MODE_WARP    "SDL_MOUSE_RELATIVE_MODE_WARP"

/**
 * A variable setting the scale for mouse motion, in floating point, when the mouse is in relative mode.
 *
 * This hint can be set anytime.
 */
#define SDL_HINT_MOUSE_RELATIVE_SPEED_SCALE    "SDL_MOUSE_RELATIVE_SPEED_SCALE"

/**
 * A variable controlling whether the system mouse acceleration curve is used for relative mouse motion.
 *
 * The variable can be set to the following values:
 *   "0"       - Relative mouse motion will be unscaled. (default)
 *   "1"       - Relative mouse motion will be scaled using the system mouse acceleration curve.
 *
 * If SDL_HINT_MOUSE_RELATIVE_SPEED_SCALE is set, that will override the system speed scale.
 *
 * This hint can be set anytime.
 */
#define SDL_HINT_MOUSE_RELATIVE_SYSTEM_SCALE    "SDL_MOUSE_RELATIVE_SYSTEM_SCALE"

/**
 * A variable controlling whether a motion event should be generated for mouse warping in relative mode.
 *
 * The variable can be set to the following values:
 *   "0"       - Warping the mouse will not generate a motion event in relative mode
 *   "1"       - Warping the mouse will generate a motion event in relative mode
 *
<<<<<<< HEAD
 *  By default warping the mouse will not generate motion events in relative mode. This avoids the application having to filter out large relative motion due to warping.
 */
#define SDL_HINT_MOUSE_RELATIVE_WARP_MOTION  "SDL_MOUSE_RELATIVE_WARP_MOTION"


/**
 *  \brief  A variable controlling whether the hardware cursor stays visible when relative mode is active.
 *
 *  This variable can be set to the following values:
 *    "0"       - The cursor will be hidden while relative mode is active (default)
 *    "1"       - The cursor will remain visible while relative mode is active
 *
 *  Note that for systems without raw hardware inputs, relative mode is implemented using warping, so the hardware cursor will visibly warp between frames if this is enabled on those systems.
 */
#define SDL_HINT_MOUSE_RELATIVE_CURSOR_VISIBLE  "SDL_MOUSE_RELATIVE_CURSOR_VISIBLE"

/**
 *  \brief  A variable controlling whether mouse events should generate synthetic touch events
=======
 * By default warping the mouse will not generate motion events in relative mode. This avoids the application having to filter out large relative motion due to warping.
>>>>>>> fcb132b8
 *
 * This hint can be set anytime.
 */
#define SDL_HINT_MOUSE_RELATIVE_WARP_MOTION  "SDL_MOUSE_RELATIVE_WARP_MOTION"

/**
 * A variable controlling whether mouse events should generate synthetic touch events
 *
 * The variable can be set to the following values:
 *   "0"       - Mouse events will not generate touch events. (default for desktop platforms)
 *   "1"       - Mouse events will generate touch events. (default for mobile platforms, such as Android and iOS)
 *
 * This hint can be set anytime.
 */
#define SDL_HINT_MOUSE_TOUCH_EVENTS    "SDL_MOUSE_TOUCH_EVENTS"

/**
 * Tell SDL not to catch the SIGINT or SIGTERM signals on POSIX platforms.
 *
 * The variable can be set to the following values:
 *   "0"       - SDL will install a SIGINT and SIGTERM handler, and when it catches a signal, convert it into an SDL_EVENT_QUIT event. (default)
 *   "1"       - SDL will not install a signal handler at all.
 *
 * This hint should be set before SDL is initialized.
 */
#define SDL_HINT_NO_SIGNAL_HANDLERS   "SDL_NO_SIGNAL_HANDLERS"

/**
 * A variable controlling what driver to use for OpenGL ES contexts.
 *
 * On some platforms, currently Windows and X11, OpenGL drivers may support creating contexts with an OpenGL ES profile. By default SDL uses these profiles, when available, otherwise it attempts to load an OpenGL ES library, e.g. that provided by the ANGLE project. This variable controls whether SDL follows this default behaviour or will always load an OpenGL ES library.
 *
 * Circumstances where this is useful include
 * - Testing an app with a particular OpenGL ES implementation, e.g ANGLE, or emulator, e.g. those from ARM, Imagination or Qualcomm.
 * - Resolving OpenGL ES function addresses at link time by linking with the OpenGL ES library instead of querying them at run time with SDL_GL_GetProcAddress().
 *
 * Caution: for an application to work with the default behaviour across different OpenGL drivers it must query the OpenGL ES function addresses at run time using SDL_GL_GetProcAddress().
 *
 * This variable is ignored on most platforms because OpenGL ES is native or not supported.
 *
 * The variable can be set to the following values:
 *   "0"       - Use ES profile of OpenGL, if available. (default)
 *   "1"       - Load OpenGL ES library using the default library names.
 *
 * This hint should be set before SDL is initialized.
 */
#define SDL_HINT_OPENGL_ES_DRIVER   "SDL_OPENGL_ES_DRIVER"

/**
 * A variable controlling which orientations are allowed on iOS/Android.
 *
 * In some circumstances it is necessary to be able to explicitly control which UI orientations are allowed.
 *
 * This variable is a space delimited list of the following values:
 *   "LandscapeLeft", "LandscapeRight", "Portrait" "PortraitUpsideDown"
 *
 * This hint should be set before SDL is initialized.
 */
#define SDL_HINT_ORIENTATIONS "SDL_IOS_ORIENTATIONS"

/**
 * A variable controlling whether pen mouse button emulation triggers only when the pen touches the tablet surface.
 *
 * The variable can be set to the following values:
 *   "0"       - The pen reports mouse button press/release immediately when the pen button is pressed/released, and the pen tip touching the surface counts as left mouse button press.
 *   "1"       - Mouse button presses are sent when the pen first touches the tablet (analogously for releases).  Not pressing a pen button simulates mouse button 1, pressing the first pen button simulates mouse button 2 etc.;  it is not possible to report multiple buttons as pressed at the same time. (default)
 *
 * This hint can be set anytime.
 */
#define SDL_HINT_PEN_DELAY_MOUSE_BUTTON    "SDL_HINT_PEN_DELAY_MOUSE_BUTTON"

/**
 * A variable controlling whether to treat pen movement as separate from mouse movement
 *
 * By default, pens report both ::SDL_MouseMotionEvent and ::SDL_PenMotionEvent updates (analogously for button presses).  This hint allows decoupling mouse and pen updates.
 *
 * This variable toggles between the following behaviour:
 *   "0"       - Pen acts as a mouse with mouse ID ::SDL_PEN_MOUSEID. (default)
 *               Use case: client application is not pen aware, user wants to use pen instead of mouse to interact.
 *   "1"       - Pen reports mouse clicks and movement events but does not update SDL-internal mouse state (buttons pressed, current mouse location).
 *               Use case: client application is not pen aware, user frequently alternates between pen and "real" mouse.
 *   "2"       - Pen reports no mouse events.
 *               Use case: pen-aware client application uses this hint to allow user to toggle between pen+mouse mode ("2") and pen-only mode ("1" or "0").
 *
 * This hint can be set anytime.
 */
#define SDL_HINT_PEN_NOT_MOUSE    "SDL_HINT_PEN_NOT_MOUSE"

/**
 * A variable controlling the use of a sentinel event when polling the event queue
 *
 * When polling for events, SDL_PumpEvents is used to gather new events from devices. If a device keeps producing new events between calls to SDL_PumpEvents, a poll loop will become stuck until the new events stop. This is most noticeable when moving a high frequency mouse.
 *
 * The variable can be set to the following values:
 *   "0"       - Disable poll sentinels.
 *   "1"       - Enable poll sentinels. (default)
 *
 * This hint can be set anytime.
 */
#define SDL_HINT_POLL_SENTINEL "SDL_POLL_SENTINEL"

/**
 * Override for SDL_GetPreferredLocales()
 *
 * If set, this will be favored over anything the OS might report for the user's preferred locales. Changing this hint at runtime will not generate a SDL_EVENT_LOCALE_CHANGED event (but if you can change the hint, you can push your own event, if you want).
 *
 * The format of this hint is a comma-separated list of language and locale, combined with an underscore, as is a common format: "en_GB". Locale is optional: "en". So you might have a list like this: "en_GB,jp,es_PT"
 *
 * This hint can be set anytime.
 */
#define SDL_HINT_PREFERRED_LOCALES "SDL_PREFERRED_LOCALES"

/**
 * A variable that decides whether to send SDL_EVENT_QUIT when closing the last window.
 *
 * The variable can be set to the following values:
 *   "0"       - SDL will not send an SDL_EVENT_QUIT event when the last window is requesting to close. Note that in this case, there are still other legitimate reasons one might get an SDL_EVENT_QUIT event: choosing "Quit" from the macOS menu bar, sending a SIGINT (ctrl-c) on Unix, etc.
 *   "1"       - SDL will send a quit event when the last window is requesting to close. (default)
 *
 * This hint can be set anytime.
 */
#define SDL_HINT_QUIT_ON_LAST_WINDOW_CLOSE "SDL_QUIT_ON_LAST_WINDOW_CLOSE"

/**
 * A variable controlling whether the Direct3D device is initialized for thread-safe operations.
 *
 * The variable can be set to the following values:
 *   "0"       - Thread-safety is not enabled. (default)
 *   "1"       - Thread-safety is enabled.
 *
 * This hint should be set before creating a renderer.
 */
#define SDL_HINT_RENDER_DIRECT3D_THREADSAFE "SDL_RENDER_DIRECT3D_THREADSAFE"

/**
 * A variable controlling whether to enable Direct3D 11+'s Debug Layer.
 *
 * This variable does not have any effect on the Direct3D 9 based renderer.
 *
 * The variable can be set to the following values:
 *   "0"       - Disable Debug Layer use. (default)
 *   "1"       - Enable Debug Layer use.
 *
 * This hint should be set before creating a renderer.
 */
#define SDL_HINT_RENDER_DIRECT3D11_DEBUG    "SDL_RENDER_DIRECT3D11_DEBUG"

/**
 *  A variable controlling whether to enable Vulkan Validation Layers
 *
 *
 *  This variable can be set to the following values:
 *    "0"       - Disable Validation Layer use
 *    "1"       - Enable Validation Layer use
 *
 *  By default, SDL does not use Vulkan Validation Layers.
 */
#define SDL_HINT_RENDER_VULKAN_DEBUG    "SDL_RENDER_VULKAN_DEBUG"

/**
 * A variable specifying which render driver to use.
 *
 * If the application doesn't pick a specific renderer to use, this variable specifies the name of the preferred renderer.  If the preferred renderer can't be initialized, the normal default renderer is used.
 *
 * This variable is case insensitive and can be set to the following values:
 *   "direct3d"
 *   "direct3d11"
 *   "direct3d12"
 *   "opengl"
 *   "opengles2"
 *   "opengles"
 *   "metal"
 *   "vulkan"
 *   "software"
 *
 * The default varies by platform, but it's the first one in the list that is available on the current platform.
 *
 * This hint should be set before creating a renderer.
 */
#define SDL_HINT_RENDER_DRIVER              "SDL_RENDER_DRIVER"

/**
 * A variable controlling how the 2D render API renders lines.
 *
 * The variable can be set to the following values:
 *   "0"       - Use the default line drawing method (Bresenham's line algorithm)
 *   "1"       - Use the driver point API using Bresenham's line algorithm (correct, draws many points)
 *   "2"       - Use the driver line API (occasionally misses line endpoints based on hardware driver quirks
 *   "3"       - Use the driver geometry API (correct, draws thicker diagonal lines)
 *
 * This hint should be set before creating a renderer.
 */
#define SDL_HINT_RENDER_LINE_METHOD "SDL_RENDER_LINE_METHOD"

/**
 * A variable controlling whether the Metal render driver select low power device over default one.
 *
 * The variable can be set to the following values:
 *   "0"       - Use the prefered OS device. (default)
 *   "1"       - Select a low power device.
 *
 * This hint should be set before creating a renderer.
 */
#define SDL_HINT_RENDER_METAL_PREFER_LOW_POWER_DEVICE "SDL_RENDER_METAL_PREFER_LOW_POWER_DEVICE"

/**
 * A variable controlling whether vsync is automatically disabled if doesn't reach enough FPS.
 *
 * The variable can be set to the following values:
 *   "0"       - It will be using VSYNC as defined in the main flag. (default)
 *   "1"       - If VSYNC was previously enabled, then it will disable VSYNC if doesn't reach enough speed
 *
 * This hint should be set before creating a renderer.
 */
#define SDL_HINT_RENDER_PS2_DYNAMIC_VSYNC    "SDL_RENDER_PS2_DYNAMIC_VSYNC"

/**
 * A variable controlling whether updates to the SDL screen surface should be synchronized with the vertical refresh, to avoid tearing.
 *
 * This hint overrides the application preference when creating a renderer.
 *
 * The variable can be set to the following values:
 *   "0"       - Disable vsync. (default)
 *   "1"       - Enable vsync.
 *
 * This hint should be set before creating a renderer.
 */
#define SDL_HINT_RENDER_VSYNC               "SDL_RENDER_VSYNC"

/**
 * A variable to control whether the return key on the soft keyboard should hide the soft keyboard on Android and iOS.
 *
 * The variable can be set to the following values:
 *   "0"       - The return key will be handled as a key event. (default)
 *   "1"       - The return key will hide the keyboard.
 *
 * This hint can be set anytime.
 */
#define SDL_HINT_RETURN_KEY_HIDES_IME "SDL_RETURN_KEY_HIDES_IME"

/**
 * A variable containing a list of ROG gamepad capable mice.
 *
 * The format of the string is a comma separated list of USB VID/PID pairs in hexadecimal form, e.g.
 *
 *   0xAAAA/0xBBBB,0xCCCC/0xDDDD
 *
 * The variable can also take the form of "@file", in which case the named file will be loaded and interpreted as the value of the variable.
 *
 * This hint should be set before SDL is initialized.
 */
#define SDL_HINT_ROG_GAMEPAD_MICE "SDL_ROG_GAMEPAD_MICE"

/**
 *  A variable containing a list of devices that are not ROG gamepad capable mice. This will override SDL_HINT_ROG_GAMEPAD_MICE and the built in device list.
 *
 * The format of the string is a comma separated list of USB VID/PID pairs in hexadecimal form, e.g.
 *
 *   0xAAAA/0xBBBB,0xCCCC/0xDDDD
 *
 * The variable can also take the form of "@file", in which case the named file will be loaded and interpreted as the value of the variable.
 *
 * This hint should be set before SDL is initialized.
 */
#define SDL_HINT_ROG_GAMEPAD_MICE_EXCLUDED "SDL_ROG_GAMEPAD_MICE_EXCLUDED"

/**
 * A variable controlling which Dispmanx layer to use on a Raspberry PI.
 *
 * Also known as Z-order. The variable can take a negative or positive value.
 * The default is 10000.
 *
 * This hint should be set before SDL is initialized.
 */
#define SDL_HINT_RPI_VIDEO_LAYER           "SDL_RPI_VIDEO_LAYER"

/**
 * Specify an "activity name" for screensaver inhibition.
 *
 * Some platforms, notably Linux desktops, list the applications which are inhibiting the screensaver or other power-saving features.
 *
 * This hint lets you specify the "activity name" sent to the OS when SDL_DisableScreenSaver() is used (or the screensaver is automatically disabled). The contents of this hint are used when the screensaver is disabled. You should use a string that describes what your program is doing (and, therefore, why the screensaver is disabled).  For example, "Playing a game" or "Watching a video".
 *
 * Setting this to "" or leaving it unset will have SDL use a reasonable default: "Playing a game" or something similar.
 *
 * This hint should be set before calling SDL_DisableScreenSaver()
 */
#define SDL_HINT_SCREENSAVER_INHIBIT_ACTIVITY_NAME "SDL_SCREENSAVER_INHIBIT_ACTIVITY_NAME"

/**
 * A variable controlling whether SDL calls dbus_shutdown() on quit.
 *
 * This is useful as a debug tool to validate memory leaks, but shouldn't ever be set in production applications, as other libraries used by the application might use dbus under the hood and this cause cause crashes if they continue after SDL_Quit().
 *
 * The variable can be set to the following values:
 *   "0"       - SDL will not call dbus_shutdown() on quit. (default)
 *   "1"       - SDL will call dbus_shutdown() on quit.
 *
 * This hint can be set anytime.
 */
#define SDL_HINT_SHUTDOWN_DBUS_ON_QUIT "SDL_SHUTDOWN_DBUS_ON_QUIT"

/**
 * Specifies whether SDL_THREAD_PRIORITY_TIME_CRITICAL should be treated as realtime.
 *
 * On some platforms, like Linux, a realtime priority thread may be subject to restrictions that require special handling by the application. This hint exists to let SDL know that the app is prepared to handle said restrictions.
 *
 * On Linux, SDL will apply the following configuration to any thread that becomes realtime:
 *   - The SCHED_RESET_ON_FORK bit will be set on the scheduling policy,
 *   - An RLIMIT_RTTIME budget will be configured to the rtkit specified limit.
 *     - Exceeding this limit will result in the kernel sending SIGKILL to the app, refer to the man pages for more information.
 *
 * The variable can be set to the following values:
 *   "0"       - default platform specific behaviour
 *   "1"       - Force SDL_THREAD_PRIORITY_TIME_CRITICAL to a realtime scheduling policy
 *
 * This hint should be set before calling SDL_SetThreadPriority()
 */
#define SDL_HINT_THREAD_FORCE_REALTIME_TIME_CRITICAL "SDL_THREAD_FORCE_REALTIME_TIME_CRITICAL"

/**
 * A string specifying additional information to use with SDL_SetThreadPriority.
 *
 * By default SDL_SetThreadPriority will make appropriate system changes in order to apply a thread priority. For example on systems using pthreads the scheduler policy is changed automatically to a policy that works well with a given priority. Code which has specific requirements can override SDL's default behavior with this hint.
 *
 * pthread hint values are "current", "other", "fifo" and "rr".
 * Currently no other platform hint values are defined but may be in the future.
 *
 * On Linux, the kernel may send SIGKILL to realtime tasks which exceed the distro configured execution budget for rtkit. This budget can be queried through RLIMIT_RTTIME after calling SDL_SetThreadPriority().
 *
 * This hint should be set before calling SDL_SetThreadPriority()
 */
#define SDL_HINT_THREAD_PRIORITY_POLICY         "SDL_THREAD_PRIORITY_POLICY"

/**
 * A variable that controls the timer resolution, in milliseconds.
 *
 * The higher resolution the timer, the more frequently the CPU services timer interrupts, and the more precise delays are, but this takes up power and CPU time.  This hint is only used on Windows.
 *
 * See this blog post for more information:
 * http://randomascii.wordpress.com/2013/07/08/windows-timer-resolution-megawatts-wasted/
 *
 * The default value is "1".
 *
 * If this variable is set to "0", the system timer resolution is not set.
 *
 * This hint can be set anytime.
 */
#define SDL_HINT_TIMER_RESOLUTION "SDL_TIMER_RESOLUTION"

/**
 * A variable controlling whether touch events should generate synthetic mouse events
 *
 * The variable can be set to the following values:
 *   "0"       - Touch events will not generate mouse events.
 *   "1"       - Touch events will generate mouse events. (default)
 *
 * This hint can be set anytime.
 */
#define SDL_HINT_TOUCH_MOUSE_EVENTS    "SDL_TOUCH_MOUSE_EVENTS"

/**
 * A variable controlling whether trackpads should be treated as touch devices.
 *
 * On macOS (and possibly other platforms in the future), SDL will report touches on a trackpad as mouse input, which is generally what users expect from this device; however, these are often actually full multitouch-capable touch devices, so it might be preferable to some apps to treat them as such.
 *
 * The variable can be set to the following values:
 *   "0"       - Trackpad will send mouse events. (default)
 *   "1"       - Trackpad will send touch events.
 *
 * This hint should be set before SDL is initialized.
 */
#define SDL_HINT_TRACKPAD_IS_TOUCH_ONLY "SDL_TRACKPAD_IS_TOUCH_ONLY"

/**
 * A variable controlling whether the Android / tvOS remotes should be listed as joystick devices, instead of sending keyboard events.
 *
 * The variable can be set to the following values:
 *   "0"       - Remotes send enter/escape/arrow key events.
 *   "1"       - Remotes are available as 2 axis, 2 button joysticks. (default)
 *
 * This hint should be set before SDL is initialized.
 */
#define SDL_HINT_TV_REMOTE_AS_JOYSTICK "SDL_TV_REMOTE_AS_JOYSTICK"

/**
 * A variable controlling whether the screensaver is enabled.
 *
 * The variable can be set to the following values:
 *   "0"       - Disable screensaver. (default)
 *   "1"       - Enable screensaver.
 *
 * This hint should be set before SDL is initialized.
 */
#define SDL_HINT_VIDEO_ALLOW_SCREENSAVER    "SDL_VIDEO_ALLOW_SCREENSAVER"

/**
 * Tell the video driver that we only want a double buffer.
 *
 * By default, most lowlevel 2D APIs will use a triple buffer scheme that wastes no CPU time on waiting for vsync after issuing a flip, but introduces a frame of latency. On the other hand, using a double buffer scheme instead is recommended for cases where low latency is an important factor because we save a whole frame of latency.
 *
 * We do so by waiting for vsync immediately after issuing a flip, usually just after eglSwapBuffers call in the backend's *_SwapWindow function.
 *
 * This hint is currently supported on the following drivers:
 * - Raspberry Pi (raspberrypi)
 *
 * This hint should be set before SDL is initialized.
 */
#define SDL_HINT_VIDEO_DOUBLE_BUFFER      "SDL_VIDEO_DOUBLE_BUFFER"

/**
 * A variable that specifies a video backend to use.
 *
 * By default, SDL will try all available video backends in a reasonable order until it finds one that can work, but this hint allows the app or user to force a specific target, such as "x11" if, say, you are on Wayland but want to try talking to the X server instead.
 *
 * This hint should be set before SDL is initialized.
 */
#define SDL_HINT_VIDEO_DRIVER "SDL_VIDEO_DRIVER"

/**
 * If eglGetPlatformDisplay fails, fall back to calling eglGetDisplay.
 *
 * The variable can be set to one of the following values:
 *   "0"       - Do not fall back to eglGetDisplay.
 *   "1"       - Fall back to eglGetDisplay if eglGetPlatformDisplay fails. (default)
 *
 * This hint should be set before SDL is initialized.
 */
#define SDL_HINT_VIDEO_EGL_ALLOW_GETDISPLAY_FALLBACK "SDL_VIDEO_EGL_GETDISPLAY_FALLBACK"

/**
 * A variable controlling whether the OpenGL context should be created with EGL.
 *
 * The variable can be set to the following values:
 *   "0"       - Use platform-specific GL context creation API (GLX, WGL, CGL, etc). (default)
 *   "1"       - Use EGL
 *
 * This hint should be set before SDL is initialized.
 */
#define SDL_HINT_VIDEO_FORCE_EGL "SDL_VIDEO_FORCE_EGL"

/**
 * A variable that specifies the policy for fullscreen Spaces on macOS.
 *
 * The variable can be set to the following values:
 *   "0"       - Disable Spaces support (FULLSCREEN_DESKTOP won't use them and SDL_WINDOW_RESIZABLE windows won't offer the "fullscreen" button on their titlebars).
 *   "1"       - Enable Spaces support (FULLSCREEN_DESKTOP will use them and SDL_WINDOW_RESIZABLE windows will offer the "fullscreen" button on their titlebars). (default)
 *
 * This hint should be set before creating a window.
 */
#define SDL_HINT_VIDEO_MAC_FULLSCREEN_SPACES    "SDL_VIDEO_MAC_FULLSCREEN_SPACES"

/**
 * A variable controlling whether fullscreen windows are minimized when they lose focus.
 *
 * The variable can be set to the following values:
 *   "0"       - Fullscreen windows will not be minimized when they lose focus. (default)
 *   "1"       - Fullscreen windows are minimized when they lose focus.
 *
 * This hint can be set anytime.
 */
#define SDL_HINT_VIDEO_MINIMIZE_ON_FOCUS_LOSS   "SDL_VIDEO_MINIMIZE_ON_FOCUS_LOSS"

/**
 * A variable controlling whether all window operations will block until complete.
 *
 * Window systems that run asynchronously may not have the results of window operations that resize or move the window applied immediately upon the return of the requesting function. Setting this hint will cause such operations to block after every call until the pending operation has completed. Setting this to '1' is the equivalent of calling SDL_SyncWindow() after every function call.
 *
 * Be aware that amount of time spent blocking while waiting for window operations to complete can be quite lengthy, as animations may have to complete, which can take upwards of multiple seconds in some cases.
 *
 * The variable can be set to the following values:
 *   "0"       - Window operations are non-blocking. (default)
 *   "1"       - Window operations will block until completed.
 *
 * This hint can be set anytime.
 */
#define SDL_HINT_VIDEO_SYNC_WINDOW_OPERATIONS "SDL_VIDEO_SYNC_WINDOW_OPERATIONS"

/**
 * A variable controlling whether the libdecor Wayland backend is allowed to be used.
 *
 * libdecor is used over xdg-shell when xdg-decoration protocol is unavailable.
 *
 * The variable can be set to the following values:
 *   "0"       - libdecor use is disabled.
 *   "1"       - libdecor use is enabled. (default)
 *
 * This hint should be set before SDL is initialized.
 */
#define SDL_HINT_VIDEO_WAYLAND_ALLOW_LIBDECOR "SDL_VIDEO_WAYLAND_ALLOW_LIBDECOR"

/**
 * Enable or disable mouse pointer warp emulation, needed by some older games.
 *
 * Wayland does not directly support warping the mouse. When this hint is set, any SDL will emulate mouse warps using relative mouse mode. This is required for some older games (such as Source engine games), which warp the mouse to the centre of the screen rather than using relative mouse motion. Note that relative mouse mode may have different mouse acceleration behaviour than pointer warps.
 *
 * The variable can be set to the following values:
 *   "0"       - All mouse warps fail, as mouse warping is not available under wayland.
 *   "1"       - Some mouse warps will be emulated by forcing relative mouse mode.
 *
 * If not set, this is automatically enabled unless an application uses relative mouse mode directly.
 *
 * This hint can be set anytime.
 */
#define SDL_HINT_VIDEO_WAYLAND_EMULATE_MOUSE_WARP "SDL_VIDEO_WAYLAND_EMULATE_MOUSE_WARP"

/**
 * A variable controlling whether video mode emulation is enabled under Wayland.
 *
 * When this hint is set, a standard set of emulated CVT video modes will be exposed for use by the application. If it is disabled, the only modes exposed will be the logical desktop size and, in the case of a scaled desktop, the native display resolution.
 *
 * The variable can be set to the following values:
 *   "0"       - Video mode emulation is disabled.
 *   "1"       - Video mode emulation is enabled. (default)
 *
 * This hint should be set before SDL is initialized.
 */
#define SDL_HINT_VIDEO_WAYLAND_MODE_EMULATION "SDL_VIDEO_WAYLAND_MODE_EMULATION"

/**
 * A variable controlling how modes with a non-native aspect ratio are displayed under Wayland.
 *
 * When this hint is set, the requested scaling will be used when displaying fullscreen video modes that don't match the display's native aspect ratio. This is contingent on compositor viewport support.
 *
 * The variable can be set to the following values:
 *   "aspect"       - Video modes will be displayed scaled, in their proper aspect ratio, with black bars.
 *   "stretch"      - Video modes will be scaled to fill the entire display. (default)
 *   "none"         - Video modes will be displayed as 1:1 with no scaling.
 *
 * This hint should be set before creating a window.
 */
#define SDL_HINT_VIDEO_WAYLAND_MODE_SCALING "SDL_VIDEO_WAYLAND_MODE_SCALING"

/**
 * A variable controlling whether the libdecor Wayland backend is preferred over native decrations.
 *
 * When this hint is set, libdecor will be used to provide window decorations, even if xdg-decoration is available. (Note that, by default, libdecor will use xdg-decoration itself if available).
 *
 * The variable can be set to the following values:
 *   "0"       - libdecor is enabled only if server-side decorations are unavailable. (default)
 *   "1"       - libdecor is always enabled if available.
 *
 * This hint should be set before SDL is initialized.
 */
#define SDL_HINT_VIDEO_WAYLAND_PREFER_LIBDECOR "SDL_VIDEO_WAYLAND_PREFER_LIBDECOR"

/**
 * A variable forcing non-DPI-aware Wayland windows to output at 1:1 scaling.
 *
 * When this hint is set, Wayland windows that are not flagged as being DPI-aware will be output with scaling designed to force 1:1 pixel mapping.
 *
 * This is intended to allow legacy applications to be displayed without desktop scaling being applied, and has issues with certain display configurations, as this forces the window to behave in a way that Wayland desktops were not designed to accommodate:
 *
 *  - Rounding errors can result with odd window sizes and/or desktop scales.
 *  - The window may be unusably small.
 *  - The window may jump in size at times.
 *  - The window may appear to be larger than the desktop size to the application.
 *  - Possible loss of cursor precision.
 *
 * New applications should be designed with proper DPI awareness handling instead of enabling this.
 *
 * The variable can be set to the following values:
 *   "0"       - Windows will be scaled normally.
 *   "1"       - Windows will be forced to scale to achieve 1:1 output.
 *
 * This hint should be set before creating a window.
 */
#define SDL_HINT_VIDEO_WAYLAND_SCALE_TO_DISPLAY "SDL_VIDEO_WAYLAND_SCALE_TO_DISPLAY"

/**
 * A variable specifying which shader compiler to preload when using the Chrome ANGLE binaries.
 *
 * SDL has EGL and OpenGL ES2 support on Windows via the ANGLE project. It can use two different sets of binaries, those compiled by the user from source or those provided by the Chrome browser. In the later case, these binaries require that SDL loads a DLL providing the shader compiler.
 *
 * The variable can be set to the following values:
 *   "d3dcompiler_46.dll" - best for Vista or later. (default)
 *   "d3dcompiler_43.dll" - for XP support.
 *   "none" - do not load any library, useful if you compiled ANGLE from source and included the compiler in your binaries.
 *
 * This hint should be set before SDL is initialized.
 */
#define SDL_HINT_VIDEO_WIN_D3DCOMPILER              "SDL_VIDEO_WIN_D3DCOMPILER"

/**
 * A variable controlling whether the X11 _NET_WM_BYPASS_COMPOSITOR hint should be used.
 *
 * The variable can be set to the following values:
 *   "0"       - Disable _NET_WM_BYPASS_COMPOSITOR.
 *   "1"       - Enable _NET_WM_BYPASS_COMPOSITOR. (default)
 *
 * This hint should be set before creating a window.
 */
#define SDL_HINT_VIDEO_X11_NET_WM_BYPASS_COMPOSITOR "SDL_VIDEO_X11_NET_WM_BYPASS_COMPOSITOR"

/**
 * A variable controlling whether the X11 _NET_WM_PING protocol should be supported.
 *
 * By default SDL will use _NET_WM_PING, but for applications that know they will not always be able to respond to ping requests in a timely manner they can turn it off to avoid the window manager thinking the app is hung.
 *
 * The variable can be set to the following values:
 *   "0"       - Disable _NET_WM_PING.
 *   "1"       - Enable _NET_WM_PING. (default)
 *
 * This hint should be set before creating a window.
 */
#define SDL_HINT_VIDEO_X11_NET_WM_PING      "SDL_VIDEO_X11_NET_WM_PING"

/**
 * A variable forcing the content scaling factor for X11 displays.
 *
 * The variable can be set to a floating point value in the range 1.0-10.0f
 *
 * This hint should be set before SDL is initialized.
 */
#define SDL_HINT_VIDEO_X11_SCALING_FACTOR      "SDL_VIDEO_X11_SCALING_FACTOR"

/**
 * A variable forcing the visual ID chosen for new X11 windows
 *
 * This hint should be set before creating a window.
 */
#define SDL_HINT_VIDEO_X11_WINDOW_VISUALID      "SDL_VIDEO_X11_WINDOW_VISUALID"

/**
 * A variable controlling whether the X11 XRandR extension should be used.
 *
 * The variable can be set to the following values:
 *   "0"       - Disable XRandR.
 *   "1"       - Enable XRandR. (default)
 *
 * This hint should be set before SDL is initialized.
 */
#define SDL_HINT_VIDEO_X11_XRANDR           "SDL_VIDEO_X11_XRANDR"

/**
 * A variable controlling which touchpad should generate synthetic mouse events
 *
 * The variable can be set to the following values:
 *   "0"       - Only front touchpad should generate mouse events. (default)
 *   "1"       - Only back touchpad should generate mouse events.
 *   "2"       - Both touchpads should generate mouse events.
 *
 * This hint can be set anytime.
 */
#define SDL_HINT_VITA_TOUCH_MOUSE_DEVICE    "SDL_HINT_VITA_TOUCH_MOUSE_DEVICE"

/**
 * A variable controlling how the fact chunk affects the loading of a WAVE file.
 *
 * The fact chunk stores information about the number of samples of a WAVE file. The Standards Update from Microsoft notes that this value can be used to 'determine the length of the data in seconds'. This is especially useful for compressed formats (for which this is a mandatory chunk) if they produce multiple sample frames per block and truncating the block is not allowed. The fact chunk can exactly specify how many sample frames there should be in this case.
 *
 * Unfortunately, most application seem to ignore the fact chunk and so SDL ignores it by default as well.
 *
 * The variable can be set to the following values:
 *   "truncate"    - Use the number of samples to truncate the wave data if the fact chunk is present and valid.
 *   "strict"      - Like "truncate", but raise an error if the fact chunk is invalid, not present for non-PCM formats, or if the data chunk doesn't have that many samples.
 *   "ignorezero"  - Like "truncate", but ignore fact chunk if the number of samples is zero.
 *   "ignore"      - Ignore fact chunk entirely. (default)
 *
 * This hint should be set before calling SDL_LoadWAV() or SDL_LoadWAV_RW()
 */
#define SDL_HINT_WAVE_FACT_CHUNK   "SDL_WAVE_FACT_CHUNK"

/**
 * A variable controlling how the size of the RIFF chunk affects the loading of a WAVE file.
 *
 * The size of the RIFF chunk (which includes all the sub-chunks of the WAVE file) is not always reliable. In case the size is wrong, it's possible to just ignore it and step through the chunks until a fixed limit is reached.
 *
 * Note that files that have trailing data unrelated to the WAVE file or corrupt files may slow down the loading process without a reliable boundary. By default, SDL stops after 10000 chunks to prevent wasting time. Use the environment variable SDL_WAVE_CHUNK_LIMIT to adjust this value.
 *
 * The variable can be set to the following values:
 *   "force"        - Always use the RIFF chunk size as a boundary for the chunk search.
 *   "ignorezero"   - Like "force", but a zero size searches up to 4 GiB. (default)
 *   "ignore"       - Ignore the RIFF chunk size and always search up to 4 GiB.
 *   "maximum"      - Search for chunks until the end of file. (not recommended)
 *
 * This hint should be set before calling SDL_LoadWAV() or SDL_LoadWAV_RW()
 */
#define SDL_HINT_WAVE_RIFF_CHUNK_SIZE   "SDL_WAVE_RIFF_CHUNK_SIZE"

/**
 * A variable controlling how a truncated WAVE file is handled.
 *
 * A WAVE file is considered truncated if any of the chunks are incomplete or the data chunk size is not a multiple of the block size. By default, SDL decodes until the first incomplete block, as most applications seem to do.
 *
 * The variable can be set to the following values:
 *   "verystrict" - Raise an error if the file is truncated.
 *   "strict"     - Like "verystrict", but the size of the RIFF chunk is ignored.
 *   "dropframe"  - Decode until the first incomplete sample frame.
 *   "dropblock"  - Decode until the first incomplete block. (default)
 *
 * This hint should be set before calling SDL_LoadWAV() or SDL_LoadWAV_RW()
 */
#define SDL_HINT_WAVE_TRUNCATION   "SDL_WAVE_TRUNCATION"

/**
 * A variable controlling whether the window is activated when the SDL_RaiseWindow function is called.
 *
 * The variable can be set to the following values:
 *   "0"       - The window is not activated when the SDL_RaiseWindow function is called.
 *   "1"       - The window is activated when the SDL_RaiseWindow function is called. (default)
 *
 * This hint can be set anytime.
 */
#define SDL_HINT_WINDOW_ACTIVATE_WHEN_RAISED    "SDL_WINDOW_ACTIVATE_WHEN_RAISED"

/**
 * A variable controlling whether the window is activated when the SDL_ShowWindow function is called.
 *
 * The variable can be set to the following values:
 *   "0"       - The window is not activated when the SDL_ShowWindow function is called.
 *   "1"       - The window is activated when the SDL_ShowWindow function is called. (default)
 *
 * This hint can be set anytime.
 */
#define SDL_HINT_WINDOW_ACTIVATE_WHEN_SHOWN    "SDL_WINDOW_ACTIVATE_WHEN_SHOWN"

/**
 * If set to "0" then never set the top-most flag on an SDL Window even if the application requests it.
 *
 * This is a debugging aid for developers and not expected to be used by end users.
 *
 * The variable can be set to the following values:
 *   "0"       - don't allow topmost
 *   "1"       - allow topmost (default)
 *
 * This hint can be set anytime.
 */
#define SDL_HINT_WINDOW_ALLOW_TOPMOST "SDL_WINDOW_ALLOW_TOPMOST"

/**
 * A variable controlling whether the window frame and title bar are interactive when the cursor is hidden
 *
 * The variable can be set to the following values:
 *   "0"       - The window frame is not interactive when the cursor is hidden (no move, resize, etc).
 *   "1"       - The window frame is interactive when the cursor is hidden. (default)
 *
 * This hint can be set anytime.
 */
#define SDL_HINT_WINDOW_FRAME_USABLE_WHILE_CURSOR_HIDDEN    "SDL_WINDOW_FRAME_USABLE_WHILE_CURSOR_HIDDEN"

/**
 * A variable controlling whether menus can be opened with their keyboard shortcut (Alt+mnemonic).
 *
 * If the mnemonics are enabled, then menus can be opened by pressing the Alt key and the corresponding mnemonic (for example, Alt+F opens the File menu). However, in case an invalid mnemonic is pressed, Windows makes an audible beep to convey that nothing happened. This is true even if the window has no menu at all!
 *
 * Because most SDL applications don't have menus, and some want to use the Alt key for other purposes, SDL disables mnemonics (and the beeping) by default.
 *
 * Note: This also affects keyboard events: with mnemonics enabled, when a menu is opened from the keyboard, you will not receive a KEYUP event for the mnemonic key, and *might* not receive one for Alt.
 *
 * The variable can be set to the following values:
 *   "0"       - Alt+mnemonic does nothing, no beeping. (default)
 *   "1"       - Alt+mnemonic opens menus, invalid mnemonics produce a beep.
 *
 * This hint can be set anytime.
 */
#define SDL_HINT_WINDOWS_ENABLE_MENU_MNEMONICS "SDL_WINDOWS_ENABLE_MENU_MNEMONICS"

/**
 * A variable controlling whether the windows message loop is processed by SDL.
 *
 * The variable can be set to the following values:
 *   "0"       - The window message loop is not run.
 *   "1"       - The window message loop is processed in SDL_PumpEvents(). (default)
 *
 * This hint can be set anytime.
 */
#define SDL_HINT_WINDOWS_ENABLE_MESSAGELOOP "SDL_WINDOWS_ENABLE_MESSAGELOOP"

/**
 * A variable controlling whether SDL uses Critical Sections for mutexes on Windows.
 *
 * On Windows 7 and newer, Slim Reader/Writer Locks are available. They offer better performance, allocate no kernel resources and use less memory. SDL will fall back to Critical Sections on older OS versions or if forced to by this hint.
 *
 * The variable can be set to the following values:
 *   "0"       - Use SRW Locks when available, otherwise fall back to Critical Sections. (default)
 *   "1"       - Force the use of Critical Sections in all cases.
 *
 * This hint should be set before SDL is initialized.
 */
#define SDL_HINT_WINDOWS_FORCE_MUTEX_CRITICAL_SECTIONS "SDL_WINDOWS_FORCE_MUTEX_CRITICAL_SECTIONS"

/**
 * A variable controlling whether SDL uses Kernel Semaphores on Windows.
 *
 * Kernel Semaphores are inter-process and require a context switch on every interaction. On Windows 8 and newer, the WaitOnAddress API is available. Using that and atomics to implement semaphores increases performance. SDL will fall back to Kernel Objects on older OS versions or if forced to by this hint.
 *
 * The variable can be set to the following values:
 *   "0"       - Use Atomics and WaitOnAddress API when available, otherwise fall back to Kernel Objects. (default)
 *   "1"       - Force the use of Kernel Objects in all cases.
 *
 * This hint should be set before SDL is initialized.
 */
#define SDL_HINT_WINDOWS_FORCE_SEMAPHORE_KERNEL "SDL_WINDOWS_FORCE_SEMAPHORE_KERNEL"

/**
 * A variable to specify custom icon resource id from RC file on Windows platform
 *
 * This hint should be set before SDL is initialized.
 */
#define SDL_HINT_WINDOWS_INTRESOURCE_ICON       "SDL_WINDOWS_INTRESOURCE_ICON"
#define SDL_HINT_WINDOWS_INTRESOURCE_ICON_SMALL "SDL_WINDOWS_INTRESOURCE_ICON_SMALL"

/**
 * A variable controlling whether SDL generates window-close events for Alt+F4 on Windows.
 *
 * The variable can be set to the following values:
 *   "0"       - SDL will only do normal key handling for Alt+F4.
 *   "1"       - SDL will generate a window-close event when it sees Alt+F4. (default)
 *
 * This hint can be set anytime.
 */
#define SDL_HINT_WINDOWS_CLOSE_ON_ALT_F4 "SDL_WINDOWS_CLOSE_ON_ALT_F4"

/**
 * A variable controlling whether SDL uses the D3D9Ex API introduced in Windows Vista, instead of normal D3D9.
 *
 * Direct3D 9Ex contains changes to state management that can eliminate device loss errors during scenarios like Alt+Tab or UAC prompts. D3D9Ex may require some changes to your application to cope with the new behavior, so this is disabled by default.
 *
 * For more information on Direct3D 9Ex, see:
 *   - https://docs.microsoft.com/en-us/windows/win32/direct3darticles/graphics-apis-in-windows-vista#direct3d-9ex
 *   - https://docs.microsoft.com/en-us/windows/win32/direct3darticles/direct3d-9ex-improvements
 *
 * The variable can be set to the following values:
 *   "0"       - Use the original Direct3D 9 API. (default)
 *   "1"       - Use the Direct3D 9Ex API on Vista and later (and fall back if D3D9Ex is unavailable)
 *
 * This hint should be set before SDL is initialized.
 */
#define SDL_HINT_WINDOWS_USE_D3D9EX "SDL_WINDOWS_USE_D3D9EX"

/**
 * A variable controlling whether back-button-press events on Windows Phone to be marked as handled.
 *
 * Windows Phone devices typically feature a Back button.  When pressed, the OS will emit back-button-press events, which apps are expected to handle in an appropriate manner.  If apps do not explicitly mark these events as 'Handled', then the OS will invoke its default behavior for unhandled back-button-press events, which on Windows Phone 8 and 8.1 is to terminate the app (and attempt to switch to the previous app, or to the device's home screen).
 *
 * Setting the SDL_HINT_WINRT_HANDLE_BACK_BUTTON hint to "1" will cause SDL to mark back-button-press events as Handled, if and when one is sent to the app.
 *
 * Internally, Windows Phone sends back button events as parameters to special back-button-press callback functions.  Apps that need to respond to back-button-press events are expected to register one or more callback functions for such, shortly after being launched (during the app's initialization phase).  After the back button is pressed, the OS will invoke these callbacks.  If the app's callback(s) do not explicitly mark the event as handled by the time they return, or if the app never registers one of these callback, the OS will consider the event un-handled, and it will apply its default back button behavior (terminate the app).
 *
 * SDL registers its own back-button-press callback with the Windows Phone OS.  This callback will emit a pair of SDL key-press events (SDL_EVENT_KEY_DOWN and SDL_EVENT_KEY_UP), each with a scancode of SDL_SCANCODE_AC_BACK, after which it will check the contents of the hint, SDL_HINT_WINRT_HANDLE_BACK_BUTTON. If the hint's value is set to "1", the back button event's Handled property will get set to 'true'.  If the hint's value is set to something else, or if it is unset, SDL will leave the event's Handled property alone.  (By default, the OS sets this property to 'false', to note.)
 *
 * SDL apps can either set SDL_HINT_WINRT_HANDLE_BACK_BUTTON well before a back button is pressed, or can set it in direct-response to a back button being pressed.
 *
 * In order to get notified when a back button is pressed, SDL apps should register a callback function with SDL_AddEventWatch(), and have it listen for SDL_EVENT_KEY_DOWN events that have a scancode of SDL_SCANCODE_AC_BACK. (Alternatively, SDL_EVENT_KEY_UP events can be listened-for.  Listening for either event type is suitable.)  Any value of SDL_HINT_WINRT_HANDLE_BACK_BUTTON set by such a callback, will be applied to the OS' current back-button-press event.
 *
 * More details on back button behavior in Windows Phone apps can be found at the following page, on Microsoft's developer site:
 * http://msdn.microsoft.com/en-us/library/windowsphone/develop/jj247550(v=vs.105).aspx
 */
#define SDL_HINT_WINRT_HANDLE_BACK_BUTTON "SDL_WINRT_HANDLE_BACK_BUTTON"

/**
 * A variable specifying the label text for a WinRT app's privacy policy link
 *
 * Network-enabled WinRT apps must include a privacy policy.  On Windows 8, 8.1, and RT, Microsoft mandates that this policy be available via the Windows Settings charm. SDL provides code to add a link there, with its label text being set via the optional hint, SDL_HINT_WINRT_PRIVACY_POLICY_LABEL.
 *
 * Please note that a privacy policy's contents are not set via this hint. A separate hint, SDL_HINT_WINRT_PRIVACY_POLICY_URL, is used to link to the actual text of the policy.
 *
 * The contents of this hint should be encoded as a UTF8 string.
 *
 * The default value is "Privacy Policy".
 *
 * For additional information on linking to a privacy policy, see the documentation for SDL_HINT_WINRT_PRIVACY_POLICY_URL.
 *
 * This hint should be set before SDL is initialized.
 */
#define SDL_HINT_WINRT_PRIVACY_POLICY_LABEL "SDL_WINRT_PRIVACY_POLICY_LABEL"

/**
 * A variable specifying the URL to a WinRT app's privacy policy
 *
 * All network-enabled WinRT apps must make a privacy policy available to its users.  On Windows 8, 8.1, and RT, Microsoft mandates that this policy be be available in the Windows Settings charm, as accessed from within the app. SDL provides code to add a URL-based link there, which can point to the app's privacy policy.
 *
 * To setup a URL to an app's privacy policy, set SDL_HINT_WINRT_PRIVACY_POLICY_URL before calling any SDL_Init() functions.  The contents of the hint should be a valid URL. For example, "http://www.example.com".
 *
 * The default value is "", which will prevent SDL from adding a privacy policy link to the Settings charm. This hint should only be set during app init.
 *
 * The label text of an app's "Privacy Policy" link may be customized via another hint, SDL_HINT_WINRT_PRIVACY_POLICY_LABEL.
 *
 * Please note that on Windows Phone, Microsoft does not provide standard UI for displaying a privacy policy link, and as such, SDL_HINT_WINRT_PRIVACY_POLICY_URL will not get used on that platform.  Network-enabled phone apps should display their privacy policy through some other, in-app means.
 */
#define SDL_HINT_WINRT_PRIVACY_POLICY_URL "SDL_WINRT_PRIVACY_POLICY_URL"

/**
 * A variable controlling whether X11 windows are marked as override-redirect.
 *
 * If set, this _might_ increase framerate at the expense of the desktop not working as expected. Override-redirect windows aren't noticed by the window manager at all.
 *
 * You should probably only use this for fullscreen windows, and you probably shouldn't even use it for that. But it's here if you want to try!
 *
 * The variable can be set to the following values:
 *   "0"       - Do not mark the window as override-redirect. (default)
 *   "1"       - Mark the window as override-redirect.
 *
 * This hint should be set before creating a window.
 */
#define SDL_HINT_X11_FORCE_OVERRIDE_REDIRECT "SDL_X11_FORCE_OVERRIDE_REDIRECT"

/**
 * A variable specifying the type of an X11 window.
 *
 * During SDL_CreateWindow, SDL uses the _NET_WM_WINDOW_TYPE X11 property to report to the window manager the type of window it wants to create. This might be set to various things if SDL_WINDOW_TOOLTIP or SDL_WINDOW_POPUP_MENU, etc, were specified. For "normal" windows that haven't set a specific type, this hint can be used to specify a custom type. For example, a dock window might set this to "_NET_WM_WINDOW_TYPE_DOCK".
 *
 * This hint should be set before creating a window.
 */
#define SDL_HINT_X11_WINDOW_TYPE "SDL_X11_WINDOW_TYPE"

/**
 * A variable controlling whether XInput should be used for controller handling.
 *
 * The variable can be set to the following values:
 *   "0"       - XInput is not enabled.
 *   "1"       - XInput is enabled. (default)
 *
 * This hint should be set before SDL is initialized.
 */
#define SDL_HINT_XINPUT_ENABLED "SDL_XINPUT_ENABLED"

/**
 *  An enumeration of hint priorities
 */
typedef enum
{
    SDL_HINT_DEFAULT,
    SDL_HINT_NORMAL,
    SDL_HINT_OVERRIDE
} SDL_HintPriority;


/**
 * Set a hint with a specific priority.
 *
 * The priority controls the behavior when setting a hint that already has a
 * value. Hints will replace existing hints of their priority and lower.
 * Environment variables are considered to have override priority.
 *
 * \param name the hint to set
 * \param value the value of the hint variable
 * \param priority the SDL_HintPriority level for the hint
 * \returns SDL_TRUE if the hint was set, SDL_FALSE otherwise.
 *
 * \since This function is available since SDL 3.0.0.
 *
 * \sa SDL_GetHint
 * \sa SDL_SetHint
 */
extern DECLSPEC SDL_bool SDLCALL SDL_SetHintWithPriority(const char *name,
                                                         const char *value,
                                                         SDL_HintPriority priority);

/**
 * Set a hint with normal priority.
 *
 * Hints will not be set if there is an existing override hint or environment
 * variable that takes precedence. You can use SDL_SetHintWithPriority() to
 * set the hint with override priority instead.
 *
 * \param name the hint to set
 * \param value the value of the hint variable
 * \returns SDL_TRUE if the hint was set, SDL_FALSE otherwise.
 *
 * \since This function is available since SDL 3.0.0.
 *
 * \sa SDL_GetHint
 * \sa SDL_SetHintWithPriority
 */
extern DECLSPEC SDL_bool SDLCALL SDL_SetHint(const char *name,
                                             const char *value);

/**
 * Reset a hint to the default value.
 *
 * This will reset a hint to the value of the environment variable, or NULL if
 * the environment isn't set. Callbacks will be called normally with this
 * change.
 *
 * \param name the hint to set
 * \returns SDL_TRUE if the hint was set, SDL_FALSE otherwise.
 *
 * \since This function is available since SDL 3.0.0.
 *
 * \sa SDL_GetHint
 * \sa SDL_SetHint
 */
extern DECLSPEC SDL_bool SDLCALL SDL_ResetHint(const char *name);

/**
 * Reset all hints to the default values.
 *
 * This will reset all hints to the value of the associated environment
 * variable, or NULL if the environment isn't set. Callbacks will be called
 * normally with this change.
 *
 * \since This function is available since SDL 3.0.0.
 *
 * \sa SDL_GetHint
 * \sa SDL_SetHint
 * \sa SDL_ResetHint
 */
extern DECLSPEC void SDLCALL SDL_ResetHints(void);

/**
 * Get the value of a hint.
 *
 * \param name the hint to query
 * \returns the string value of a hint or NULL if the hint isn't set.
 *
 * \since This function is available since SDL 3.0.0.
 *
 * \sa SDL_SetHint
 * \sa SDL_SetHintWithPriority
 */
extern DECLSPEC const char * SDLCALL SDL_GetHint(const char *name);

/**
 * Get the boolean value of a hint variable.
 *
 * \param name the name of the hint to get the boolean value from
 * \param default_value the value to return if the hint does not exist
 * \returns the boolean value of a hint or the provided default value if the
 *          hint does not exist.
 *
 * \since This function is available since SDL 3.0.0.
 *
 * \sa SDL_GetHint
 * \sa SDL_SetHint
 */
extern DECLSPEC SDL_bool SDLCALL SDL_GetHintBoolean(const char *name, SDL_bool default_value);

/**
 * Type definition of the hint callback function.
 *
 * \param userdata what was passed as `userdata` to SDL_AddHintCallback()
 * \param name what was passed as `name` to SDL_AddHintCallback()
 * \param oldValue the previous hint value
 * \param newValue the new value hint is to be set to
 */
typedef void (SDLCALL *SDL_HintCallback)(void *userdata, const char *name, const char *oldValue, const char *newValue);

/**
 * Add a function to watch a particular hint.
 *
 * \param name the hint to watch
 * \param callback An SDL_HintCallback function that will be called when the
 *                 hint value changes
 * \param userdata a pointer to pass to the callback function
 * \returns 0 on success or a negative error code on failure; call
 *          SDL_GetError() for more information.
 *
 * \since This function is available since SDL 3.0.0.
 *
 * \sa SDL_DelHintCallback
 */
extern DECLSPEC int SDLCALL SDL_AddHintCallback(const char *name,
                                                SDL_HintCallback callback,
                                                void *userdata);

/**
 * Remove a function watching a particular hint.
 *
 * \param name the hint being watched
 * \param callback An SDL_HintCallback function that will be called when the
 *                 hint value changes
 * \param userdata a pointer being passed to the callback function
 *
 * \since This function is available since SDL 3.0.0.
 *
 * \sa SDL_AddHintCallback
 */
extern DECLSPEC void SDLCALL SDL_DelHintCallback(const char *name,
                                                 SDL_HintCallback callback,
                                                 void *userdata);

/* Ends C function definitions when using C++ */
#ifdef __cplusplus
}
#endif
#include <SDL3/SDL_close_code.h>

#endif /* SDL_hints_h_ */<|MERGE_RESOLUTION|>--- conflicted
+++ resolved
@@ -1588,7 +1588,6 @@
  *   "0"       - Warping the mouse will not generate a motion event in relative mode
  *   "1"       - Warping the mouse will generate a motion event in relative mode
  *
-<<<<<<< HEAD
  *  By default warping the mouse will not generate motion events in relative mode. This avoids the application having to filter out large relative motion due to warping.
  */
 #define SDL_HINT_MOUSE_RELATIVE_WARP_MOTION  "SDL_MOUSE_RELATIVE_WARP_MOTION"
@@ -1607,9 +1606,6 @@
 
 /**
  *  \brief  A variable controlling whether mouse events should generate synthetic touch events
-=======
- * By default warping the mouse will not generate motion events in relative mode. This avoids the application having to filter out large relative motion due to warping.
->>>>>>> fcb132b8
  *
  * This hint can be set anytime.
  */
