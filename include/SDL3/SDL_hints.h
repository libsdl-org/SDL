--- conflicted
+++ resolved
@@ -2252,7 +2252,6 @@
 #define SDL_HINT_MOUSE_RELATIVE_WARP_MOTION  "SDL_MOUSE_RELATIVE_WARP_MOTION"
 
 /**
-<<<<<<< HEAD
  *  \brief  A variable controlling whether the hardware cursor stays visible when relative mode is active.
  *
  *  This variable can be set to the following values:
@@ -2264,11 +2263,8 @@
 #define SDL_HINT_MOUSE_RELATIVE_CURSOR_VISIBLE  "SDL_MOUSE_RELATIVE_CURSOR_VISIBLE"
 
 /**
- * A variable controlling whether mouse events should generate synthetic touch events
-=======
  * A variable controlling whether mouse events should generate synthetic touch
  * events.
->>>>>>> d69e6714
  *
  * The variable can be set to the following values:
  *
