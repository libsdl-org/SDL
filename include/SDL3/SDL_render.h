--- conflicted
+++ resolved
@@ -2351,11 +2351,8 @@
  * \since This function is available since SDL 3.2.0.
  *
  * \sa SDL_RenderGeometryRaw
-<<<<<<< HEAD
  * \sa SDL_RenderGeometryEx
-=======
  * \sa SDL_SetRenderTextureAddressMode
->>>>>>> 514d96de
  */
 extern SDL_DECLSPEC bool SDLCALL SDL_RenderGeometry(SDL_Renderer *renderer,
                                                SDL_Texture *texture,
@@ -2388,11 +2385,8 @@
  * \since This function is available since SDL 3.2.0.
  *
  * \sa SDL_RenderGeometry
-<<<<<<< HEAD
  * \sa SDL_RenderGeometryEx
-=======
  * \sa SDL_SetRenderTextureAddressMode
->>>>>>> 514d96de
  */
 extern SDL_DECLSPEC bool SDLCALL SDL_RenderGeometryRaw(SDL_Renderer *renderer,
                                                SDL_Texture *texture,
@@ -2403,7 +2397,6 @@
                                                const void *indices, int num_indices, int size_indices);
 
 /**
-<<<<<<< HEAD
  * Argument struct for SDL_RenderGeometryEx.
  *
  * \since This struct is available since SDL 3.4.0.
@@ -2448,7 +2441,8 @@
  */
  extern SDL_DECLSPEC bool SDLCALL SDL_RenderGeometryEx(SDL_Renderer *renderer,
     SDL_Texture *texture, const SDL_RenderGeometryEx_Arg *arg);
-=======
+
+/*
  * Set the texture addressing mode used in SDL_RenderGeometry().
  *
  * \param renderer the rendering context.
@@ -2485,7 +2479,6 @@
  * \sa SDL_SetRenderTextureAddressMode
  */
 extern SDL_DECLSPEC bool SDLCALL SDL_GetRenderTextureAddressMode(SDL_Renderer *renderer, SDL_TextureAddressMode *u_mode, SDL_TextureAddressMode *v_mode);
->>>>>>> 514d96de
 
 /**
  * Read pixels from the current rendering target.
