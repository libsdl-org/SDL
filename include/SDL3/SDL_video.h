--- conflicted
+++ resolved
@@ -387,26 +387,12 @@
  * **WARNING**: This reports the DPI that the hardware reports, and it is not
  * always reliable! It is almost always better to use SDL_GetWindowSize() to
  * find the window size, which might be in logical points instead of pixels,
-<<<<<<< HEAD
- * and then SDL_GetWindowSizeInPixels(), SDL_GL_GetDrawableSize(),
- * SDL_Vulkan_GetDrawableSize(), SDL_Metal_GetDrawableSize(), or
- * SDL_GetRendererOutputSize(), and compare the two values to get an actual
- * scaling value between the two. We will be rethinking how high-dpi details
- * should be managed in SDL3 to make things more consistent, reliable, and
- * clear.
- *
- * \param displayIndex the index of the display from which DPI information
- *                     should be queried
-=======
  * and then SDL_GetWindowSizeInPixels() or SDL_GetRendererOutputSize(), and
  * compare the two values to get an actual scaling value between the two. We
  * will be rethinking how high-dpi details should be managed in SDL3 to make
  * things more consistent, reliable, and clear.
  *
  * \param displayID the instance ID of the display to query
- * \param ddpi a pointer filled in with the diagonal DPI of the display; may
- *             be NULL
->>>>>>> d5869392
  * \param hdpi a pointer filled in with the horizontal DPI of the display; may
  *             be NULL
  * \param vdpi a pointer filled in with the vertical DPI of the display; may
@@ -418,11 +404,7 @@
  *
  * \sa SDL_GetDisplays
  */
-<<<<<<< HEAD
-extern DECLSPEC int SDLCALL SDL_GetDisplayPhysicalDPI(int displayIndex, float *hdpi, float *vdpi);
-=======
-extern DECLSPEC int SDLCALL SDL_GetDisplayPhysicalDPI(SDL_DisplayID displayID, float *ddpi, float *hdpi, float *vdpi);
->>>>>>> d5869392
+extern DECLSPEC int SDLCALL SDL_GetDisplayPhysicalDPI(SDL_DisplayID displayID, float *hdpi, float *vdpi);
 
 /**
  * Get the orientation of a display.
