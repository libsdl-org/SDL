/*
  Simple DirectMedia Layer
  Copyright (C) 2017, Mark Callow

  This software is provided 'as-is', without any express or implied
  warranty.  In no event will the authors be held liable for any damages
  arising from the use of this software.

  Permission is granted to anyone to use this software for any purpose,
  including commercial applications, and to alter it and redistribute it
  freely, subject to the following restrictions:

  1. The origin of this software must not be misrepresented; you must not
     claim that you wrote the original software. If you use this software
     in a product, an acknowledgment in the product documentation would be
     appreciated but is not required.
  2. Altered source versions must be plainly marked as such, and must not be
     misrepresented as being the original software.
  3. This notice may not be removed or altered from any source distribution.
*/

/**
 * # CategoryVulkan
 *
 * Functions for creating Vulkan surfaces on SDL windows.
 */

#ifndef SDL_vulkan_h_
#define SDL_vulkan_h_

#include <SDL3/SDL_error.h>
#include <SDL3/SDL_video.h>

#include <SDL3/SDL_begin_code.h>
/* Set up for C function definitions, even when using C++ */
#ifdef __cplusplus
extern "C" {
#endif

/* Avoid including vulkan.h, don't define VkInstance if it's already included */
#ifdef VULKAN_H_
#define NO_SDL_VULKAN_TYPEDEFS
#endif
#ifndef NO_SDL_VULKAN_TYPEDEFS
#define VK_DEFINE_HANDLE(object) typedef struct object##_T* object;

#if defined(__LP64__) || defined(_WIN64) || defined(__x86_64__) || defined(_M_X64) || defined(__ia64) || defined (_M_IA64) || defined(__aarch64__) || defined(__powerpc64__)
#define VK_DEFINE_NON_DISPATCHABLE_HANDLE(object) typedef struct object##_T *object;
#else
#define VK_DEFINE_NON_DISPATCHABLE_HANDLE(object) typedef uint64_t object;
#endif

VK_DEFINE_HANDLE(VkInstance)
VK_DEFINE_NON_DISPATCHABLE_HANDLE(VkSurfaceKHR)
struct VkAllocationCallbacks;

#endif /* !NO_SDL_VULKAN_TYPEDEFS */

/**
 *  \name Vulkan support functions
 */
/* @{ */

/**
 * Dynamically load the Vulkan loader library.
 *
 * This should be called after initializing the video driver, but before
 * creating any Vulkan windows. If no Vulkan loader library is loaded, the
 * default library will be loaded upon creation of the first Vulkan window.
 *
 * It is fairly common for Vulkan applications to link with libvulkan instead
 * of explicitly loading it at run time. This will work with SDL provided the
 * application links to a dynamic library and both it and SDL use the same
 * search path.
 *
 * If you specify a non-NULL `path`, an application should retrieve all of the
 * Vulkan functions it uses from the dynamic library using
 * SDL_Vulkan_GetVkGetInstanceProcAddr unless you can guarantee `path` points
 * to the same vulkan loader library the application linked to.
 *
 * On Apple devices, if `path` is NULL, SDL will attempt to find the
 * `vkGetInstanceProcAddr` address within all the Mach-O images of the current
 * process. This is because it is fairly common for Vulkan applications to
 * link with libvulkan (and historically MoltenVK was provided as a static
 * library). If it is not found, on macOS, SDL will attempt to load
 * `vulkan.framework/vulkan`, `libvulkan.1.dylib`,
 * `MoltenVK.framework/MoltenVK`, and `libMoltenVK.dylib`, in that order. On
 * iOS, SDL will attempt to load `libMoltenVK.dylib`. Applications using a
 * dynamic framework or .dylib must ensure it is included in its application
 * bundle.
 *
 * On non-Apple devices, application linking with a static libvulkan is not
 * supported. Either do not link to the Vulkan loader or link to a dynamic
 * library version.
 *
<<<<<<< HEAD
 * \param[in] path The platform dependent Vulkan loader library name or NULL
=======
 * \param path the platform dependent Vulkan loader library name or NULL.
>>>>>>> 361cae08
 * \returns 0 on success or a negative error code on failure; call
 *          SDL_GetError() for more information.
 *
 * \since This function is available since SDL 3.0.0.
 *
 * \sa SDL_Vulkan_GetVkGetInstanceProcAddr
 * \sa SDL_Vulkan_UnloadLibrary
 */
extern SDL_DECLSPEC int SDLCALL SDL_Vulkan_LoadLibrary(const char *path);

/**
 * Get the address of the `vkGetInstanceProcAddr` function.
 *
 * This should be called after either calling SDL_Vulkan_LoadLibrary() or
 * creating an SDL_Window with the `SDL_WINDOW_VULKAN` flag.
 *
 * The actual type of the returned function pointer is
 * PFN_vkGetInstanceProcAddr, but that isn't available because the Vulkan
 * headers are not included here. You should cast the return value of this
 * function to that type, e.g.
 *
 * `vkGetInstanceProcAddr =
 * (PFN_vkGetInstanceProcAddr)SDL_Vulkan_GetVkGetInstanceProcAddr();`
 *
 * \returns the function pointer for `vkGetInstanceProcAddr` or NULL on error.
 *
 * \since This function is available since SDL 3.0.0.
 */
extern SDL_DECLSPEC SDL_FunctionPointer SDLCALL SDL_Vulkan_GetVkGetInstanceProcAddr(void);

/**
 * Unload the Vulkan library previously loaded by SDL_Vulkan_LoadLibrary().
 *
 * \since This function is available since SDL 3.0.0.
 *
 * \sa SDL_Vulkan_LoadLibrary
 */
extern SDL_DECLSPEC void SDLCALL SDL_Vulkan_UnloadLibrary(void);

/**
 * Get the Vulkan instance extensions needed for vkCreateInstance.
 *
 * This should be called after either calling SDL_Vulkan_LoadLibrary() or
 * creating an SDL_Window with the `SDL_WINDOW_VULKAN` flag.
 *
 * On return, the variable pointed to by `count` will be set to the number of
 * elements returned, suitable for using with
 * VkInstanceCreateInfo::enabledExtensionCount, and the returned array can be
 * used with VkInstanceCreateInfo::ppEnabledExtensionNames, for calling
 * Vulkan's vkCreateInstance API.
 *
 * You should not free the returned array; it is owned by SDL.
 *
<<<<<<< HEAD
 * \param[out] count a pointer filled in with the number of extensions returned.
 * \returns An array of extension name strings on success, NULL on error.
=======
 * \param count a pointer filled in with the number of extensions returned.
 * \returns an array of extension name strings on success, NULL on error.
>>>>>>> 361cae08
 *
 * \since This function is available since SDL 3.0.0.
 *
 * \sa SDL_Vulkan_CreateSurface
 */
extern SDL_DECLSPEC char const* const* SDLCALL SDL_Vulkan_GetInstanceExtensions(Uint32 *count);

/**
 * Create a Vulkan rendering surface for a window.
 *
 * The `window` must have been created with the `SDL_WINDOW_VULKAN` flag and
 * `instance` must have been created with extensions returned by
 * SDL_Vulkan_GetInstanceExtensions() enabled.
 *
 * If `allocator` is NULL, Vulkan will use the system default allocator. This
 * argument is passed directly to Vulkan and isn't used by SDL itself.
 *
<<<<<<< HEAD
 * \param[inout] window The window to which to attach the Vulkan surface
 * \param[inout] instance The Vulkan instance handle
 * \param[in,opt] allocator A VkAllocationCallbacks struct, which lets the app set the
 *                  allocator that creates the surface. Can be NULL.
 * \param[inout] surface A pointer to a VkSurfaceKHR handle to output the newly
 *                created surface
=======
 * \param window the window to which to attach the Vulkan surface.
 * \param instance the Vulkan instance handle.
 * \param allocator a VkAllocationCallbacks struct, which lets the app set the
 *                  allocator that creates the surface. Can be NULL.
 * \param surface a pointer to a VkSurfaceKHR handle to output the newly
 *                created surface.
>>>>>>> 361cae08
 * \returns SDL_TRUE on success, SDL_FALSE on error.
 *
 * \since This function is available since SDL 3.0.0.
 *
 * \sa SDL_Vulkan_GetInstanceExtensions
 * \sa SDL_Vulkan_DestroySurface
 */
extern SDL_DECLSPEC SDL_bool SDLCALL SDL_Vulkan_CreateSurface(SDL_Window *window,
                                                          VkInstance instance,
                                                          const struct VkAllocationCallbacks *allocator,
                                                          VkSurfaceKHR* surface);

/**
 * Destroy the Vulkan rendering surface of a window.
 *
 * This should be called before SDL_DestroyWindow, if SDL_Vulkan_CreateSurface
 * was called after SDL_CreateWindow.
 *
 * The `instance` must have been created with extensions returned by
 * SDL_Vulkan_GetInstanceExtensions() enabled and `surface` must have been
 * created successfully by an SDL_Vulkan_CreateSurface() call.
 *
 * If `allocator` is NULL, Vulkan will use the system default allocator. This
 * argument is passed directly to Vulkan and isn't used by SDL itself.
 *
<<<<<<< HEAD
 * \param[inout] instance The Vulkan instance handle
 * \param[inout] surface VkSurfaceKHR handle to destroy
 * \param[in,opt] allocator A VkAllocationCallbacks struct, which lets the app set the
=======
 * \param instance the Vulkan instance handle.
 * \param surface vkSurfaceKHR handle to destroy.
 * \param allocator a VkAllocationCallbacks struct, which lets the app set the
>>>>>>> 361cae08
 *                  allocator that destroys the surface. Can be NULL.
 *
 * \since This function is available since SDL 3.0.0.
 *
 * \sa SDL_Vulkan_GetInstanceExtensions
 * \sa SDL_Vulkan_CreateSurface
 */
extern SDL_DECLSPEC void SDLCALL SDL_Vulkan_DestroySurface(VkInstance instance,
                                                       VkSurfaceKHR surface,
                                                       const struct VkAllocationCallbacks *allocator);

/* @} *//* Vulkan support functions */

/* Ends C function definitions when using C++ */
#ifdef __cplusplus
}
#endif
#include <SDL3/SDL_close_code.h>

#endif /* SDL_vulkan_h_ */<|MERGE_RESOLUTION|>--- conflicted
+++ resolved
@@ -93,11 +93,7 @@
  * supported. Either do not link to the Vulkan loader or link to a dynamic
  * library version.
  *
-<<<<<<< HEAD
- * \param[in] path The platform dependent Vulkan loader library name or NULL
-=======
- * \param path the platform dependent Vulkan loader library name or NULL.
->>>>>>> 361cae08
+ * \param[in] path the platform dependent Vulkan loader library name or NULL.
  * \returns 0 on success or a negative error code on failure; call
  *          SDL_GetError() for more information.
  *
@@ -151,13 +147,8 @@
  *
  * You should not free the returned array; it is owned by SDL.
  *
-<<<<<<< HEAD
  * \param[out] count a pointer filled in with the number of extensions returned.
- * \returns An array of extension name strings on success, NULL on error.
-=======
- * \param count a pointer filled in with the number of extensions returned.
  * \returns an array of extension name strings on success, NULL on error.
->>>>>>> 361cae08
  *
  * \since This function is available since SDL 3.0.0.
  *
@@ -175,21 +166,12 @@
  * If `allocator` is NULL, Vulkan will use the system default allocator. This
  * argument is passed directly to Vulkan and isn't used by SDL itself.
  *
-<<<<<<< HEAD
- * \param[inout] window The window to which to attach the Vulkan surface
- * \param[inout] instance The Vulkan instance handle
- * \param[in,opt] allocator A VkAllocationCallbacks struct, which lets the app set the
+ * \param[inout] window the window to which to attach the Vulkan surface.
+ * \param[inout] instance the Vulkan instance handle.
+ * \param[in,opt] allocator a VkAllocationCallbacks struct, which lets the app set the
  *                  allocator that creates the surface. Can be NULL.
- * \param[inout] surface A pointer to a VkSurfaceKHR handle to output the newly
- *                created surface
-=======
- * \param window the window to which to attach the Vulkan surface.
- * \param instance the Vulkan instance handle.
- * \param allocator a VkAllocationCallbacks struct, which lets the app set the
- *                  allocator that creates the surface. Can be NULL.
- * \param surface a pointer to a VkSurfaceKHR handle to output the newly
+ * \param[inout] surface a pointer to a VkSurfaceKHR handle to output the newly
  *                created surface.
->>>>>>> 361cae08
  * \returns SDL_TRUE on success, SDL_FALSE on error.
  *
  * \since This function is available since SDL 3.0.0.
@@ -215,15 +197,9 @@
  * If `allocator` is NULL, Vulkan will use the system default allocator. This
  * argument is passed directly to Vulkan and isn't used by SDL itself.
  *
-<<<<<<< HEAD
- * \param[inout] instance The Vulkan instance handle
- * \param[inout] surface VkSurfaceKHR handle to destroy
- * \param[in,opt] allocator A VkAllocationCallbacks struct, which lets the app set the
-=======
- * \param instance the Vulkan instance handle.
- * \param surface vkSurfaceKHR handle to destroy.
- * \param allocator a VkAllocationCallbacks struct, which lets the app set the
->>>>>>> 361cae08
+ * \param[inout] instance the Vulkan instance handle.
+ * \param[inout] surface vkSurfaceKHR handle to destroy.
+ * \param[in,opt] allocator a VkAllocationCallbacks struct, which lets the app set the
  *                  allocator that destroys the surface. Can be NULL.
  *
  * \since This function is available since SDL 3.0.0.
