/*
  Simple DirectMedia Layer
  Copyright (C) 1997-2024 Sam Lantinga <slouken@libsdl.org>

  This software is provided 'as-is', without any express or implied
  warranty.  In no event will the authors be held liable for any damages
  arising from the use of this software.

  Permission is granted to anyone to use this software for any purpose,
  including commercial applications, and to alter it and redistribute it
  freely, subject to the following restrictions:

  1. The origin of this software must not be misrepresented; you must not
     claim that you wrote the original software. If you use this software
     in a product, an acknowledgment in the product documentation would be
     appreciated but is not required.
  2. Altered source versions must be plainly marked as such, and must not be
     misrepresented as being the original software.
  3. This notice may not be removed or altered from any source distribution.
*/

/**
 *  \file SDL_events.h
 *
 *  Include file for SDL event handling.
 */

#ifndef SDL_events_h_
#define SDL_events_h_

#include <SDL3/SDL_audio.h>
#include <SDL3/SDL_error.h>
#include <SDL3/SDL_gamepad.h>
#include <SDL3/SDL_joystick.h>
#include <SDL3/SDL_keyboard.h>
#include <SDL3/SDL_mouse.h>
#include <SDL3/SDL_pen.h>
#include <SDL3/SDL_quit.h>
#include <SDL3/SDL_stdinc.h>
#include <SDL3/SDL_touch.h>
#include <SDL3/SDL_video.h>
#include <SDL3/SDL_camera.h>

#include <SDL3/SDL_begin_code.h>
/* Set up for C function definitions, even when using C++ */
#ifdef __cplusplus
extern "C" {
#endif

/* General keyboard/mouse state definitions */
#define SDL_RELEASED    0
#define SDL_PRESSED 1

/**
 * The types of events that can be delivered.
 */
typedef enum
{
    SDL_EVENT_FIRST     = 0,     /**< Unused (do not remove) */

    /* Application events */
    SDL_EVENT_QUIT           = 0x100, /**< User-requested quit */

    /* These application events have special meaning on iOS, see README-ios.md for details */
    SDL_EVENT_TERMINATING,        /**< The application is being terminated by the OS
                                     Called on iOS in applicationWillTerminate()
                                     Called on Android in onDestroy()
                                */
    SDL_EVENT_LOW_MEMORY,          /**< The application is low on memory, free memory if possible.
                                     Called on iOS in applicationDidReceiveMemoryWarning()
                                     Called on Android in onLowMemory()
                                */
    SDL_EVENT_WILL_ENTER_BACKGROUND, /**< The application is about to enter the background
                                     Called on iOS in applicationWillResignActive()
                                     Called on Android in onPause()
                                */
    SDL_EVENT_DID_ENTER_BACKGROUND, /**< The application did enter the background and may not get CPU for some time
                                     Called on iOS in applicationDidEnterBackground()
                                     Called on Android in onPause()
                                */
    SDL_EVENT_WILL_ENTER_FOREGROUND, /**< The application is about to enter the foreground
                                     Called on iOS in applicationWillEnterForeground()
                                     Called on Android in onResume()
                                */
    SDL_EVENT_DID_ENTER_FOREGROUND, /**< The application is now interactive
                                     Called on iOS in applicationDidBecomeActive()
                                     Called on Android in onResume()
                                */

    SDL_EVENT_LOCALE_CHANGED,  /**< The user's locale preferences have changed. */

    SDL_EVENT_SYSTEM_THEME_CHANGED, /**< The system theme changed */

    /* Display events */
    /* 0x150 was SDL_DISPLAYEVENT, reserve the number for sdl2-compat */
    SDL_EVENT_DISPLAY_ORIENTATION = 0x151, /**< Display orientation has changed to data1 */
    SDL_EVENT_DISPLAY_ADDED,               /**< Display has been added to the system */
    SDL_EVENT_DISPLAY_REMOVED,             /**< Display has been removed from the system */
    SDL_EVENT_DISPLAY_MOVED,               /**< Display has changed position */
    SDL_EVENT_DISPLAY_CONTENT_SCALE_CHANGED, /**< Display has changed content scale */
    SDL_EVENT_DISPLAY_HDR_STATE_CHANGED,   /**< Display HDR properties have changed */
    SDL_EVENT_DISPLAY_FIRST = SDL_EVENT_DISPLAY_ORIENTATION,
    SDL_EVENT_DISPLAY_LAST = SDL_EVENT_DISPLAY_HDR_STATE_CHANGED,

    /* Window events */
    /* 0x200 was SDL_WINDOWEVENT, reserve the number for sdl2-compat */
    /* 0x201 was SDL_EVENT_SYSWM, reserve the number for sdl2-compat */
    SDL_EVENT_WINDOW_SHOWN = 0x202,     /**< Window has been shown */
    SDL_EVENT_WINDOW_HIDDEN,            /**< Window has been hidden */
    SDL_EVENT_WINDOW_EXPOSED,           /**< Window has been exposed and should be redrawn */
    SDL_EVENT_WINDOW_MOVED,             /**< Window has been moved to data1, data2 */
    SDL_EVENT_WINDOW_RESIZED,           /**< Window has been resized to data1xdata2 */
    SDL_EVENT_WINDOW_PIXEL_SIZE_CHANGED,/**< The pixel size of the window has changed to data1xdata2 */
    SDL_EVENT_WINDOW_MINIMIZED,         /**< Window has been minimized */
    SDL_EVENT_WINDOW_MAXIMIZED,         /**< Window has been maximized */
    SDL_EVENT_WINDOW_RESTORED,          /**< Window has been restored to normal size and position */
    SDL_EVENT_WINDOW_MOUSE_ENTER,       /**< Window has gained mouse focus */
    SDL_EVENT_WINDOW_MOUSE_LEAVE,       /**< Window has lost mouse focus */
    SDL_EVENT_WINDOW_FOCUS_GAINED,      /**< Window has gained keyboard focus */
    SDL_EVENT_WINDOW_FOCUS_LOST,        /**< Window has lost keyboard focus */
    SDL_EVENT_WINDOW_CLOSE_REQUESTED,   /**< The window manager requests that the window be closed */
    SDL_EVENT_WINDOW_TAKE_FOCUS,        /**< Window is being offered a focus (should SetWindowInputFocus() on itself or a subwindow, or ignore) */
    SDL_EVENT_WINDOW_HIT_TEST,          /**< Window had a hit test that wasn't SDL_HITTEST_NORMAL */
    SDL_EVENT_WINDOW_ICCPROF_CHANGED,   /**< The ICC profile of the window's display has changed */
    SDL_EVENT_WINDOW_DISPLAY_CHANGED,   /**< Window has been moved to display data1 */
    SDL_EVENT_WINDOW_DISPLAY_SCALE_CHANGED, /**< Window display scale has been changed */
    SDL_EVENT_WINDOW_OCCLUDED,          /**< The window has been occluded */
    SDL_EVENT_WINDOW_ENTER_FULLSCREEN,  /**< The window has entered fullscreen mode */
    SDL_EVENT_WINDOW_LEAVE_FULLSCREEN,  /**< The window has left fullscreen mode */
    SDL_EVENT_WINDOW_DESTROYED,         /**< The window with the associated ID is being or has been destroyed. If this message is being handled
                                             in an event watcher, the window handle is still valid and can still be used to retrieve any userdata
                                             associated with the window. Otherwise, the handle has already been destroyed and all resources
                                             associated with it are invalid */
    SDL_EVENT_WINDOW_PEN_ENTER,         /**< Window has gained focus of the pressure-sensitive pen with ID "data1" */
    SDL_EVENT_WINDOW_PEN_LEAVE,         /**< Window has lost focus of the pressure-sensitive pen with ID "data1" */
    SDL_EVENT_WINDOW_FIRST = SDL_EVENT_WINDOW_SHOWN,
    SDL_EVENT_WINDOW_LAST = SDL_EVENT_WINDOW_PEN_LEAVE,

    /* Keyboard events */
    SDL_EVENT_KEY_DOWN        = 0x300, /**< Key pressed */
    SDL_EVENT_KEY_UP,                  /**< Key released */
    SDL_EVENT_TEXT_EDITING,            /**< Keyboard text editing (composition) */
    SDL_EVENT_TEXT_INPUT,              /**< Keyboard text input */
    SDL_EVENT_KEYMAP_CHANGED,          /**< Keymap changed due to a system event such as an
                                            input language or keyboard layout change. */

    /* Mouse events */
    SDL_EVENT_MOUSE_MOTION    = 0x400, /**< Mouse moved */
    SDL_EVENT_MOUSE_BUTTON_DOWN,       /**< Mouse button pressed */
    SDL_EVENT_MOUSE_BUTTON_UP,         /**< Mouse button released */
    SDL_EVENT_MOUSE_WHEEL,             /**< Mouse wheel motion */

    /* Joystick events */
    SDL_EVENT_JOYSTICK_AXIS_MOTION  = 0x600, /**< Joystick axis motion */
    SDL_EVENT_JOYSTICK_HAT_MOTION   = 0x602, /**< Joystick hat position change */
    SDL_EVENT_JOYSTICK_BUTTON_DOWN,          /**< Joystick button pressed */
    SDL_EVENT_JOYSTICK_BUTTON_UP,            /**< Joystick button released */
    SDL_EVENT_JOYSTICK_ADDED,         /**< A new joystick has been inserted into the system */
    SDL_EVENT_JOYSTICK_REMOVED,       /**< An opened joystick has been removed */
    SDL_EVENT_JOYSTICK_BATTERY_UPDATED,      /**< Joystick battery level change */
    SDL_EVENT_JOYSTICK_UPDATE_COMPLETE,      /**< Joystick update is complete */

    /* Gamepad events */
    SDL_EVENT_GAMEPAD_AXIS_MOTION  = 0x650, /**< Gamepad axis motion */
    SDL_EVENT_GAMEPAD_BUTTON_DOWN,          /**< Gamepad button pressed */
    SDL_EVENT_GAMEPAD_BUTTON_UP,            /**< Gamepad button released */
    SDL_EVENT_GAMEPAD_ADDED,               /**< A new gamepad has been inserted into the system */
    SDL_EVENT_GAMEPAD_REMOVED,             /**< An opened gamepad has been removed */
    SDL_EVENT_GAMEPAD_REMAPPED,            /**< The gamepad mapping was updated */
    SDL_EVENT_GAMEPAD_TOUCHPAD_DOWN,        /**< Gamepad touchpad was touched */
    SDL_EVENT_GAMEPAD_TOUCHPAD_MOTION,      /**< Gamepad touchpad finger was moved */
    SDL_EVENT_GAMEPAD_TOUCHPAD_UP,          /**< Gamepad touchpad finger was lifted */
    SDL_EVENT_GAMEPAD_SENSOR_UPDATE,        /**< Gamepad sensor was updated */
    SDL_EVENT_GAMEPAD_UPDATE_COMPLETE,      /**< Gamepad update is complete */
    SDL_EVENT_GAMEPAD_STEAM_HANDLE_UPDATED,  /**< Gamepad Steam handle has changed */

    /* Touch events */
    SDL_EVENT_FINGER_DOWN      = 0x700,
    SDL_EVENT_FINGER_UP,
    SDL_EVENT_FINGER_MOTION,

    /* 0x800, 0x801, and 0x802 were the Gesture events from SDL2. Do not reuse these values! sdl2-compat needs them! */

    /* Clipboard events */
    SDL_EVENT_CLIPBOARD_UPDATE = 0x900, /**< The clipboard or primary selection changed */

    /* Drag and drop events */
    SDL_EVENT_DROP_FILE        = 0x1000, /**< The system requests a file open */
    SDL_EVENT_DROP_TEXT,                 /**< text/plain drag-and-drop event */
    SDL_EVENT_DROP_BEGIN,                /**< A new set of drops is beginning (NULL filename) */
    SDL_EVENT_DROP_COMPLETE,             /**< Current set of drops is now complete (NULL filename) */
    SDL_EVENT_DROP_POSITION,             /**< Position while moving over the window */

    /* Audio hotplug events */
    SDL_EVENT_AUDIO_DEVICE_ADDED = 0x1100,  /**< A new audio device is available */
    SDL_EVENT_AUDIO_DEVICE_REMOVED,         /**< An audio device has been removed. */
    SDL_EVENT_AUDIO_DEVICE_FORMAT_CHANGED,  /**< An audio device's format has been changed by the system. */

    /* Sensor events */
    SDL_EVENT_SENSOR_UPDATE = 0x1200,     /**< A sensor was updated */

    /* Pressure-sensitive pen events */
    SDL_EVENT_PEN_DOWN      = 0x1300,     /**< Pressure-sensitive pen touched drawing surface */
    SDL_EVENT_PEN_UP,                     /**< Pressure-sensitive pen stopped touching drawing surface */
    SDL_EVENT_PEN_MOTION,                 /**< Pressure-sensitive pen moved, or angle/pressure changed */
    SDL_EVENT_PEN_BUTTON_DOWN,            /**< Pressure-sensitive pen button pressed */
    SDL_EVENT_PEN_BUTTON_UP,              /**< Pressure-sensitive pen button released */

    /* Camera hotplug events */
    SDL_EVENT_CAMERA_DEVICE_ADDED = 0x1400,  /**< A new camera device is available */
    SDL_EVENT_CAMERA_DEVICE_REMOVED,         /**< A camera device has been removed. */
    SDL_EVENT_CAMERA_DEVICE_APPROVED,        /**< A camera device has been approved for use by the user. */
    SDL_EVENT_CAMERA_DEVICE_DENIED,          /**< A camera device has been denied for use by the user. */

    /* Render events */
    SDL_EVENT_RENDER_TARGETS_RESET = 0x2000, /**< The render targets have been reset and their contents need to be updated */
    SDL_EVENT_RENDER_DEVICE_RESET, /**< The device has been reset and all textures need to be recreated */

    /* Internal events */
    SDL_EVENT_POLL_SENTINEL = 0x7F00, /**< Signals the end of an event poll cycle */

    /** Events ::SDL_EVENT_USER through ::SDL_EVENT_LAST are for your use,
     *  and should be allocated with SDL_RegisterEvents()
     */
    SDL_EVENT_USER    = 0x8000,

    /**
     *  This last event is only for bounding internal arrays
     */
    SDL_EVENT_LAST    = 0xFFFF
} SDL_EventType;

/**
 *  Fields shared by every event
 */
typedef struct SDL_CommonEvent
{
    SDL_EventType type;
    Uint32 reserved;
    Uint64 timestamp;   /**< In nanoseconds, populated using SDL_GetTicksNS() */
} SDL_CommonEvent;

/**
 *  Display state change event data (event.display.*)
 */
typedef struct SDL_DisplayEvent
{
    SDL_EventType type;        /**< ::SDL_DISPLAYEVENT_* */
    Uint32 reserved;
    Uint64 timestamp;   /**< In nanoseconds, populated using SDL_GetTicksNS() */
    SDL_DisplayID displayID;/**< The associated display */
    Sint32 data1;       /**< event dependent data */
} SDL_DisplayEvent;

/**
 *  Window state change event data (event.window.*)
 */
typedef struct SDL_WindowEvent
{
    SDL_EventType type;        /**< ::SDL_WINDOWEVENT_* */
    Uint32 reserved;
    Uint64 timestamp;   /**< In nanoseconds, populated using SDL_GetTicksNS() */
    SDL_WindowID windowID; /**< The associated window */
    Sint32 data1;       /**< event dependent data */
    Sint32 data2;       /**< event dependent data */
} SDL_WindowEvent;

/**
 *  Keyboard button event structure (event.key.*)
 */
typedef struct SDL_KeyboardEvent
{
    SDL_EventType type;        /**< ::SDL_EVENT_KEY_DOWN or ::SDL_EVENT_KEY_UP */
    Uint32 reserved;
    Uint64 timestamp;   /**< In nanoseconds, populated using SDL_GetTicksNS() */
    SDL_WindowID windowID; /**< The window with keyboard focus, if any */
    Uint8 state;        /**< ::SDL_PRESSED or ::SDL_RELEASED */
    Uint8 repeat;       /**< Non-zero if this is a key repeat */
    Uint8 padding2;
    Uint8 padding3;
    SDL_Keysym keysym;  /**< The key that was pressed or released */
} SDL_KeyboardEvent;

#define SDL_TEXTEDITINGEVENT_TEXT_SIZE 64
/**
 *  Keyboard text editing event structure (event.edit.*)
 *
 *  The `text` is owned by SDL and should be copied if the application
 *  wants to hold onto it beyond the scope of handling this event.
 */
typedef struct SDL_TextEditingEvent
{
    SDL_EventType type;        /**< ::SDL_EVENT_TEXT_EDITING */
    Uint32 reserved;
    Uint64 timestamp;   /**< In nanoseconds, populated using SDL_GetTicksNS() */
    SDL_WindowID windowID; /**< The window with keyboard focus, if any */
    char *text;         /**< The editing text */
    Sint32 start;       /**< The start cursor of selected editing text */
    Sint32 length;      /**< The length of selected editing text */
} SDL_TextEditingEvent;

#define SDL_TEXTINPUTEVENT_TEXT_SIZE 64
/**
 *  Keyboard text input event structure (event.text.*)
 *
 *  The `text` is owned by SDL and should be copied if the application
 *  wants to hold onto it beyond the scope of handling this event.
 */
typedef struct SDL_TextInputEvent
{
    SDL_EventType type;        /**< ::SDL_EVENT_TEXT_INPUT */
    Uint32 reserved;
    Uint64 timestamp;   /**< In nanoseconds, populated using SDL_GetTicksNS() */
    SDL_WindowID windowID; /**< The window with keyboard focus, if any */
    char *text;         /**< The input text */
} SDL_TextInputEvent;

/**
 *  Mouse motion event structure (event.motion.*)
 */
typedef struct SDL_MouseMotionEvent
{
    SDL_EventType type;        /**< ::SDL_EVENT_MOUSE_MOTION */
    Uint32 reserved;
    Uint64 timestamp;   /**< In nanoseconds, populated using SDL_GetTicksNS() */
    SDL_WindowID windowID; /**< The window with mouse focus, if any */
    SDL_MouseID which;  /**< The mouse instance id, SDL_TOUCH_MOUSEID, or SDL_PEN_MOUSEID */
    Uint32 state;       /**< The current button state */
    float x;            /**< X coordinate, relative to window */
    float y;            /**< Y coordinate, relative to window */
    float xrel;         /**< The relative motion in the X direction */
    float yrel;         /**< The relative motion in the Y direction */
} SDL_MouseMotionEvent;

/**
 *  Mouse button event structure (event.button.*)
 */
typedef struct SDL_MouseButtonEvent
{
    SDL_EventType type;        /**< ::SDL_EVENT_MOUSE_BUTTON_DOWN or ::SDL_EVENT_MOUSE_BUTTON_UP */
    Uint32 reserved;
    Uint64 timestamp;   /**< In nanoseconds, populated using SDL_GetTicksNS() */
    SDL_WindowID windowID; /**< The window with mouse focus, if any */
    SDL_MouseID which;  /**< The mouse instance id, SDL_TOUCH_MOUSEID, or SDL_PEN_MOUSEID */
    Uint8 button;       /**< The mouse button index */
    Uint8 state;        /**< ::SDL_PRESSED or ::SDL_RELEASED */
    Uint8 clicks;       /**< 1 for single-click, 2 for double-click, etc. */
    Uint8 padding;
    float x;            /**< X coordinate, relative to window */
    float y;            /**< Y coordinate, relative to window */
} SDL_MouseButtonEvent;

/**
 *  Mouse wheel event structure (event.wheel.*)
 */
typedef struct SDL_MouseWheelEvent
{
    SDL_EventType type;        /**< ::SDL_EVENT_MOUSE_WHEEL */
    Uint32 reserved;
    Uint64 timestamp;   /**< In nanoseconds, populated using SDL_GetTicksNS() */
    SDL_WindowID windowID; /**< The window with mouse focus, if any */
    SDL_MouseID which;  /**< The mouse instance id, SDL_TOUCH_MOUSEID, or SDL_PEN_MOUSEID */
    float x;            /**< The amount scrolled horizontally, positive to the right and negative to the left */
    float y;            /**< The amount scrolled vertically, positive away from the user and negative toward the user */
    SDL_MouseWheelDirection direction;   /**< Set to one of the SDL_MOUSEWHEEL_* defines. When FLIPPED the values in X and Y will be opposite. Multiply by -1 to change them back */
    float mouse_x;      /**< X coordinate, relative to window */
    float mouse_y;      /**< Y coordinate, relative to window */
} SDL_MouseWheelEvent;

/**
 *  Joystick axis motion event structure (event.jaxis.*)
 */
typedef struct SDL_JoyAxisEvent
{
    SDL_EventType type;        /**< ::SDL_EVENT_JOYSTICK_AXIS_MOTION */
    Uint32 reserved;
    Uint64 timestamp;   /**< In nanoseconds, populated using SDL_GetTicksNS() */
    SDL_JoystickID which; /**< The joystick instance id */
    Uint8 axis;         /**< The joystick axis index */
    Uint8 padding1;
    Uint8 padding2;
    Uint8 padding3;
    Sint16 value;       /**< The axis value (range: -32768 to 32767) */
    Uint16 padding4;
} SDL_JoyAxisEvent;

/**
 *  Joystick hat position change event structure (event.jhat.*)
 */
typedef struct SDL_JoyHatEvent
{
    SDL_EventType type;        /**< ::SDL_EVENT_JOYSTICK_HAT_MOTION */
    Uint32 reserved;
    Uint64 timestamp;   /**< In nanoseconds, populated using SDL_GetTicksNS() */
    SDL_JoystickID which; /**< The joystick instance id */
    Uint8 hat;          /**< The joystick hat index */
    Uint8 value;        /**< The hat position value.
                         *   \sa ::SDL_HAT_LEFTUP ::SDL_HAT_UP ::SDL_HAT_RIGHTUP
                         *   \sa ::SDL_HAT_LEFT ::SDL_HAT_CENTERED ::SDL_HAT_RIGHT
                         *   \sa ::SDL_HAT_LEFTDOWN ::SDL_HAT_DOWN ::SDL_HAT_RIGHTDOWN
                         *
                         *   Note that zero means the POV is centered.
                         */
    Uint8 padding1;
    Uint8 padding2;
} SDL_JoyHatEvent;

/**
 *  Joystick button event structure (event.jbutton.*)
 */
typedef struct SDL_JoyButtonEvent
{
    SDL_EventType type;        /**< ::SDL_EVENT_JOYSTICK_BUTTON_DOWN or ::SDL_EVENT_JOYSTICK_BUTTON_UP */
    Uint32 reserved;
    Uint64 timestamp;   /**< In nanoseconds, populated using SDL_GetTicksNS() */
    SDL_JoystickID which; /**< The joystick instance id */
    Uint8 button;       /**< The joystick button index */
    Uint8 state;        /**< ::SDL_PRESSED or ::SDL_RELEASED */
    Uint8 padding1;
    Uint8 padding2;
} SDL_JoyButtonEvent;

/**
 *  Joystick device event structure (event.jdevice.*)
 */
typedef struct SDL_JoyDeviceEvent
{
    SDL_EventType type;        /**< ::SDL_EVENT_JOYSTICK_ADDED or ::SDL_EVENT_JOYSTICK_REMOVED or ::SDL_EVENT_JOYSTICK_UPDATE_COMPLETE */
    Uint32 reserved;
    Uint64 timestamp;   /**< In nanoseconds, populated using SDL_GetTicksNS() */
    SDL_JoystickID which;       /**< The joystick instance id */
} SDL_JoyDeviceEvent;

/**
 *  Joysick battery level change event structure (event.jbattery.*)
 */
typedef struct SDL_JoyBatteryEvent
{
    SDL_EventType type;        /**< ::SDL_EVENT_JOYSTICK_BATTERY_UPDATED */
    Uint32 reserved;
    Uint64 timestamp;   /**< In nanoseconds, populated using SDL_GetTicksNS() */
    SDL_JoystickID which; /**< The joystick instance id */
    SDL_JoystickPowerLevel level; /**< The joystick battery level */
} SDL_JoyBatteryEvent;

/**
 *  Gamepad axis motion event structure (event.gaxis.*)
 */
typedef struct SDL_GamepadAxisEvent
{
    SDL_EventType type;        /**< ::SDL_EVENT_GAMEPAD_AXIS_MOTION */
    Uint32 reserved;
    Uint64 timestamp;   /**< In nanoseconds, populated using SDL_GetTicksNS() */
    SDL_JoystickID which; /**< The joystick instance id */
    Uint8 axis;         /**< The gamepad axis (SDL_GamepadAxis) */
    Uint8 padding1;
    Uint8 padding2;
    Uint8 padding3;
    Sint16 value;       /**< The axis value (range: -32768 to 32767) */
    Uint16 padding4;
} SDL_GamepadAxisEvent;


/**
 *  Gamepad button event structure (event.gbutton.*)
 */
typedef struct SDL_GamepadButtonEvent
{
    SDL_EventType type;        /**< ::SDL_EVENT_GAMEPAD_BUTTON_DOWN or ::SDL_EVENT_GAMEPAD_BUTTON_UP */
    Uint32 reserved;
    Uint64 timestamp;   /**< In nanoseconds, populated using SDL_GetTicksNS() */
    SDL_JoystickID which; /**< The joystick instance id */
    Uint8 button;       /**< The gamepad button (SDL_GamepadButton) */
    Uint8 state;        /**< ::SDL_PRESSED or ::SDL_RELEASED */
    Uint8 padding1;
    Uint8 padding2;
} SDL_GamepadButtonEvent;


/**
 *  Gamepad device event structure (event.gdevice.*)
 */
typedef struct SDL_GamepadDeviceEvent
{
    SDL_EventType type;        /**< ::SDL_EVENT_GAMEPAD_ADDED, ::SDL_EVENT_GAMEPAD_REMOVED, or ::SDL_EVENT_GAMEPAD_REMAPPED, ::SDL_EVENT_GAMEPAD_UPDATE_COMPLETE or ::SDL_EVENT_GAMEPAD_STEAM_HANDLE_UPDATED */
    Uint32 reserved;
    Uint64 timestamp;   /**< In nanoseconds, populated using SDL_GetTicksNS() */
    SDL_JoystickID which;       /**< The joystick instance id */
} SDL_GamepadDeviceEvent;

/**
 *  Gamepad touchpad event structure (event.gtouchpad.*)
 */
typedef struct SDL_GamepadTouchpadEvent
{
    SDL_EventType type;        /**< ::SDL_EVENT_GAMEPAD_TOUCHPAD_DOWN or ::SDL_EVENT_GAMEPAD_TOUCHPAD_MOTION or ::SDL_EVENT_GAMEPAD_TOUCHPAD_UP */
    Uint32 reserved;
    Uint64 timestamp;   /**< In nanoseconds, populated using SDL_GetTicksNS() */
    SDL_JoystickID which; /**< The joystick instance id */
    Sint32 touchpad;    /**< The index of the touchpad */
    Sint32 finger;      /**< The index of the finger on the touchpad */
    float x;            /**< Normalized in the range 0...1 with 0 being on the left */
    float y;            /**< Normalized in the range 0...1 with 0 being at the top */
    float pressure;     /**< Normalized in the range 0...1 */
} SDL_GamepadTouchpadEvent;

/**
 *  Gamepad sensor event structure (event.gsensor.*)
 */
typedef struct SDL_GamepadSensorEvent
{
    SDL_EventType type;        /**< ::SDL_EVENT_GAMEPAD_SENSOR_UPDATE */
    Uint32 reserved;
    Uint64 timestamp;   /**< In nanoseconds, populated using SDL_GetTicksNS() */
    SDL_JoystickID which; /**< The joystick instance id */
    SDL_SensorType sensor;      /**< The type of the sensor, one of the values of ::SDL_SensorType */
    float data[3];      /**< Up to 3 values from the sensor, as defined in SDL_sensor.h */
    Uint64 sensor_timestamp; /**< The timestamp of the sensor reading in nanoseconds, not necessarily synchronized with the system clock */
} SDL_GamepadSensorEvent;

/**
 *  Audio device event structure (event.adevice.*)
 */
typedef struct SDL_AudioDeviceEvent
{
    SDL_EventType type;        /**< ::SDL_EVENT_AUDIO_DEVICE_ADDED, or ::SDL_EVENT_AUDIO_DEVICE_REMOVED, or ::SDL_EVENT_AUDIO_DEVICE_FORMAT_CHANGED */
    Uint32 reserved;
    Uint64 timestamp;   /**< In nanoseconds, populated using SDL_GetTicksNS() */
    SDL_AudioDeviceID which;       /**< SDL_AudioDeviceID for the device being added or removed or changing */
    Uint8 iscapture;    /**< zero if an output device, non-zero if a capture device. */
    Uint8 padding1;
    Uint8 padding2;
    Uint8 padding3;
} SDL_AudioDeviceEvent;

/**
 *  Camera device event structure (event.cdevice.*)
 */
typedef struct SDL_CameraDeviceEvent
{
    SDL_EventType type;        /**< ::SDL_EVENT_CAMERA_DEVICE_ADDED, ::SDL_EVENT_CAMERA_DEVICE_REMOVED, ::SDL_EVENT_CAMERA_DEVICE_APPROVED, ::SDL_EVENT_CAMERA_DEVICE_DENIED */
    Uint64 timestamp;   /**< In nanoseconds, populated using SDL_GetTicksNS() */
    SDL_CameraDeviceID which;       /**< SDL_CameraDeviceID for the device being added or removed or changing */
    Uint8 padding1;
    Uint8 padding2;
    Uint8 padding3;
} SDL_CameraDeviceEvent;

/**
 *  Touch finger event structure (event.tfinger.*)
 */
typedef struct SDL_TouchFingerEvent
{
    SDL_EventType type;        /**< ::SDL_EVENT_FINGER_MOTION or ::SDL_EVENT_FINGER_DOWN or ::SDL_EVENT_FINGER_UP */
    Uint32 reserved;
    Uint64 timestamp;   /**< In nanoseconds, populated using SDL_GetTicksNS() */
    SDL_TouchID touchID; /**< The touch device id */
    SDL_FingerID fingerID;
    float x;            /**< Normalized in the range 0...1 */
    float y;            /**< Normalized in the range 0...1 */
    float dx;           /**< Normalized in the range -1...1 */
    float dy;           /**< Normalized in the range -1...1 */
    float pressure;     /**< Normalized in the range 0...1 */
    SDL_WindowID windowID; /**< The window underneath the finger, if any */
} SDL_TouchFingerEvent;


#define SDL_DROPEVENT_DATA_SIZE 64
/**
 *  Pressure-sensitive pen touched or stopped touching surface (event.ptip.*)
 */
typedef struct SDL_PenTipEvent
{
<<<<<<< HEAD
    SDL_EventType type;        /**< ::SDL_EVENT_PEN_DOWN or ::SDL_EVENT_PEN_UP */
    Uint32 reserved;
    Uint64 timestamp;   /**< In nanoseconds, populated using SDL_GetTicksNS() */
    SDL_WindowID windowID;    /**< The window with pen focus, if any */
    SDL_PenID which;    /**< The pen instance id */
    Uint8 tip;          /**< ::SDL_PEN_TIP_INK when using a regular pen tip, or ::SDL_PEN_TIP_ERASER if the pen is being used as an eraser (e.g., flipped to use the eraser tip)  */
    Uint8 state;        /**< ::SDL_PRESSED on ::SDL_EVENT_PEN_DOWN and ::SDL_RELEASED on ::SDL_EVENT_PEN_UP */
    Uint16 pen_state;   /**< Pen button masks (where SDL_BUTTON(1) is the first button, SDL_BUTTON(2) is the second button etc.),
			   ::SDL_PEN_DOWN_MASK is set if the pen is touching the surface, and
			   ::SDL_PEN_ERASER_MASK is set if the pen is (used as) an eraser. */
    float x;            /**< X coordinate, relative to window */
    float y;            /**< Y coordinate, relative to window */
=======
    Uint32 type;            /**< ::SDL_EVENT_PEN_DOWN or ::SDL_EVENT_PEN_UP */
    Uint32 reserved;
    Uint64 timestamp;       /**< In nanoseconds, populated using SDL_GetTicksNS() */
    SDL_WindowID windowID;  /**< The window with pen focus, if any */
    SDL_PenID which;        /**< The pen instance id */
    Uint8 tip;              /**< ::SDL_PEN_TIP_INK when using a regular pen tip, or ::SDL_PEN_TIP_ERASER if the pen is being used as an eraser (e.g., flipped to use the eraser tip)  */
    Uint8 state;            /**< ::SDL_PRESSED on ::SDL_EVENT_PEN_DOWN and ::SDL_RELEASED on ::SDL_EVENT_PEN_UP */
    Uint16 pen_state;       /**< Pen button masks (where SDL_BUTTON(1) is the first button, SDL_BUTTON(2) is the second button etc.), ::SDL_PEN_DOWN_MASK is set if the pen is touching the surface, and ::SDL_PEN_ERASER_MASK is set if the pen is (used as) an eraser. */
    float x;                /**< X coordinate, relative to window */
    float y;                /**< Y coordinate, relative to window */
>>>>>>> ee871323
    float axes[SDL_PEN_NUM_AXES];   /**< Pen axes such as pressure and tilt (ordered as per ::SDL_PenAxis) */
} SDL_PenTipEvent;

/**
 *  Pressure-sensitive pen motion / pressure / angle event structure (event.pmotion.*)
 */
typedef struct SDL_PenMotionEvent
{
<<<<<<< HEAD
    SDL_EventType type;        /**< ::SDL_EVENT_PEN_MOTION */
    Uint32 reserved;
    Uint64 timestamp;   /**< In nanoseconds, populated using SDL_GetTicksNS() */
    SDL_WindowID windowID;    /**< The window with pen focus, if any */
    SDL_PenID which;    /**< The pen instance id */
=======
    Uint32 type;            /**< ::SDL_EVENT_PEN_MOTION */
    Uint32 reserved;
    Uint64 timestamp;       /**< In nanoseconds, populated using SDL_GetTicksNS() */
    SDL_WindowID windowID;  /**< The window with pen focus, if any */
    SDL_PenID which;        /**< The pen instance id */
>>>>>>> ee871323
    Uint8 padding1;
    Uint8 padding2;
    Uint16 pen_state;       /**< Pen button masks (where SDL_BUTTON(1) is the first button, SDL_BUTTON(2) is the second button etc.), ::SDL_PEN_DOWN_MASK is set if the pen is touching the surface, and ::SDL_PEN_ERASER_MASK is set if the pen is (used as) an eraser. */
    float x;                /**< X coordinate, relative to window */
    float y;                /**< Y coordinate, relative to window */
    float axes[SDL_PEN_NUM_AXES];   /**< Pen axes such as pressure and tilt (ordered as per ::SDL_PenAxis) */
} SDL_PenMotionEvent;

/**
 *  Pressure-sensitive pen button event structure (event.pbutton.*)
 */
typedef struct SDL_PenButtonEvent
{
<<<<<<< HEAD
    SDL_EventType type;        /**< ::SDL_EVENT_PEN_BUTTON_DOWN or ::SDL_EVENT_PEN_BUTTON_UP */
    Uint32 reserved;
    Uint64 timestamp;   /**< In nanoseconds, populated using SDL_GetTicksNS() */
    SDL_WindowID windowID;    /**< The window with pen focus, if any */
    SDL_PenID which;    /**< The pen instance id */
    Uint8 button;       /**< The pen button index (1 represents the pen tip for compatibility with mouse events) */
    Uint8 state;        /**< ::SDL_PRESSED or ::SDL_RELEASED */
    Uint16 pen_state;   /**< Pen button masks (where SDL_BUTTON(1) is the first button, SDL_BUTTON(2) is the second button etc.),
			   ::SDL_PEN_DOWN_MASK is set if the pen is touching the surface, and
			   ::SDL_PEN_ERASER_MASK is set if the pen is (used as) an eraser. */
    float x;            /**< X coordinate, relative to window */
    float y;            /**< Y coordinate, relative to window */
=======
    Uint32 type;            /**< ::SDL_EVENT_PEN_BUTTON_DOWN or ::SDL_EVENT_PEN_BUTTON_UP */
    Uint32 reserved;
    Uint64 timestamp;       /**< In nanoseconds, populated using SDL_GetTicksNS() */
    SDL_WindowID windowID;  /**< The window with pen focus, if any */
    SDL_PenID which;        /**< The pen instance id */
    Uint8 button;           /**< The pen button index (1 represents the pen tip for compatibility with mouse events) */
    Uint8 state;            /**< ::SDL_PRESSED or ::SDL_RELEASED */
    Uint16 pen_state;       /**< Pen button masks (where SDL_BUTTON(1) is the first button, SDL_BUTTON(2) is the second button etc.), ::SDL_PEN_DOWN_MASK is set if the pen is touching the surface, and ::SDL_PEN_ERASER_MASK is set if the pen is (used as) an eraser. */
    float x;                /**< X coordinate, relative to window */
    float y;                /**< Y coordinate, relative to window */
>>>>>>> ee871323
    float axes[SDL_PEN_NUM_AXES]; /**< Pen axes such as pressure and tilt (ordered as per ::SDL_PenAxis) */
} SDL_PenButtonEvent;

/**
 *  An event used to drop text or request a file open by the system (event.drop.*)
 *
 *  The `data` is owned by SDL and should be copied if the application
 *  wants to hold onto it beyond the scope of handling this event.
 */
typedef struct SDL_DropEvent
{
    SDL_EventType type;        /**< ::SDL_EVENT_DROP_BEGIN or ::SDL_EVENT_DROP_FILE or ::SDL_EVENT_DROP_TEXT or ::SDL_EVENT_DROP_COMPLETE or ::SDL_EVENT_DROP_POSITION */
    Uint32 reserved;
    Uint64 timestamp;   /**< In nanoseconds, populated using SDL_GetTicksNS() */
    SDL_WindowID windowID;    /**< The window that was dropped on, if any */
    float x;            /**< X coordinate, relative to window (not on begin) */
    float y;            /**< Y coordinate, relative to window (not on begin) */
    char *source;       /**< The source app that sent this drop event, or NULL if that isn't available */
    char *data;         /**< The text for SDL_EVENT_DROP_TEXT and the file name for SDL_EVENT_DROP_FILE, NULL for other events */
} SDL_DropEvent;

/**
 * An event triggered when the clipboard contents have changed (event.clipboard.*)
 */
typedef struct SDL_ClipboardEvent
{
    SDL_EventType type;        /**< ::SDL_EVENT_CLIPBOARD_UPDATE */
    Uint32 reserved;
    Uint64 timestamp;   /**< In nanoseconds, populated using SDL_GetTicksNS() */
} SDL_ClipboardEvent;

/**
 *  Sensor event structure (event.sensor.*)
 */
typedef struct SDL_SensorEvent
{
    SDL_EventType type;        /**< ::SDL_EVENT_SENSOR_UPDATE */
    Uint32 reserved;
    Uint64 timestamp;   /**< In nanoseconds, populated using SDL_GetTicksNS() */
    SDL_SensorID which; /**< The instance ID of the sensor */
    float data[6];      /**< Up to 6 values from the sensor - additional values can be queried using SDL_GetSensorData() */
    Uint64 sensor_timestamp; /**< The timestamp of the sensor reading in nanoseconds, not necessarily synchronized with the system clock */
} SDL_SensorEvent;

/**
 *  The "quit requested" event
 */
typedef struct SDL_QuitEvent
{
    SDL_EventType type;        /**< ::SDL_EVENT_QUIT */
    Uint32 reserved;
    Uint64 timestamp;   /**< In nanoseconds, populated using SDL_GetTicksNS() */
} SDL_QuitEvent;

/**
 *  A user-defined event type (event.user.*)
 */
typedef struct SDL_UserEvent
{
    SDL_EventType type;        /**< ::SDL_EVENT_USER through ::SDL_EVENT_LAST-1 */
    Uint32 reserved;
    Uint64 timestamp;   /**< In nanoseconds, populated using SDL_GetTicksNS() */
    SDL_WindowID windowID; /**< The associated window if any */
    Sint32 code;        /**< User defined event code */
    void *data1;        /**< User defined data pointer */
    void *data2;        /**< User defined data pointer */
} SDL_UserEvent;


/**
 *  General event structure
 */
typedef union SDL_Event
{
    SDL_EventType type;                            /**< Event type, shared with all events */
    SDL_CommonEvent common;                 /**< Common event data */
    SDL_DisplayEvent display;               /**< Display event data */
    SDL_WindowEvent window;                 /**< Window event data */
    SDL_KeyboardEvent key;                  /**< Keyboard event data */
    SDL_TextEditingEvent edit;              /**< Text editing event data */
    SDL_TextInputEvent text;                /**< Text input event data */
    SDL_MouseMotionEvent motion;            /**< Mouse motion event data */
    SDL_MouseButtonEvent button;            /**< Mouse button event data */
    SDL_MouseWheelEvent wheel;              /**< Mouse wheel event data */
    SDL_JoyAxisEvent jaxis;                 /**< Joystick axis event data */
    SDL_JoyHatEvent jhat;                   /**< Joystick hat event data */
    SDL_JoyButtonEvent jbutton;             /**< Joystick button event data */
    SDL_JoyDeviceEvent jdevice;             /**< Joystick device change event data */
    SDL_JoyBatteryEvent jbattery;           /**< Joystick battery event data */
    SDL_GamepadAxisEvent gaxis;             /**< Gamepad axis event data */
    SDL_GamepadButtonEvent gbutton;         /**< Gamepad button event data */
    SDL_GamepadDeviceEvent gdevice;         /**< Gamepad device event data */
    SDL_GamepadTouchpadEvent gtouchpad;     /**< Gamepad touchpad event data */
    SDL_GamepadSensorEvent gsensor;         /**< Gamepad sensor event data */
    SDL_AudioDeviceEvent adevice;           /**< Audio device event data */
    SDL_CameraDeviceEvent cdevice;          /**< Camera device event data */
    SDL_SensorEvent sensor;                 /**< Sensor event data */
    SDL_QuitEvent quit;                     /**< Quit request event data */
    SDL_UserEvent user;                     /**< Custom event data */
    SDL_TouchFingerEvent tfinger;           /**< Touch finger event data */
    SDL_PenTipEvent ptip;                   /**< Pen tip touching or leaving drawing surface */
    SDL_PenMotionEvent pmotion;             /**< Pen change in position, pressure, or angle */
    SDL_PenButtonEvent pbutton;             /**< Pen button press */
    SDL_DropEvent drop;                     /**< Drag and drop event data */
    SDL_ClipboardEvent clipboard;           /**< Clipboard event data */

    /* This is necessary for ABI compatibility between Visual C++ and GCC.
       Visual C++ will respect the push pack pragma and use 52 bytes (size of
       SDL_TextEditingEvent, the largest structure for 32-bit and 64-bit
       architectures) for this union, and GCC will use the alignment of the
       largest datatype within the union, which is 8 bytes on 64-bit
       architectures.

       So... we'll add padding to force the size to be the same for both.

       On architectures where pointers are 16 bytes, this needs rounding up to
       the next multiple of 16, 64, and on architectures where pointers are
       even larger the size of SDL_UserEvent will dominate as being 3 pointers.
    */
    Uint8 padding[128];
} SDL_Event;

/* Make sure we haven't broken binary compatibility */
SDL_COMPILE_TIME_ASSERT(SDL_Event, sizeof(SDL_Event) == sizeof(((SDL_Event *)NULL)->padding));


/* Function prototypes */

/**
 * Pump the event loop, gathering events from the input devices.
 *
 * This function updates the event queue and internal input device state.
 *
 * **WARNING**: This should only be run in the thread that initialized the
 * video subsystem, and for extra safety, you should consider only doing those
 * things on the main thread in any case.
 *
 * SDL_PumpEvents() gathers all the pending input information from devices and
 * places it in the event queue. Without calls to SDL_PumpEvents() no events
 * would ever be placed on the queue. Often the need for calls to
 * SDL_PumpEvents() is hidden from the user since SDL_PollEvent() and
 * SDL_WaitEvent() implicitly call SDL_PumpEvents(). However, if you are not
 * polling or waiting for events (e.g. you are filtering them), then you must
 * call SDL_PumpEvents() to force an event queue update.
 *
 * \since This function is available since SDL 3.0.0.
 *
 * \sa SDL_PollEvent
 * \sa SDL_WaitEvent
 */
extern DECLSPEC void SDLCALL SDL_PumpEvents(void);

/* @{ */
typedef enum
{
    SDL_ADDEVENT,
    SDL_PEEKEVENT,
    SDL_GETEVENT
} SDL_eventaction;

/**
 * Check the event queue for messages and optionally return them.
 *
 * `action` may be any of the following:
 *
 * - `SDL_ADDEVENT`: up to `numevents` events will be added to the back of the
 *   event queue.
 * - `SDL_PEEKEVENT`: `numevents` events at the front of the event queue,
 *   within the specified minimum and maximum type, will be returned to the
 *   caller and will _not_ be removed from the queue.
 * - `SDL_GETEVENT`: up to `numevents` events at the front of the event queue,
 *   within the specified minimum and maximum type, will be returned to the
 *   caller and will be removed from the queue.
 *
 * You may have to call SDL_PumpEvents() before calling this function.
 * Otherwise, the events may not be ready to be filtered when you call
 * SDL_PeepEvents().
 *
 * This function is thread-safe.
 *
 * \param events destination buffer for the retrieved events
 * \param numevents if action is SDL_ADDEVENT, the number of events to add
 *                  back to the event queue; if action is SDL_PEEKEVENT or
 *                  SDL_GETEVENT, the maximum number of events to retrieve
 * \param action action to take; see [[#action|Remarks]] for details
 * \param minType minimum value of the event type to be considered;
 *                SDL_EVENT_FIRST is a safe choice
 * \param maxType maximum value of the event type to be considered;
 *                SDL_EVENT_LAST is a safe choice
 * \returns the number of events actually stored or a negative error code on
 *          failure; call SDL_GetError() for more information.
 *
 * \since This function is available since SDL 3.0.0.
 *
 * \sa SDL_PollEvent
 * \sa SDL_PumpEvents
 * \sa SDL_PushEvent
 */
extern DECLSPEC int SDLCALL SDL_PeepEvents(SDL_Event *events, int numevents, SDL_eventaction action, SDL_EventType minType, SDL_EventType maxType);
/* @} */

/**
 * Check for the existence of a certain event type in the event queue.
 *
 * If you need to check for a range of event types, use SDL_HasEvents()
 * instead.
 *
 * \param type the type of event to be queried; see SDL_EventType for details
 * \returns SDL_TRUE if events matching `type` are present, or SDL_FALSE if
 *          events matching `type` are not present.
 *
 * \since This function is available since SDL 3.0.0.
 *
 * \sa SDL_HasEvents
 */
extern DECLSPEC SDL_bool SDLCALL SDL_HasEvent(SDL_EventType type);


/**
 * Check for the existence of certain event types in the event queue.
 *
 * If you need to check for a single event type, use SDL_HasEvent() instead.
 *
 * \param minType the low end of event type to be queried, inclusive; see
 *                SDL_EventType for details
 * \param maxType the high end of event type to be queried, inclusive; see
 *                SDL_EventType for details
 * \returns SDL_TRUE if events with type >= `minType` and <= `maxType` are
 *          present, or SDL_FALSE if not.
 *
 * \since This function is available since SDL 3.0.0.
 *
 * \sa SDL_HasEvents
 */
extern DECLSPEC SDL_bool SDLCALL SDL_HasEvents(SDL_EventType minType, SDL_EventType maxType);

/**
 * Clear events of a specific type from the event queue.
 *
 * This will unconditionally remove any events from the queue that match
 * `type`. If you need to remove a range of event types, use SDL_FlushEvents()
 * instead.
 *
 * It's also normal to just ignore events you don't care about in your event
 * loop without calling this function.
 *
 * This function only affects currently queued events. If you want to make
 * sure that all pending OS events are flushed, you can call SDL_PumpEvents()
 * on the main thread immediately before the flush call.
 *
 * If you have user events with custom data that needs to be freed, you should
 * use SDL_PeepEvents() to remove and clean up those events before calling
 * this function.
 *
 * \param type the type of event to be cleared; see SDL_EventType for details
 *
 * \since This function is available since SDL 3.0.0.
 *
 * \sa SDL_FlushEvents
 */
extern DECLSPEC void SDLCALL SDL_FlushEvent(SDL_EventType type);

/**
 * Clear events of a range of types from the event queue.
 *
 * This will unconditionally remove any events from the queue that are in the
 * range of `minType` to `maxType`, inclusive. If you need to remove a single
 * event type, use SDL_FlushEvent() instead.
 *
 * It's also normal to just ignore events you don't care about in your event
 * loop without calling this function.
 *
 * This function only affects currently queued events. If you want to make
 * sure that all pending OS events are flushed, you can call SDL_PumpEvents()
 * on the main thread immediately before the flush call.
 *
 * \param minType the low end of event type to be cleared, inclusive; see
 *                SDL_EventType for details
 * \param maxType the high end of event type to be cleared, inclusive; see
 *                SDL_EventType for details
 *
 * \since This function is available since SDL 3.0.0.
 *
 * \sa SDL_FlushEvent
 */
extern DECLSPEC void SDLCALL SDL_FlushEvents(SDL_EventType minType, SDL_EventType maxType);

/**
 * Poll for currently pending events.
 *
 * If `event` is not NULL, the next event is removed from the queue and stored
 * in the SDL_Event structure pointed to by `event`. The 1 returned refers to
 * this event, immediately stored in the SDL Event structure -- not an event
 * to follow.
 *
 * If `event` is NULL, it simply returns 1 if there is an event in the queue,
 * but will not remove it from the queue.
 *
 * As this function may implicitly call SDL_PumpEvents(), you can only call
 * this function in the thread that set the video mode.
 *
 * SDL_PollEvent() is the favored way of receiving system events since it can
 * be done from the main loop and does not suspend the main loop while waiting
 * on an event to be posted.
 *
 * The common practice is to fully process the event queue once every frame,
 * usually as a first step before updating the game's state:
 *
 * ```c
 * while (game_is_still_running) {
 *     SDL_Event event;
 *     while (SDL_PollEvent(&event)) {  // poll until all events are handled!
 *         // decide what to do with this event.
 *     }
 *
 *     // update game state, draw the current frame
 * }
 * ```
 *
 * \param event the SDL_Event structure to be filled with the next event from
 *              the queue, or NULL
 * \returns SDL_TRUE if this got an event or SDL_FALSE if there are none
 *          available.
 *
 * \since This function is available since SDL 3.0.0.
 *
 * \sa SDL_PushEvent
 * \sa SDL_WaitEvent
 * \sa SDL_WaitEventTimeout
 */
extern DECLSPEC SDL_bool SDLCALL SDL_PollEvent(SDL_Event *event);

/**
 * Wait indefinitely for the next available event.
 *
 * If `event` is not NULL, the next event is removed from the queue and stored
 * in the SDL_Event structure pointed to by `event`.
 *
 * As this function may implicitly call SDL_PumpEvents(), you can only call
 * this function in the thread that initialized the video subsystem.
 *
 * \param event the SDL_Event structure to be filled in with the next event
 *              from the queue, or NULL
 * \returns SDL_TRUE on success or SDL_FALSE if there was an error while
 *          waiting for events; call SDL_GetError() for more information.
 *
 * \since This function is available since SDL 3.0.0.
 *
 * \sa SDL_PollEvent
 * \sa SDL_PushEvent
 * \sa SDL_WaitEventTimeout
 */
extern DECLSPEC SDL_bool SDLCALL SDL_WaitEvent(SDL_Event *event);

/**
 * Wait until the specified timeout (in milliseconds) for the next available
 * event.
 *
 * If `event` is not NULL, the next event is removed from the queue and stored
 * in the SDL_Event structure pointed to by `event`.
 *
 * As this function may implicitly call SDL_PumpEvents(), you can only call
 * this function in the thread that initialized the video subsystem.
 *
 * The timeout is not guaranteed, the actual wait time could be longer due to
 * system scheduling.
 *
 * \param event the SDL_Event structure to be filled in with the next event
 *              from the queue, or NULL
 * \param timeoutMS the maximum number of milliseconds to wait for the next
 *                  available event
 * \returns SDL_TRUE if this got an event or SDL_FALSE if the timeout elapsed
 *          without any events available.
 *
 * \since This function is available since SDL 3.0.0.
 *
 * \sa SDL_PollEvent
 * \sa SDL_PushEvent
 * \sa SDL_WaitEvent
 */
extern DECLSPEC SDL_bool SDLCALL SDL_WaitEventTimeout(SDL_Event *event, Sint32 timeoutMS);

/**
 * Add an event to the event queue.
 *
 * The event queue can actually be used as a two way communication channel.
 * Not only can events be read from the queue, but the user can also push
 * their own events onto it. `event` is a pointer to the event structure you
 * wish to push onto the queue. The event is copied into the queue, and the
 * caller may dispose of the memory pointed to after SDL_PushEvent() returns.
 *
 * Note: Pushing device input events onto the queue doesn't modify the state
 * of the device within SDL.
 *
 * This function is thread-safe, and can be called from other threads safely.
 *
 * Note: Events pushed onto the queue with SDL_PushEvent() get passed through
 * the event filter but events added with SDL_PeepEvents() do not.
 *
 * For pushing application-specific events, please use SDL_RegisterEvents() to
 * get an event type that does not conflict with other code that also wants
 * its own custom event types.
 *
 * \param event the SDL_Event to be added to the queue
 * \returns 1 on success, 0 if the event was filtered, or a negative error
 *          code on failure; call SDL_GetError() for more information. A
 *          common reason for error is the event queue being full.
 *
 * \since This function is available since SDL 3.0.0.
 *
 * \sa SDL_PeepEvents
 * \sa SDL_PollEvent
 * \sa SDL_RegisterEvents
 */
extern DECLSPEC int SDLCALL SDL_PushEvent(SDL_Event *event);

/**
 * A function pointer used for callbacks that watch the event queue.
 *
 * \param userdata what was passed as `userdata` to SDL_SetEventFilter()
 *        or SDL_AddEventWatch, etc
 * \param event the event that triggered the callback
 * \returns 1 to permit event to be added to the queue, and 0 to disallow
 *          it. When used with SDL_AddEventWatch, the return value is ignored.
 *
 * \sa SDL_SetEventFilter
 * \sa SDL_AddEventWatch
 */
typedef int (SDLCALL *SDL_EventFilter)(void *userdata, SDL_Event *event);

/**
 * Set up a filter to process all events before they change internal state and
 * are posted to the internal event queue.
 *
 * If the filter function returns 1 when called, then the event will be added
 * to the internal queue. If it returns 0, then the event will be dropped from
 * the queue, but the internal state will still be updated. This allows
 * selective filtering of dynamically arriving events.
 *
 * **WARNING**: Be very careful of what you do in the event filter function,
 * as it may run in a different thread!
 *
 * On platforms that support it, if the quit event is generated by an
 * interrupt signal (e.g. pressing Ctrl-C), it will be delivered to the
 * application at the next event poll.
 *
 * There is one caveat when dealing with the ::SDL_QuitEvent event type. The
 * event filter is only called when the window manager desires to close the
 * application window. If the event filter returns 1, then the window will be
 * closed, otherwise the window will remain open if possible.
 *
 * Note: Disabled events never make it to the event filter function; see
 * SDL_SetEventEnabled().
 *
 * Note: If you just want to inspect events without filtering, you should use
 * SDL_AddEventWatch() instead.
 *
 * Note: Events pushed onto the queue with SDL_PushEvent() get passed through
 * the event filter, but events pushed onto the queue with SDL_PeepEvents() do
 * not.
 *
 * \param filter An SDL_EventFilter function to call when an event happens
 * \param userdata a pointer that is passed to `filter`
 *
 * \since This function is available since SDL 3.0.0.
 *
 * \sa SDL_AddEventWatch
 * \sa SDL_SetEventEnabled
 * \sa SDL_GetEventFilter
 * \sa SDL_PeepEvents
 * \sa SDL_PushEvent
 */
extern DECLSPEC void SDLCALL SDL_SetEventFilter(SDL_EventFilter filter, void *userdata);

/**
 * Query the current event filter.
 *
 * This function can be used to "chain" filters, by saving the existing filter
 * before replacing it with a function that will call that saved filter.
 *
 * \param filter the current callback function will be stored here
 * \param userdata the pointer that is passed to the current event filter will
 *                 be stored here
 * \returns SDL_TRUE on success or SDL_FALSE if there is no event filter set.
 *
 * \since This function is available since SDL 3.0.0.
 *
 * \sa SDL_SetEventFilter
 */
extern DECLSPEC SDL_bool SDLCALL SDL_GetEventFilter(SDL_EventFilter *filter, void **userdata);

/**
 * Add a callback to be triggered when an event is added to the event queue.
 *
 * `filter` will be called when an event happens, and its return value is
 * ignored.
 *
 * **WARNING**: Be very careful of what you do in the event filter function,
 * as it may run in a different thread!
 *
 * If the quit event is generated by a signal (e.g. SIGINT), it will bypass
 * the internal queue and be delivered to the watch callback immediately, and
 * arrive at the next event poll.
 *
 * Note: the callback is called for events posted by the user through
 * SDL_PushEvent(), but not for disabled events, nor for events by a filter
 * callback set with SDL_SetEventFilter(), nor for events posted by the user
 * through SDL_PeepEvents().
 *
 * \param filter an SDL_EventFilter function to call when an event happens.
 * \param userdata a pointer that is passed to `filter`
 * \returns 0 on success, or a negative error code on failure; call
 *          SDL_GetError() for more information.
 *
 * \since This function is available since SDL 3.0.0.
 *
 * \sa SDL_DelEventWatch
 * \sa SDL_SetEventFilter
 */
extern DECLSPEC int SDLCALL SDL_AddEventWatch(SDL_EventFilter filter, void *userdata);

/**
 * Remove an event watch callback added with SDL_AddEventWatch().
 *
 * This function takes the same input as SDL_AddEventWatch() to identify and
 * delete the corresponding callback.
 *
 * \param filter the function originally passed to SDL_AddEventWatch()
 * \param userdata the pointer originally passed to SDL_AddEventWatch()
 *
 * \since This function is available since SDL 3.0.0.
 *
 * \sa SDL_AddEventWatch
 */
extern DECLSPEC void SDLCALL SDL_DelEventWatch(SDL_EventFilter filter, void *userdata);

/**
 * Run a specific filter function on the current event queue, removing any
 * events for which the filter returns 0.
 *
 * See SDL_SetEventFilter() for more information. Unlike SDL_SetEventFilter(),
 * this function does not change the filter permanently, it only uses the
 * supplied filter until this function returns.
 *
 * \param filter the SDL_EventFilter function to call when an event happens
 * \param userdata a pointer that is passed to `filter`
 *
 * \since This function is available since SDL 3.0.0.
 *
 * \sa SDL_GetEventFilter
 * \sa SDL_SetEventFilter
 */
extern DECLSPEC void SDLCALL SDL_FilterEvents(SDL_EventFilter filter, void *userdata);

/**
 * Set the state of processing events by type.
 *
 * \param type the type of event; see SDL_EventType for details
 * \param enabled whether to process the event or not
 *
 * \since This function is available since SDL 3.0.0.
 *
 * \sa SDL_IsEventEnabled
 */
extern DECLSPEC void SDLCALL SDL_SetEventEnabled(SDL_EventType type, SDL_bool enabled);

/**
 * Query the state of processing events by type.
 *
 * \param type the type of event; see SDL_EventType for details
 * \returns SDL_TRUE if the event is being processed, SDL_FALSE otherwise.
 *
 * \since This function is available since SDL 3.0.0.
 *
 * \sa SDL_SetEventEnabled
 */
extern DECLSPEC SDL_bool SDLCALL SDL_EventEnabled(SDL_EventType type);

/**
 * Allocate a set of user-defined events, and return the beginning event
 * number for that set of events.
 *
 * Calling this function with `numevents` <= 0 is an error and will return
 * (Uint32)-1.
 *
 * Note, (Uint32)-1 means the maximum unsigned 32-bit integer value (or
 * 0xFFFFFFFF), but is clearer to write.
 *
 * \param numevents the number of events to be allocated
 * \returns the beginning event number, or (Uint32)-1 if there are not enough
 *          user-defined events left.
 *
 * \since This function is available since SDL 3.0.0.
 *
 * \sa SDL_PushEvent
 */
extern DECLSPEC Uint32 SDLCALL SDL_RegisterEvents(int numevents);

/**
 * Allocate dynamic memory for an SDL event
 *
 * You can use this to allocate memory for user events that will be
 * automatically freed after the event is processed.
 *
 * \param size the amount of memory to allocate
 * \returns a pointer to the memory allocated or NULL on failure; call
 *          SDL_GetError() for more information.
 *
 * \since This function is available since SDL 3.0.0.
 */
extern DECLSPEC void * SDLCALL SDL_AllocateEventMemory(size_t size);

/* Ends C function definitions when using C++ */
#ifdef __cplusplus
}
#endif
#include <SDL3/SDL_close_code.h>

#endif /* SDL_events_h_ */<|MERGE_RESOLUTION|>--- conflicted
+++ resolved
@@ -571,21 +571,7 @@
  */
 typedef struct SDL_PenTipEvent
 {
-<<<<<<< HEAD
-    SDL_EventType type;        /**< ::SDL_EVENT_PEN_DOWN or ::SDL_EVENT_PEN_UP */
-    Uint32 reserved;
-    Uint64 timestamp;   /**< In nanoseconds, populated using SDL_GetTicksNS() */
-    SDL_WindowID windowID;    /**< The window with pen focus, if any */
-    SDL_PenID which;    /**< The pen instance id */
-    Uint8 tip;          /**< ::SDL_PEN_TIP_INK when using a regular pen tip, or ::SDL_PEN_TIP_ERASER if the pen is being used as an eraser (e.g., flipped to use the eraser tip)  */
-    Uint8 state;        /**< ::SDL_PRESSED on ::SDL_EVENT_PEN_DOWN and ::SDL_RELEASED on ::SDL_EVENT_PEN_UP */
-    Uint16 pen_state;   /**< Pen button masks (where SDL_BUTTON(1) is the first button, SDL_BUTTON(2) is the second button etc.),
-			   ::SDL_PEN_DOWN_MASK is set if the pen is touching the surface, and
-			   ::SDL_PEN_ERASER_MASK is set if the pen is (used as) an eraser. */
-    float x;            /**< X coordinate, relative to window */
-    float y;            /**< Y coordinate, relative to window */
-=======
-    Uint32 type;            /**< ::SDL_EVENT_PEN_DOWN or ::SDL_EVENT_PEN_UP */
+    SDL_EventType type;            /**< ::SDL_EVENT_PEN_DOWN or ::SDL_EVENT_PEN_UP */
     Uint32 reserved;
     Uint64 timestamp;       /**< In nanoseconds, populated using SDL_GetTicksNS() */
     SDL_WindowID windowID;  /**< The window with pen focus, if any */
@@ -595,7 +581,6 @@
     Uint16 pen_state;       /**< Pen button masks (where SDL_BUTTON(1) is the first button, SDL_BUTTON(2) is the second button etc.), ::SDL_PEN_DOWN_MASK is set if the pen is touching the surface, and ::SDL_PEN_ERASER_MASK is set if the pen is (used as) an eraser. */
     float x;                /**< X coordinate, relative to window */
     float y;                /**< Y coordinate, relative to window */
->>>>>>> ee871323
     float axes[SDL_PEN_NUM_AXES];   /**< Pen axes such as pressure and tilt (ordered as per ::SDL_PenAxis) */
 } SDL_PenTipEvent;
 
@@ -604,19 +589,11 @@
  */
 typedef struct SDL_PenMotionEvent
 {
-<<<<<<< HEAD
-    SDL_EventType type;        /**< ::SDL_EVENT_PEN_MOTION */
-    Uint32 reserved;
-    Uint64 timestamp;   /**< In nanoseconds, populated using SDL_GetTicksNS() */
-    SDL_WindowID windowID;    /**< The window with pen focus, if any */
-    SDL_PenID which;    /**< The pen instance id */
-=======
-    Uint32 type;            /**< ::SDL_EVENT_PEN_MOTION */
+    SDL_EventType type;            /**< ::SDL_EVENT_PEN_MOTION */
     Uint32 reserved;
     Uint64 timestamp;       /**< In nanoseconds, populated using SDL_GetTicksNS() */
     SDL_WindowID windowID;  /**< The window with pen focus, if any */
     SDL_PenID which;        /**< The pen instance id */
->>>>>>> ee871323
     Uint8 padding1;
     Uint8 padding2;
     Uint16 pen_state;       /**< Pen button masks (where SDL_BUTTON(1) is the first button, SDL_BUTTON(2) is the second button etc.), ::SDL_PEN_DOWN_MASK is set if the pen is touching the surface, and ::SDL_PEN_ERASER_MASK is set if the pen is (used as) an eraser. */
@@ -630,21 +607,7 @@
  */
 typedef struct SDL_PenButtonEvent
 {
-<<<<<<< HEAD
-    SDL_EventType type;        /**< ::SDL_EVENT_PEN_BUTTON_DOWN or ::SDL_EVENT_PEN_BUTTON_UP */
-    Uint32 reserved;
-    Uint64 timestamp;   /**< In nanoseconds, populated using SDL_GetTicksNS() */
-    SDL_WindowID windowID;    /**< The window with pen focus, if any */
-    SDL_PenID which;    /**< The pen instance id */
-    Uint8 button;       /**< The pen button index (1 represents the pen tip for compatibility with mouse events) */
-    Uint8 state;        /**< ::SDL_PRESSED or ::SDL_RELEASED */
-    Uint16 pen_state;   /**< Pen button masks (where SDL_BUTTON(1) is the first button, SDL_BUTTON(2) is the second button etc.),
-			   ::SDL_PEN_DOWN_MASK is set if the pen is touching the surface, and
-			   ::SDL_PEN_ERASER_MASK is set if the pen is (used as) an eraser. */
-    float x;            /**< X coordinate, relative to window */
-    float y;            /**< Y coordinate, relative to window */
-=======
-    Uint32 type;            /**< ::SDL_EVENT_PEN_BUTTON_DOWN or ::SDL_EVENT_PEN_BUTTON_UP */
+    SDL_EventType type;            /**< ::SDL_EVENT_PEN_BUTTON_DOWN or ::SDL_EVENT_PEN_BUTTON_UP */
     Uint32 reserved;
     Uint64 timestamp;       /**< In nanoseconds, populated using SDL_GetTicksNS() */
     SDL_WindowID windowID;  /**< The window with pen focus, if any */
@@ -654,7 +617,6 @@
     Uint16 pen_state;       /**< Pen button masks (where SDL_BUTTON(1) is the first button, SDL_BUTTON(2) is the second button etc.), ::SDL_PEN_DOWN_MASK is set if the pen is touching the surface, and ::SDL_PEN_ERASER_MASK is set if the pen is (used as) an eraser. */
     float x;                /**< X coordinate, relative to window */
     float y;                /**< Y coordinate, relative to window */
->>>>>>> ee871323
     float axes[SDL_PEN_NUM_AXES]; /**< Pen axes such as pressure and tilt (ordered as per ::SDL_PenAxis) */
 } SDL_PenButtonEvent;
 
