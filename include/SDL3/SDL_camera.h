/*
  Simple DirectMedia Layer
  Copyright (C) 1997-2024 Sam Lantinga <slouken@libsdl.org>

  This software is provided 'as-is', without any express or implied
  warranty.  In no event will the authors be held liable for any damages
  arising from the use of this software.

  Permission is granted to anyone to use this software for any purpose,
  including commercial applications, and to alter it and redistribute it
  freely, subject to the following restrictions:

  1. The origin of this software must not be misrepresented; you must not
     claim that you wrote the original software. If you use this software
     in a product, an acknowledgment in the product documentation would be
     appreciated but is not required.
  2. Altered source versions must be plainly marked as such, and must not be
     misrepresented as being the original software.
  3. This notice may not be removed or altered from any source distribution.
*/

/**
 * # CategoryCamera
 *
 * Video capture for the SDL library.
 *
 * This API lets apps read input from video sources, like webcams. Camera
 * devices can be enumerated, queried, and opened. Once opened, it will
 * provide SDL_Surface objects as new frames of video come in. These surfaces
 * can be uploaded to an SDL_Texture or processed as pixels in memory.
 */

#ifndef SDL_camera_h_
#define SDL_camera_h_

#include <SDL3/SDL_error.h>
#include <SDL3/SDL_video.h>

#include <SDL3/SDL_begin_code.h>
/* Set up for C function definitions, even when using C++ */
#ifdef __cplusplus
extern "C" {
#endif

/**
 * This is a unique ID for a camera device for the time it is connected to the
 * system, and is never reused for the lifetime of the application.
 *
 * If the device is disconnected and reconnected, it will get a new ID.
 *
 * The ID value starts at 1 and increments from there. The value 0 is an
 * invalid ID.
 *
 * \since This datatype is available since SDL 3.0.0.
 *
 * \sa SDL_GetCameraDevices
 */
typedef Uint32 SDL_CameraDeviceID;

/**
 * The opaque structure used to identify an opened SDL camera.
 *
 * \since This struct is available since SDL 3.0.0.
 */
struct SDL_Camera;
typedef struct SDL_Camera SDL_Camera;

/**
 * The details of an output format for a camera device.
 *
 * Cameras often support multiple formats; each one will be encapsulated in
 * this struct.
 *
 * \since This struct is available since SDL 3.0.0.
 *
 * \sa SDL_GetCameraDeviceSupportedFormats
 * \sa SDL_GetCameraFormat
 */
typedef struct SDL_CameraSpec
{
    SDL_PixelFormatEnum format; /**< Frame format */
    SDL_Colorspace colorspace;  /**< Frame colorspace */
    int width;                  /**< Frame width */
    int height;                 /**< Frame height */
    int interval_numerator;     /**< Frame rate numerator ((dom / num) == fps, (num / dom) == duration) */
    int interval_denominator;   /**< Frame rate demoninator ((dom / num) == fps, (num / dom) == duration) */
} SDL_CameraSpec;

/**
 * The position of camera in relation to system device.
 *
 * \since This enum is available since SDL 3.0.0.
 *
 * \sa SDL_GetCameraDevicePosition
 */
typedef enum SDL_CameraPosition
{
    SDL_CAMERA_POSITION_UNKNOWN,
    SDL_CAMERA_POSITION_FRONT_FACING,
    SDL_CAMERA_POSITION_BACK_FACING
} SDL_CameraPosition;


/**
 * Use this function to get the number of built-in camera drivers.
 *
 * This function returns a hardcoded number. This never returns a negative
 * value; if there are no drivers compiled into this build of SDL, this
 * function returns zero. The presence of a driver in this list does not mean
 * it will function, it just means SDL is capable of interacting with that
 * interface. For example, a build of SDL might have v4l2 support, but if
 * there's no kernel support available, SDL's v4l2 driver would fail if used.
 *
 * By default, SDL tries all drivers, in its preferred order, until one is
 * found to be usable.
 *
 * \returns the number of built-in camera drivers.
 *
 * \threadsafety It is safe to call this function from any thread.
 *
 * \since This function is available since SDL 3.0.0.
 *
 * \sa SDL_GetCameraDriver
 */
extern SDL_DECLSPEC int SDLCALL SDL_GetNumCameraDrivers(void);

/**
 * Use this function to get the name of a built in camera driver.
 *
 * The list of camera drivers is given in the order that they are normally
 * initialized by default; the drivers that seem more reasonable to choose
 * first (as far as the SDL developers believe) are earlier in the list.
 *
 * The names of drivers are all simple, low-ASCII identifiers, like "v4l2",
 * "coremedia" or "android". These never have Unicode characters, and are not
 * meant to be proper names.
 *
 * The returned string follows the SDL_GetStringRule.
 *
 * \param index the index of the camera driver; the value ranges from 0 to
 *              SDL_GetNumCameraDrivers() - 1.
 * \returns the name of the camera driver at the requested index, or NULL if
 *          an invalid index was specified.
 *
 * \threadsafety It is safe to call this function from any thread.
 *
 * \since This function is available since SDL 3.0.0.
 *
 * \sa SDL_GetNumCameraDrivers
 */
extern SDL_DECLSPEC const char *SDLCALL SDL_GetCameraDriver(int index);

/**
 * Get the name of the current camera driver.
 *
 * The names of drivers are all simple, low-ASCII identifiers, like "v4l2",
 * "coremedia" or "android". These never have Unicode characters, and are not
 * meant to be proper names.
 *
 * The returned string follows the SDL_GetStringRule.
 *
 * \returns the name of the current camera driver or NULL if no driver has
 *          been initialized.
 *
 * \threadsafety It is safe to call this function from any thread.
 *
 * \since This function is available since SDL 3.0.0.
 */
extern SDL_DECLSPEC const char *SDLCALL SDL_GetCurrentCameraDriver(void);

/**
 * Get a list of currently connected camera devices.
 *
 * \param[out] count a pointer filled in with the number of camera devices. Can be
 *              NULL.
 * \returns[own] a 0 terminated array of camera instance IDs which should be freed
 *          with SDL_free(), or NULL on error; call SDL_GetError() for more
 *          details.
 *
 * \threadsafety It is safe to call this function from any thread.
 *
 * \since This function is available since SDL 3.0.0.
 *
 * \sa SDL_OpenCamera
 */
extern SDL_DECLSPEC SDL_CameraDeviceID *SDLCALL SDL_GetCameraDevices(int *count);

/**
 * Get the list of native formats/sizes a camera supports.
 *
 * This returns a list of all formats and frame sizes that a specific camera
 * can offer. This is useful if your app can accept a variety of image formats
 * and sizes and so want to find the optimal spec that doesn't require
 * conversion.
 *
 * This function isn't strictly required; if you call SDL_OpenCameraDevice
 * with a NULL spec, SDL will choose a native format for you, and if you
 * instead specify a desired format, it will transparently convert to the
 * requested format on your behalf.
 *
 * If `count` is not NULL, it will be filled with the number of elements in
 * the returned array. Additionally, the last element of the array has all
 * fields set to zero (this element is not included in `count`).
 *
 * The returned list is owned by the caller, and should be released with
 * SDL_free() when no longer needed.
 *
 * Note that it's legal for a camera to supply a list with only the zeroed
 * final element and `*count` set to zero; this is what will happen on
 * Emscripten builds, since that platform won't tell _anything_ about
 * available cameras until you've opened one, and won't even tell if there
 * _is_ a camera until the user has given you permission to check through a
 * scary warning popup.
 *
 * \param devid the camera device instance ID to query.
 * \param[out] count a pointer filled in with the number of elements in the list.
 *              Can be NULL.
 * \returns[own] a 0 terminated array of SDL_CameraSpecs, which should be freed
 *          with SDL_free(), or NULL on error; call SDL_GetError() for more
 *          details.
 *
 * \threadsafety It is safe to call this function from any thread.
 *
 * \since This function is available since SDL 3.0.0.
 *
 * \sa SDL_GetCameraDevices
 * \sa SDL_OpenCameraDevice
 */
extern SDL_DECLSPEC SDL_CameraSpec *SDLCALL SDL_GetCameraDeviceSupportedFormats(SDL_CameraDeviceID devid, int *count);

/**
 * Get the human-readable device name for a camera.
 *
 * The returned string follows the SDL_GetStringRule.
 *
<<<<<<< HEAD
 * \param instance_id the camera device instance ID
 * \returns[own] Human-readable device name, or NULL on error; call SDL_GetError()
 *          for more information.
=======
 * \param instance_id the camera device instance ID.
 * \returns a human-readable device name, or NULL on error; call
 *          SDL_GetError() for more information.
>>>>>>> 361cae08
 *
 * \threadsafety It is safe to call this function from any thread.
 *
 * \since This function is available since SDL 3.0.0.
 *
 * \sa SDL_GetCameraDevices
 */
extern SDL_DECLSPEC const char * SDLCALL SDL_GetCameraDeviceName(SDL_CameraDeviceID instance_id);

/**
 * Get the position of the camera in relation to the system.
 *
 * Most platforms will report UNKNOWN, but mobile devices, like phones, can
 * often make a distiction between cameras on the front of the device (that
 * points towards the user, for taking "selfies") and cameras on the back (for
 * filming in the direction the user is facing).
 *
 * \param instance_id the camera device instance ID.
 * \returns the position of the camera on the system hardware.
 *
 * \threadsafety It is safe to call this function from any thread.
 *
 * \since This function is available since SDL 3.0.0.
 *
 * \sa SDL_GetCameraDevices
 */
extern SDL_DECLSPEC SDL_CameraPosition SDLCALL SDL_GetCameraDevicePosition(SDL_CameraDeviceID instance_id);

/**
 * Open a video recording device (a "camera").
 *
 * You can open the device with any reasonable spec, and if the hardware can't
 * directly support it, it will convert data seamlessly to the requested
 * format. This might incur overhead, including scaling of image data.
 *
 * If you would rather accept whatever format the device offers, you can pass
 * a NULL spec here and it will choose one for you (and you can use
 * SDL_Surface's conversion/scaling functions directly if necessary).
 *
 * You can call SDL_GetCameraFormat() to get the actual data format if passing
 * a NULL spec here. You can see the exact specs a device can support without
 * conversion with SDL_GetCameraSupportedSpecs().
 *
 * SDL will not attempt to emulate framerate; it will try to set the hardware
 * to the rate closest to the requested speed, but it won't attempt to limit
 * or duplicate frames artificially; call SDL_GetCameraFormat() to see the
 * actual framerate of the opened the device, and check your timestamps if
 * this is crucial to your app!
 *
 * Note that the camera is not usable until the user approves its use! On some
 * platforms, the operating system will prompt the user to permit access to
 * the camera, and they can choose Yes or No at that point. Until they do, the
 * camera will not be usable. The app should either wait for an
 * SDL_EVENT_CAMERA_DEVICE_APPROVED (or SDL_EVENT_CAMERA_DEVICE_DENIED) event,
 * or poll SDL_IsCameraApproved() occasionally until it returns non-zero. On
 * platforms that don't require explicit user approval (and perhaps in places
 * where the user previously permitted access), the approval event might come
 * immediately, but it might come seconds, minutes, or hours later!
 *
<<<<<<< HEAD
 * \param instance_id the camera device instance ID
 * \param[in,opt] spec The desired format for data the device will provide. Can be
=======
 * \param instance_id the camera device instance ID.
 * \param spec the desired format for data the device will provide. Can be
>>>>>>> 361cae08
 *             NULL.
 * \returns[own] device, or NULL on failure; call SDL_GetError() for more
 *          information.
 *
 * \threadsafety It is safe to call this function from any thread.
 *
 * \since This function is available since SDL 3.0.0.
 *
 * \sa SDL_GetCameraDevices
 * \sa SDL_GetCameraFormat
 */
extern SDL_DECLSPEC SDL_Camera *SDLCALL SDL_OpenCameraDevice(SDL_CameraDeviceID instance_id, const SDL_CameraSpec *spec);

/**
 * Query if camera access has been approved by the user.
 *
 * Cameras will not function between when the device is opened by the app and
 * when the user permits access to the hardware. On some platforms, this
 * presents as a popup dialog where the user has to explicitly approve access;
 * on others the approval might be implicit and not alert the user at all.
 *
 * This function can be used to check the status of that approval. It will
 * return 0 if still waiting for user response, 1 if the camera is approved
 * for use, and -1 if the user denied access.
 *
 * Instead of polling with this function, you can wait for a
 * SDL_EVENT_CAMERA_DEVICE_APPROVED (or SDL_EVENT_CAMERA_DEVICE_DENIED) event
 * in the standard SDL event loop, which is guaranteed to be sent once when
 * permission to use the camera is decided.
 *
 * If a camera is declined, there's nothing to be done but call
 * SDL_CloseCamera() to dispose of it.
 *
<<<<<<< HEAD
 * \param[inout] camera the opened camera device to query
=======
 * \param camera the opened camera device to query.
>>>>>>> 361cae08
 * \returns -1 if user denied access to the camera, 1 if user approved access,
 *          0 if no decision has been made yet.
 *
 * \threadsafety It is safe to call this function from any thread.
 *
 * \since This function is available since SDL 3.0.0.
 *
 * \sa SDL_OpenCameraDevice
 * \sa SDL_CloseCamera
 */
extern SDL_DECLSPEC int SDLCALL SDL_GetCameraPermissionState(SDL_Camera *camera);

/**
 * Get the instance ID of an opened camera.
 *
<<<<<<< HEAD
 * \param[inout] camera an SDL_Camera to query
=======
 * \param camera an SDL_Camera to query.
>>>>>>> 361cae08
 * \returns the instance ID of the specified camera on success or 0 on
 *          failure; call SDL_GetError() for more information.
 *
 * \threadsafety It is safe to call this function from any thread.
 *
 * \since This function is available since SDL 3.0.0.
 *
 * \sa SDL_OpenCameraDevice
 */
extern SDL_DECLSPEC SDL_CameraDeviceID SDLCALL SDL_GetCameraInstanceID(SDL_Camera *camera);

/**
 * Get the properties associated with an opened camera.
 *
<<<<<<< HEAD
 * \param[inout] camera the SDL_Camera obtained from SDL_OpenCameraDevice()
=======
 * \param camera the SDL_Camera obtained from SDL_OpenCameraDevice().
>>>>>>> 361cae08
 * \returns a valid property ID on success or 0 on failure; call
 *          SDL_GetError() for more information.
 *
 * \threadsafety It is safe to call this function from any thread.
 *
 * \since This function is available since SDL 3.0.0.
 *
 * \sa SDL_GetProperty
 * \sa SDL_SetProperty
 */
extern SDL_DECLSPEC SDL_PropertiesID SDLCALL SDL_GetCameraProperties(SDL_Camera *camera);

/**
 * Get the spec that a camera is using when generating images.
 *
 * Note that this might not be the native format of the hardware, as SDL might
 * be converting to this format behind the scenes.
 *
 * If the system is waiting for the user to approve access to the camera, as
 * some platforms require, this will return -1, but this isn't necessarily a
 * fatal error; you should either wait for an SDL_EVENT_CAMERA_DEVICE_APPROVED
 * (or SDL_EVENT_CAMERA_DEVICE_DENIED) event, or poll SDL_IsCameraApproved()
 * occasionally until it returns non-zero.
 *
<<<<<<< HEAD
 * \param[inout] camera opened camera device
 * \param[out] spec The SDL_CameraSpec to be initialized by this function.
=======
 * \param camera opened camera device.
 * \param spec the SDL_CameraSpec to be initialized by this function.
>>>>>>> 361cae08
 * \returns 0 on success or a negative error code on failure; call
 *          SDL_GetError() for more information.
 *
 * \threadsafety It is safe to call this function from any thread.
 *
 * \since This function is available since SDL 3.0.0.
 *
 * \sa SDL_OpenCameraDevice
 */
extern SDL_DECLSPEC int SDLCALL SDL_GetCameraFormat(SDL_Camera *camera, SDL_CameraSpec *spec);

/**
 * Acquire a frame.
 *
 * The frame is a memory pointer to the image data, whose size and format are
 * given by the spec requested when opening the device.
 *
 * This is a non blocking API. If there is a frame available, a non-NULL
 * surface is returned, and timestampNS will be filled with a non-zero value.
 *
 * Note that an error case can also return NULL, but a NULL by itself is
 * normal and just signifies that a new frame is not yet available. Note that
 * even if a camera device fails outright (a USB camera is unplugged while in
 * use, etc), SDL will send an event separately to notify the app, but
 * continue to provide blank frames at ongoing intervals until
 * SDL_CloseCamera() is called, so real failure here is almost always an out
 * of memory condition.
 *
 * After use, the frame should be released with SDL_ReleaseCameraFrame(). If
 * you don't do this, the system may stop providing more video!
 *
 * Do not call SDL_FreeSurface() on the returned surface! It must be given
 * back to the camera subsystem with SDL_ReleaseCameraFrame!
 *
 * If the system is waiting for the user to approve access to the camera, as
 * some platforms require, this will return NULL (no frames available); you
 * should either wait for an SDL_EVENT_CAMERA_DEVICE_APPROVED (or
 * SDL_EVENT_CAMERA_DEVICE_DENIED) event, or poll SDL_IsCameraApproved()
 * occasionally until it returns non-zero.
 *
<<<<<<< HEAD
 * \param[inout] camera opened camera device
 * \param[out] timestampNS a pointer filled in with the frame's timestamp, or 0 on
 *                    error. Can be NULL.
 * \returns[own] A new frame of video on success, NULL if none is currently
=======
 * \param camera opened camera device.
 * \param timestampNS a pointer filled in with the frame's timestamp, or 0 on
 *                    error. Can be NULL.
 * \returns a new frame of video on success, NULL if none is currently
>>>>>>> 361cae08
 *          available.
 *
 * \threadsafety It is safe to call this function from any thread.
 *
 * \since This function is available since SDL 3.0.0.
 *
 * \sa SDL_ReleaseCameraFrame
 */
extern SDL_DECLSPEC SDL_Surface * SDLCALL SDL_AcquireCameraFrame(SDL_Camera *camera, Uint64 *timestampNS);

/**
 * Release a frame of video acquired from a camera.
 *
 * Let the back-end re-use the internal buffer for camera.
 *
 * This function _must_ be called only on surface objects returned by
 * SDL_AcquireCameraFrame(). This function should be called as quickly as
 * possible after acquisition, as SDL keeps a small FIFO queue of surfaces for
 * video frames; if surfaces aren't released in a timely manner, SDL may drop
 * upcoming video frames from the camera.
 *
 * If the app needs to keep the surface for a significant time, they should
 * make a copy of it and release the original.
 *
 * The app should not use the surface again after calling this function;
 * assume the surface is freed and the pointer is invalid.
 *
<<<<<<< HEAD
 * \param[inout] camera opened camera device
 * \param[inout] frame The video frame surface to release.
=======
 * \param camera opened camera device.
 * \param frame the video frame surface to release.
>>>>>>> 361cae08
 * \returns 0 on success or a negative error code on failure; call
 *          SDL_GetError() for more information.
 *
 * \threadsafety It is safe to call this function from any thread.
 *
 * \since This function is available since SDL 3.0.0.
 *
 * \sa SDL_AcquireCameraFrame
 */
extern SDL_DECLSPEC int SDLCALL SDL_ReleaseCameraFrame(SDL_Camera *camera, SDL_Surface *frame);

/**
 * Use this function to shut down camera processing and close the camera
 * device.
 *
<<<<<<< HEAD
 * \param[inout] camera opened camera device
=======
 * \param camera opened camera device.
>>>>>>> 361cae08
 *
 * \threadsafety It is safe to call this function from any thread, but no
 *               thread may reference `device` once this function is called.
 *
 * \since This function is available since SDL 3.0.0.
 *
 * \sa SDL_OpenCameraWithSpec
 * \sa SDL_OpenCamera
 */
extern SDL_DECLSPEC void SDLCALL SDL_CloseCamera(SDL_Camera *camera);

/* Ends C function definitions when using C++ */
#ifdef __cplusplus
}
#endif
#include <SDL3/SDL_close_code.h>

#endif /* SDL_camera_h_ */<|MERGE_RESOLUTION|>--- conflicted
+++ resolved
@@ -233,15 +233,9 @@
  *
  * The returned string follows the SDL_GetStringRule.
  *
-<<<<<<< HEAD
- * \param instance_id the camera device instance ID
- * \returns[own] Human-readable device name, or NULL on error; call SDL_GetError()
- *          for more information.
-=======
  * \param instance_id the camera device instance ID.
- * \returns a human-readable device name, or NULL on error; call
+ * \returns[own] a human-readable device name, or NULL on error; call
  *          SDL_GetError() for more information.
->>>>>>> 361cae08
  *
  * \threadsafety It is safe to call this function from any thread.
  *
@@ -301,13 +295,8 @@
  * where the user previously permitted access), the approval event might come
  * immediately, but it might come seconds, minutes, or hours later!
  *
-<<<<<<< HEAD
- * \param instance_id the camera device instance ID
- * \param[in,opt] spec The desired format for data the device will provide. Can be
-=======
  * \param instance_id the camera device instance ID.
- * \param spec the desired format for data the device will provide. Can be
->>>>>>> 361cae08
+ * \param[in,opt] spec the desired format for data the device will provide. Can be
  *             NULL.
  * \returns[own] device, or NULL on failure; call SDL_GetError() for more
  *          information.
@@ -341,11 +330,7 @@
  * If a camera is declined, there's nothing to be done but call
  * SDL_CloseCamera() to dispose of it.
  *
-<<<<<<< HEAD
- * \param[inout] camera the opened camera device to query
-=======
- * \param camera the opened camera device to query.
->>>>>>> 361cae08
+ * \param[inout] camera the opened camera device to query.
  * \returns -1 if user denied access to the camera, 1 if user approved access,
  *          0 if no decision has been made yet.
  *
@@ -361,11 +346,7 @@
 /**
  * Get the instance ID of an opened camera.
  *
-<<<<<<< HEAD
- * \param[inout] camera an SDL_Camera to query
-=======
- * \param camera an SDL_Camera to query.
->>>>>>> 361cae08
+ * \param[inout] camera an SDL_Camera to query.
  * \returns the instance ID of the specified camera on success or 0 on
  *          failure; call SDL_GetError() for more information.
  *
@@ -380,11 +361,7 @@
 /**
  * Get the properties associated with an opened camera.
  *
-<<<<<<< HEAD
- * \param[inout] camera the SDL_Camera obtained from SDL_OpenCameraDevice()
-=======
- * \param camera the SDL_Camera obtained from SDL_OpenCameraDevice().
->>>>>>> 361cae08
+ * \param[inout] camera the SDL_Camera obtained from SDL_OpenCameraDevice().
  * \returns a valid property ID on success or 0 on failure; call
  *          SDL_GetError() for more information.
  *
@@ -409,13 +386,8 @@
  * (or SDL_EVENT_CAMERA_DEVICE_DENIED) event, or poll SDL_IsCameraApproved()
  * occasionally until it returns non-zero.
  *
-<<<<<<< HEAD
- * \param[inout] camera opened camera device
- * \param[out] spec The SDL_CameraSpec to be initialized by this function.
-=======
- * \param camera opened camera device.
- * \param spec the SDL_CameraSpec to be initialized by this function.
->>>>>>> 361cae08
+ * \param[inout] camera opened camera device.
+ * \param[out] spec the SDL_CameraSpec to be initialized by this function.
  * \returns 0 on success or a negative error code on failure; call
  *          SDL_GetError() for more information.
  *
@@ -456,17 +428,10 @@
  * SDL_EVENT_CAMERA_DEVICE_DENIED) event, or poll SDL_IsCameraApproved()
  * occasionally until it returns non-zero.
  *
-<<<<<<< HEAD
- * \param[inout] camera opened camera device
+ * \param[inout] camera opened camera device.
  * \param[out] timestampNS a pointer filled in with the frame's timestamp, or 0 on
  *                    error. Can be NULL.
- * \returns[own] A new frame of video on success, NULL if none is currently
-=======
- * \param camera opened camera device.
- * \param timestampNS a pointer filled in with the frame's timestamp, or 0 on
- *                    error. Can be NULL.
- * \returns a new frame of video on success, NULL if none is currently
->>>>>>> 361cae08
+ * \returns[own] a new frame of video on success, NULL if none is currently
  *          available.
  *
  * \threadsafety It is safe to call this function from any thread.
@@ -494,13 +459,8 @@
  * The app should not use the surface again after calling this function;
  * assume the surface is freed and the pointer is invalid.
  *
-<<<<<<< HEAD
- * \param[inout] camera opened camera device
- * \param[inout] frame The video frame surface to release.
-=======
- * \param camera opened camera device.
- * \param frame the video frame surface to release.
->>>>>>> 361cae08
+ * \param[inout] camera opened camera device.
+ * \param[inout] frame the video frame surface to release.
  * \returns 0 on success or a negative error code on failure; call
  *          SDL_GetError() for more information.
  *
@@ -516,11 +476,7 @@
  * Use this function to shut down camera processing and close the camera
  * device.
  *
-<<<<<<< HEAD
- * \param[inout] camera opened camera device
-=======
- * \param camera opened camera device.
->>>>>>> 361cae08
+ * \param[inout] camera opened camera device.
  *
  * \threadsafety It is safe to call this function from any thread, but no
  *               thread may reference `device` once this function is called.
