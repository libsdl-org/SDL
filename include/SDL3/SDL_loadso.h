/*
  Simple DirectMedia Layer
  Copyright (C) 1997-2024 Sam Lantinga <slouken@libsdl.org>

  This software is provided 'as-is', without any express or implied
  warranty.  In no event will the authors be held liable for any damages
  arising from the use of this software.

  Permission is granted to anyone to use this software for any purpose,
  including commercial applications, and to alter it and redistribute it
  freely, subject to the following restrictions:

  1. The origin of this software must not be misrepresented; you must not
     claim that you wrote the original software. If you use this software
     in a product, an acknowledgment in the product documentation would be
     appreciated but is not required.
  2. Altered source versions must be plainly marked as such, and must not be
     misrepresented as being the original software.
  3. This notice may not be removed or altered from any source distribution.
*/

/* WIKI CATEGORY: SharedObject */

/**
 * # CategorySharedObject
 *
 * System-dependent library loading routines.
 *
 * Some things to keep in mind:
 *
 * - These functions only work on C function names. Other languages may have
 *   name mangling and intrinsic language support that varies from compiler to
 *   compiler.
 * - Make sure you declare your function pointers with the same calling
 *   convention as the actual library function. Your code will crash
 *   mysteriously if you do not do this.
 * - Avoid namespace collisions. If you load a symbol from the library, it is
 *   not defined whether or not it goes into the global symbol namespace for
 *   the application. If it does and it conflicts with symbols in your code or
 *   other shared libraries, you will not get the results you expect. :)
 */

#ifndef SDL_loadso_h_
#define SDL_loadso_h_

#include <SDL3/SDL_stdinc.h>
#include <SDL3/SDL_error.h>

#include <SDL3/SDL_begin_code.h>
/* Set up for C function definitions, even when using C++ */
#ifdef __cplusplus
extern "C" {
#endif

/**
 * Dynamically load a shared object.
 *
<<<<<<< HEAD
 * \param[in] sofile a system-dependent name of the object file
 * \returns[own] an opaque pointer to the object handle or NULL if there was an
=======
 * \param sofile a system-dependent name of the object file.
 * \returns an opaque pointer to the object handle or NULL if there was an
>>>>>>> 361cae08
 *          error; call SDL_GetError() for more information.
 *
 * \since This function is available since SDL 3.0.0.
 *
 * \sa SDL_LoadFunction
 * \sa SDL_UnloadObject
 */
extern SDL_DECLSPEC void *SDLCALL SDL_LoadObject(const char *sofile);

/**
 * Look up the address of the named function in a shared object.
 *
 * This function pointer is no longer valid after calling SDL_UnloadObject().
 *
 * This function can only look up C function names. Other languages may have
 * name mangling and intrinsic language support that varies from compiler to
 * compiler.
 *
 * Make sure you declare your function pointers with the same calling
 * convention as the actual library function. Your code will crash
 * mysteriously if you do not do this.
 *
 * If the requested function doesn't exist, NULL is returned.
 *
<<<<<<< HEAD
 * \param[inout] handle a valid shared object handle returned by SDL_LoadObject()
 * \param[in] name the name of the function to look up
=======
 * \param handle a valid shared object handle returned by SDL_LoadObject().
 * \param name the name of the function to look up.
>>>>>>> 361cae08
 * \returns a pointer to the function or NULL if there was an error; call
 *          SDL_GetError() for more information.
 *
 * \since This function is available since SDL 3.0.0.
 *
 * \sa SDL_LoadObject
 */
extern SDL_DECLSPEC SDL_FunctionPointer SDLCALL SDL_LoadFunction(void *handle, const char *name);

/**
 * Unload a shared object from memory.
 *
<<<<<<< HEAD
 * \param[inout] handle a valid shared object handle returned by SDL_LoadObject()
=======
 * \param handle a valid shared object handle returned by SDL_LoadObject().
>>>>>>> 361cae08
 *
 * \since This function is available since SDL 3.0.0.
 *
 * \sa SDL_LoadObject
 */
extern SDL_DECLSPEC void SDLCALL SDL_UnloadObject(void *handle);

/* Ends C function definitions when using C++ */
#ifdef __cplusplus
}
#endif
#include <SDL3/SDL_close_code.h>

#endif /* SDL_loadso_h_ */<|MERGE_RESOLUTION|>--- conflicted
+++ resolved
@@ -55,13 +55,8 @@
 /**
  * Dynamically load a shared object.
  *
-<<<<<<< HEAD
- * \param[in] sofile a system-dependent name of the object file
+ * \param[in] sofile a system-dependent name of the object file.
  * \returns[own] an opaque pointer to the object handle or NULL if there was an
-=======
- * \param sofile a system-dependent name of the object file.
- * \returns an opaque pointer to the object handle or NULL if there was an
->>>>>>> 361cae08
  *          error; call SDL_GetError() for more information.
  *
  * \since This function is available since SDL 3.0.0.
@@ -86,13 +81,8 @@
  *
  * If the requested function doesn't exist, NULL is returned.
  *
-<<<<<<< HEAD
- * \param[inout] handle a valid shared object handle returned by SDL_LoadObject()
- * \param[in] name the name of the function to look up
-=======
- * \param handle a valid shared object handle returned by SDL_LoadObject().
- * \param name the name of the function to look up.
->>>>>>> 361cae08
+ * \param[inout] handle a valid shared object handle returned by SDL_LoadObject().
+ * \param[in] name the name of the function to look up.
  * \returns a pointer to the function or NULL if there was an error; call
  *          SDL_GetError() for more information.
  *
@@ -105,11 +95,7 @@
 /**
  * Unload a shared object from memory.
  *
-<<<<<<< HEAD
- * \param[inout] handle a valid shared object handle returned by SDL_LoadObject()
-=======
- * \param handle a valid shared object handle returned by SDL_LoadObject().
->>>>>>> 361cae08
+ * \param[inout] handle a valid shared object handle returned by SDL_LoadObject().
  *
  * \since This function is available since SDL 3.0.0.
  *
