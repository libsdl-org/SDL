# Migrating to SDL 3.0

This guide provides useful information for migrating applications from SDL 2.0 to SDL 3.0.

Details on API changes are organized by SDL 2.0 header below.

We have provided a handy Python script [rename_symbols.py](https://github.com/libsdl-org/SDL/blob/main/build-scripts/rename_symbols.py) to rename SDL2 functions to their SDL3 counterparts:
```sh
rename_symbols.py --all-symbols source_code_path
```

SDL headers should now be included as `#include <SDL3/SDL.h>`. Typically that's the only header you'll need in your application unless you are using OpenGL or Vulkan functionality.

The file with your main() function should also include <SDL3/SDL_main.h>, see below in the SDL_main.h section.

CMake users should use this snippet to include SDL support in their project:
```
find_package(SDL3 REQUIRED CONFIG REQUIRED COMPONENTS SDL3)
target_link_libraries(mygame PRIVATE SDL3::SDL3)
```

Autotools users should use this snippet to include SDL support in their project:
```
PKG_CHECK_MODULES([SDL3], [sdl3])
```
and then add $SDL3_CFLAGS to their project CFLAGS and $SDL3_LIBS to their project LDFLAGS

Makefile users can use this snippet to include SDL support in their project:
```
CFLAGS += $(shell pkg-config sdl3 --cflags)
LDFLAGS += $(shell pkg-config sdl3 --libs)
```

The SDL3test library has been renamed SDL3_test.

There is no SDLmain library anymore, it's now header-only, see below in the SDL_main.h section.


begin_code.h and close_code.h in the public headers have been renamed to SDL_begin_code.h and SDL_close_code.h. These aren't meant to be included directly by applications, but if your application did, please update your `#include` lines.

The vi format comments have been removed from source code. Vim users can use the [editorconfig plugin](https://github.com/editorconfig/editorconfig-vim) to automatically set tab spacing for the SDL coding style.

<<<<<<< HEAD

## SDL_audio.h

- SDL_AudioInit() and SDL_AudioQuit() are removed. Prefer the SDL_InitSubSytem() and SDL_QuitSubSytem functions, with flags SDL_INIT_AUDIO.
  Also the hint SDL_AUDIO_DRIVER can help to choose a specific driver.
=======
## SDL_audio.h

The following functions have been renamed:
* SDL_FreeWAV => SDL_free
>>>>>>> 3fb0c8b5

## SDL_cpuinfo.h

- SDL_Has3DNow() has been removed; there is no replacement.

The following headers are no longer automatically included, and will need to be included manually:
- immintrin.h
- mm3dnow.h
- mmintrin.h
- xmmintrin.h
- emmintrin.h
- pmmintrin.h
- arm_neon.h
- arm64_neon.h
- armintr.h
- arm64intr.h
- altivec.h
- lsxintrin.h
- lasxintrin.h

## SDL_events.h

The `timestamp` member of the `SDL_Event` structure now represents nanoseconds, and is populated with `SDL_GetTicksNS()`

The `timestamp_us` member of the sensor events has been renamed `sensor_timestamp` and now represents nanoseconds. This value is filled in from the hardware, if available, and may not be synchronized with values returned from `SDL_GetTicksNS()`.

You should set the `event.common.timestamp` field before passing an event to `SDL_PushEvent()`. If the timestamp is 0 it will be filled in with `SDL_GetTicksNS()`.

`SDL_GetEventState` used to be a macro, now it's a real function, but otherwise functions identically.

The `SDL_DISPLAYEVENT_*` events have been moved to top level events, and `SDL_DISPLAYEVENT` has been removed. In general, handling this change just means checking for the individual events instead of first checking for `SDL_DISPLAYEVENT` and then checking for display events. You can compare the event >= `SDL_DISPLAYEVENT_FIRST` and <= `SDL_DISPLAYEVENT_LAST` if you need to see whether it's a display event.

The `SDL_WINDOWEVENT_*` events have been moved to top level events, and `SDL_WINDOWEVENT` has been removed. In general, handling this change just means checking for the individual events instead of first checking for `SDL_WINDOWEVENT` and then checking for window events. You can compare the event >= `SDL_WINDOWEVENT_FIRST` and <= `SDL_WINDOWEVENT_LAST` if you need to see whether it's a window event.


## SDL_gamecontroller.h

Removed SDL_GameControllerGetSensorDataWithTimestamp(), if you want timestamps for the sensor data, you should use the sensor_timestamp member of SDL_CONTROLLERSENSORUPDATE events.

## SDL_gesture.h

The gesture API has been removed. There is no replacement planned in SDL3.
However, the SDL2 code has been moved to a single-header library that can
be dropped into an SDL3 or SDL2 program, to continue to provide this
functionality to your app and aid migration. That is located in the
[SDL_gesture GitHub repository](https://github.com/libsdl-org/SDL_gesture).

## SDL_hints.h

The following hints have been removed:
* SDL_HINT_IDLE_TIMER_DISABLED (use SDL_DisableScreenSaver instead)
* SDL_HINT_VIDEO_X11_FORCE_EGL (use SDL_HINT_VIDEO_FORCE_EGL instead)
* SDL_HINT_VIDEO_X11_XINERAMA (Xinerama no longer supported by the X11 backend)
* SDL_HINT_VIDEO_X11_XVIDMODE (Xvidmode no longer supported by the X11 backend)

* Renamed hints 'SDL_HINT_VIDEODRIVER' and 'SDL_HINT_AUDIODRIVER' to 'SDL_HINT_VIDEO_DRIVER' and 'SDL_HINT_AUDIO_DRIVER'
* Renamed environment variables 'SDL_VIDEODRIVER' and 'SDL_AUDIODRIVER' to 'SDL_VIDEO_DRIVER' and 'SDL_AUDIO_DRIVER'

## SDL_keycode.h

The following enums have been renamed:
* KMOD_ALT => SDL_KMOD_ALT
* KMOD_CAPS => SDL_KMOD_CAPS
* KMOD_CTRL => SDL_KMOD_CTRL
* KMOD_GUI => SDL_KMOD_GUI
* KMOD_LALT => SDL_KMOD_LALT
* KMOD_LCTRL => SDL_KMOD_LCTRL
* KMOD_LGUI => SDL_KMOD_LGUI
* KMOD_LSHIFT => SDL_KMOD_LSHIFT
* KMOD_MODE => SDL_KMOD_MODE
* KMOD_NONE => SDL_KMOD_NONE
* KMOD_NUM => SDL_KMOD_NUM
* KMOD_RALT => SDL_KMOD_RALT
* KMOD_RCTRL => SDL_KMOD_RCTRL
* KMOD_RESERVED => SDL_KMOD_RESERVED
* KMOD_RGUI => SDL_KMOD_RGUI
* KMOD_RSHIFT => SDL_KMOD_RSHIFT
* KMOD_SCROLL => SDL_KMOD_SCROLL
* KMOD_SHIFT => SDL_KMOD_SHIFT

## SDL_main.h

SDL3 doesn't have a static libSDLmain to link against anymore.  
Instead SDL_main.h is now a header-only library **and not included by SDL.h anymore**.

Using it is really simple: Just `#include <SDL3/SDL_main.h>` in the source file with your standard
`int main(int argc, char* argv[])` function.

The rest happens automatically: If your target platform needs the SDL_main functionality,
your `main` function will be renamed to `SDL_main` (with a macro, just like in SDL2),
and the real main-function will be implemented by inline code from SDL_main.h - and if your target
platform doesn't need it, nothing happens.  
Like in SDL2, if you want to handle the platform-specific main yourself instead of using the SDL_main magic,
you can `#define SDL_MAIN_HANDLED` before `#include <SDL3/SDL_main.h>` - don't forget to call `SDL_SetMainReady()`!

If you need SDL_main.h in another source file (that doesn't implement main()), you also need to
`#define SDL_MAIN_HANDLED` there, to avoid that multiple main functions are generated by SDL_main.h

There is currently one platform where this approach doesn't always work: WinRT.  
It requires WinMain to be implemented in a C++ source file that's compiled with `/ZW`. If your main
is implemented in plain C, or you can't use `/ZW` on that file, you can add another .cpp
source file that just contains `#include <SDL3/SDL_main.h>` and compile that with `/ZW` - but keep
in mind that the source file with your standard main also needs that include!
See [README-winrt.md](./README-winrt.md) for more details.

Furthermore, the different `SDL_*RunApp()` functions (SDL_WinRtRunApp, SDL_GDKRunApp, SDL_UIKitRunApp)
have been unified into just `int SDL_RunApp(int argc, char* argv[], void * reserved)` (which is also
used by additional platforms that didn't have a SDL_RunApp-like function before).

## SDL_pixels.h

SDL_CalculateGammaRamp has been removed, because SDL_SetWindowGammaRamp has been removed as well due to poor support in modern operating systems (see [SDL_video.h](#sdl_videoh)).

## SDL_platform.h

The preprocessor symbol __MACOSX__ has been renamed __MACOS__, and __IPHONEOS__ has been renamed __IOS__

## SDL_render.h

SDL_GetRenderDriverInfo() has been removed, since most of the information it reported were
estimates and could not be accurate before creating a renderer. Often times this function
was used to figure out the index of a driver, so one would call it in a for-loop, looking
for the driver named "opengl" or whatnot. SDL_GetRenderDriver() has been added for this
functionality, which returns only the name of the driver.

Additionally, SDL_CreateRenderer()'s second argument is no longer an integer index, but a
`const char *` representing a renderer's name; if you were just using a for-loop to find
which index is the "opengl" or whatnot driver, you can just pass that string directly
here, now. Passing NULL is the same as passing -1 here in SDL2, to signify you want SDL
to decide for you.

## SDL_rwops.h

The following macros have been renamed:
* RW_SEEK_CUR => SDL_RW_SEEK_CUR
* RW_SEEK_END => SDL_RW_SEEK_END
* RW_SEEK_SET => SDL_RW_SEEK_SET

SDL_RWread and SDL_RWwrite (and SDL_RWops::read, SDL_RWops::write) have a different function signature in SDL3.

Previously they looked more like stdio:

```c
size_t SDL_RWread(SDL_RWops *context, void *ptr, size_t size, size_t maxnum);
```

But now they look more like POSIX:

```c
Sint64 SDL_RWread(SDL_RWops *context, void *ptr, Sint64 size);
```

Previously they tried to read/write `size` objects of `maxnum` bytes each. Now they try to read/write `size` bytes, which solves
concerns about what should happen to the file pointer if only a fraction of an object could be read, etc. The return value is
different, too. For reading:

- SDL_RWread returns the number of bytes read, which will be less than requested on error or EOF.
- If there was an error but some bytes were read, it will return the number of bytes read.
- On error when no bytes were read, it returns -1.
- For non-blocking RWops (new to SDL3!), if we are neither at an error or EOF but it would require blocking to read more data, it returns -2.

For writing:

- SDL_RWwrite returns the number of bytes written, which might be less on error or if the RWops is non-blocking.
- If there was an error but some bytes were written, it will return the number of bytes written.
- On error when no bytes were written, it returns -1.
- For non-blocking RWops (new to SDL3!), if we are not at an error but it would require blocking to write more data, it returns -2.


As you can see, RWops can now be non-blocking! There is no API in SDL to
toggle a RWops to (non-)blocking mode, they must be created as such. The
existing SDL_RWFrom* functions do not create non-blocking objects, so existing
code (and much of the code you would care to write by default) does not have
to contend with this behavior.


SDL_RWFromFP has been removed from the API, due to issues when the SDL library uses a different C runtime from the application.

You can implement this in your own code easily:
```c
#include <stdio.h>


static Sint64 SDLCALL
stdio_size(SDL_RWops * context)
{
    Sint64 pos, size;

    pos = SDL_RWseek(context, 0, SDL_RW_SEEK_CUR);
    if (pos < 0) {
        return -1;
    }
    size = SDL_RWseek(context, 0, SDL_RW_SEEK_END);

    SDL_RWseek(context, pos, SDL_RW_SEEK_SET);
    return size;
}

static Sint64 SDLCALL
stdio_seek(SDL_RWops * context, Sint64 offset, int whence)
{
    int stdiowhence;

    switch (whence) {
    case SDL_RW_SEEK_SET:
        stdiowhence = SEEK_SET;
        break;
    case SDL_RW_SEEK_CUR:
        stdiowhence = SEEK_CUR;
        break;
    case SDL_RW_SEEK_END:
        stdiowhence = SEEK_END;
        break;
    default:
        return SDL_SetError("Unknown value for 'whence'");
    }

    if (fseek((FILE *)context->hidden.stdio.fp, (fseek_off_t)offset, stdiowhence) == 0) {
        Sint64 pos = ftell((FILE *)context->hidden.stdio.fp);
        if (pos < 0) {
            return SDL_SetError("Couldn't get stream offset");
        }
        return pos;
    }
    return SDL_Error(SDL_EFSEEK);
}

static Sint64 SDLCALL
stdio_read(SDL_RWops * context, void *ptr, Sint64 size)
{
    size_t nread;

    nread = fread(ptr, 1, (size_t) size, (FILE *)context->hidden.stdio.fp);
    if (nread == 0 && ferror((FILE *)context->hidden.stdio.fp)) {
        return SDL_Error(SDL_EFREAD);
    }
    return (Sint64) nread;
}

static Sint64 SDLCALL
stdio_write(SDL_RWops * context, const void *ptr, Sint64 size)
{
    size_t nwrote;

    nwrote = fwrite(ptr, 1, (size_t) size, (FILE *)context->hidden.stdio.fp);
    if (nwrote == 0 && ferror((FILE *)context->hidden.stdio.fp)) {
        return SDL_Error(SDL_EFWRITE);
    }
    return (Sint64) nwrote;
}

static int SDLCALL
stdio_close(SDL_RWops * context)
{
    int status = 0;
    if (context) {
        if (context->hidden.stdio.autoclose) {
            /* WARNING:  Check the return value here! */
            if (fclose((FILE *)context->hidden.stdio.fp) != 0) {
                status = SDL_Error(SDL_EFWRITE);
            }
        }
        SDL_FreeRW(context);
    }
    return status;
}

SDL_RWops *
SDL_RWFromFP(void *fp, SDL_bool autoclose)
{
    SDL_RWops *rwops = NULL;

    rwops = SDL_AllocRW();
    if (rwops != NULL) {
        rwops->size = stdio_size;
        rwops->seek = stdio_seek;
        rwops->read = stdio_read;
        rwops->write = stdio_write;
        rwops->close = stdio_close;
        rwops->hidden.stdio.fp = fp;
        rwops->hidden.stdio.autoclose = autoclose;
        rwops->type = SDL_RWOPS_STDFILE;
    }
    return rwops;
}
```


## SDL_sensor.h

Removed SDL_SensorGetDataWithTimestamp(), if you want timestamps for the sensor data, you should use the sensor_timestamp member of SDL_SENSORUPDATE events.


## SDL_stdinc.h

The standard C headers like stdio.h and stdlib.h are no longer included, you should include them directly in your project if you use non-SDL C runtime functions.
M_PI is no longer defined in SDL_stdinc.h, you can use the new symbols SDL_PI_D (double) and SDL_PI_F (float) instead.


## SDL_surface.h

Removed unused 'flags' parameter from SDL_ConvertSurface and SDL_ConvertSurfaceFormat.

SDL_CreateRGBSurface() and SDL_CreateRGBSurfaceWithFormat() have been combined into a new function SDL_CreateSurface().
SDL_CreateRGBSurfaceFrom() and SDL_CreateRGBSurfaceWithFormatFrom() have been combined into a new function SDL_CreateSurfaceFrom().

You can implement the old functions in your own code easily:
```c
SDL_Surface *SDL_CreateRGBSurface(Uint32 flags, int width, int height, int depth, Uint32 Rmask, Uint32 Gmask, Uint32 Bmask, Uint32 Amask)
{
    return SDL_CreateSurface(width, height,
            SDL_MasksToPixelFormatEnum(depth, Rmask, Gmask, Bmask, Amask));
}

SDL_Surface *SDL_CreateRGBSurfaceWithFormat(Uint32 flags, int width, int height, int depth, Uint32 format)
{
    return SDL_CreateSurface(width, height, format);
}

SDL_Surface *SDL_CreateRGBSurfaceFrom(void *pixels, int width, int height, int depth, int pitch, Uint32 Rmask, Uint32 Gmask, Uint32 Bmask, Uint32 Amask)
{
    return SDL_CreateSurfaceFrom(pixels, width, height, pitch,
            SDL_MasksToPixelFormatEnum(depth, Rmask, Gmask, Bmask, Amask));
}

SDL_Surface *SDL_CreateRGBSurfaceWithFormatFrom(void *pixels, int width, int height, int depth, int pitch, Uint32 format)
{
    return SDL_CreateSurfaceFrom(pixels, width, height, pitch, format);
}

```

But if you're migrating your code which uses masks, you probably have a format in mind, possibly one of these:
```c
// Various mask (R, G, B, A) and their corresponding format:
0xFF000000 0x00FF0000 0x0000FF00 0x000000FF => SDL_PIXELFORMAT_RGBA8888
0x00FF0000 0x0000FF00 0x000000FF 0xFF000000 => SDL_PIXELFORMAT_ARGB8888
0x0000FF00 0x00FF0000 0xFF000000 0x000000FF => SDL_PIXELFORMAT_BGRA8888
0x000000FF 0x0000FF00 0x00FF0000 0xFF000000 => SDL_PIXELFORMAT_ABGR8888
0x0000F800 0x000007E0 0x0000001F 0x00000000 => SDL_PIXELFORMAT_RGB565
```


## SDL_syswm.h

This header no longer includes platform specific headers and type definitions, instead allowing you to include the ones appropriate for your use case. You should define one or more of the following to enable the relevant platform-specific support:
* SDL_ENABLE_SYSWM_ANDROID
* SDL_ENABLE_SYSWM_COCOA
* SDL_ENABLE_SYSWM_KMSDRM
* SDL_ENABLE_SYSWM_UIKIT
* SDL_ENABLE_SYSWM_VIVANTE
* SDL_ENABLE_SYSWM_WAYLAND
* SDL_ENABLE_SYSWM_WINDOWS
* SDL_ENABLE_SYSWM_X11

The structures in this file are versioned separately from the rest of SDL, allowing better backwards compatibility and limited forwards compatibility with your application. Instead of calling `SDL_VERSION(&info.version)` before calling SDL_GetWindowWMInfo(), you pass the version in explicitly as `SDL_SYSWM_CURRENT_VERSION` so SDL knows what fields you expect to be filled out.

### SDL_GetWindowWMInfo

This function now returns a standard int result instead of SDL_bool, returning 0 if the function succeeds or a negative error code if there was an error. You should also pass `SDL_SYSWM_CURRENT_VERSION` as the new third version parameter. The version member of the info structure will be filled in with the version of data that is returned, the minimum of the version you requested and the version supported by the runtime SDL library.


## SDL_timer.h

SDL_GetTicks() now returns a 64-bit value. Instead of using the `SDL_TICKS_PASSED` macro, you can directly compare tick values, e.g.
```c
Uint32 deadline = SDL_GetTicks() + 1000;
...
if (SDL_TICKS_PASSED(SDL_GetTicks(), deadline)) {
    ...
}
```
becomes:
```c
Uint64 deadline = SDL_GetTicks() + 1000
...
if (SDL_GetTicks() >= deadline) {
    ...
}
```

If you were using this macro for other things besides SDL ticks values, you can define it in your own code as:
```c
#define SDL_TICKS_PASSED(A, B)  ((Sint32)((B) - (A)) <= 0)
```

## SDL_version.h

SDL_GetRevisionNumber() has been removed from the API, it always returned 0 in SDL 2.0


## SDL_video.h

SDL_SetWindowBrightness and SDL_SetWindowGammaRamp have been removed from the API, because they interact poorly with modern operating systems and aren't able to limit their effects to the SDL window.

Programs which have access to shaders can implement more robust versions of those functions using custom shader code rendered as a post-process effect.


Removed 'SDL_GL_CONTEXT_EGL' from OpenGL configuration attributes
You can instead use 'SDL_GL_SetAttribute(SDL_GL_CONTEXT_PROFILE_MASK, SDL_GL_CONTEXT_PROFILE_ES);'
<|MERGE_RESOLUTION|>--- conflicted
+++ resolved
@@ -40,18 +40,13 @@
 
 The vi format comments have been removed from source code. Vim users can use the [editorconfig plugin](https://github.com/editorconfig/editorconfig-vim) to automatically set tab spacing for the SDL coding style.
 
-<<<<<<< HEAD
-
 ## SDL_audio.h
 
-- SDL_AudioInit() and SDL_AudioQuit() are removed. Prefer the SDL_InitSubSytem() and SDL_QuitSubSytem functions, with flags SDL_INIT_AUDIO.
+- SDL_AudioInit() and SDL_AudioQuit() have been removed. Instead you can call SDL_InitSubSytem() and SDL_QuitSubSytem() with SDL_INIT_AUDIO, which will properly refcount the subsystems.
   Also the hint SDL_AUDIO_DRIVER can help to choose a specific driver.
-=======
-## SDL_audio.h
 
 The following functions have been renamed:
 * SDL_FreeWAV => SDL_free
->>>>>>> 3fb0c8b5
 
 ## SDL_cpuinfo.h
 
