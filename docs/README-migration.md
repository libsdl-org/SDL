--- conflicted
+++ resolved
@@ -755,9 +755,8 @@
 
 Calling SDL_GetHint() with the name of the hint being changed from within a hint callback will now return the new value rather than the old value. The old value is still passed as a parameter to the hint callback.
 
-<<<<<<< HEAD
 SDL_SetHint, SDL_SetHintWithPriority, and SDL_ResetHint now return int (-1 on error, 0 on success) instead of SDL_bool (SDL_FALSE on error, SDL_TRUE on success).
-=======
+
 The environment variables SDL_VIDEODRIVER and SDL_AUDIODRIVER have been renamed to SDL_VIDEO_DRIVER and SDL_AUDIO_DRIVER.
 
 The environment variables SDL_VIDEO_X11_WMCLASS and SDL_VIDEO_WAYLAND_WMCLASS have been removed and replaced by either using the appindentifier param to SDL_SetAppMetadata() or setting SDL_PROP_APP_METADATA_IDENTIFIER_STRING with SDL_SetAppMetadataProperty()
@@ -776,7 +775,6 @@
 * SDL_HINT_LINUX_JOYSTICK_CLASSIC => SDL_HINT_JOYSTICK_LINUX_CLASSIC
 * SDL_HINT_LINUX_JOYSTICK_DEADZONES => SDL_HINT_JOYSTICK_LINUX_DEADZONES
 * SDL_HINT_VIDEO_WAYLAND_EMULATE_MOUSE_WARP => SDL_HINT_MOUSE_EMULATE_WARP_WITH_RELATIVE
->>>>>>> e3682995
 
 The following hints have been removed:
 * SDL_HINT_ACCELEROMETER_AS_JOYSTICK
