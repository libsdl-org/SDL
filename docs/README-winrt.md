--- conflicted
+++ resolved
@@ -116,31 +116,6 @@
 
 
 
-<<<<<<< HEAD
-Caveats
--------
-
-#### SDL_GetPrefPath() usage when upgrading existing WinRT apps to SDL 2.0.4
-
-SDL 2.0.4 fixes two bugs found in SDL_GetPrefPath() which can affect
-an app's save data.  These bugs only apply to WinRT apps (and not
-Windows Desktop / Win32 apps, or to apps on any other SDL platform).
-In particular, for older versions of SDL (anything before 2.0.4):
-
-1. SDL_GetPrefPath() would return an invalid path, one in which attempts
-   to write files to would fail, in many cases.  Some of the path elements
-   returned by SDL_GetPrefPath() would not get created (as done on other
-   SDL platforms).  Files could be written to this path, however apps would
-   need to explicitly create the missing directories first.
-   
-2. SDL_GetPrefPath() would return a path inside a WinRT 'Roaming' folder,
-   the contents of which could get automatically synchronized across multiple
-   devices, by Windows.  This process could occur while an app was running.
-   Apps which were not explicitly built to handle this scenario could
-   have their SDL_GetPrefPath-backed save data swapped out by Windows at
-   unexpected times, which raised potential for data-loss (if apps weren't
-   designed to support live file-synchronization.)
-=======
 Upgrade Notes
 -------------
 
@@ -163,7 +138,6 @@
    at unexpected times, with data from other devices.  (Windows Phone apps
    written with SDL 2.0.3 did not utilize a Roaming folder, due to API
    restrictions in Windows Phone 8.0).
->>>>>>> 775a5aa5
 
 
 SDL_GetPrefPath(), starting with SDL 2.0.4, addresses these by:
@@ -171,39 +145,6 @@
 1. making sure that SDL_GetPrefPath() returns a directory in which data
    can be written to immediately, without first needing to create directories.
 
-<<<<<<< HEAD
-2. basing SDL_GetPrefPath() off of a non-Roaming / 'Local' folder, the
-   contents of which do not get automatically synchronized across devices,
-   and which may be safer in terms of data-integrity.
-   
-   Apps can, at their discretion, choose to utilize WinRT's Roaming
-   functionality by calling the following before calling SDL_GetPrefPath():
-   
-       SDL_SetHint(SDL_HINT_WINRT_PREF_PATH_ROOT, "roaming");
-
-   Alternatively, to restore SDL_GetPrefPath()'s old behavior (found in
-   SDL 2.0.3, and in many pre-2.0.4 versions of SDL found on hg.libsdl.org),
-   whereby a Roaming path is returned for Windows Store apps, and a Local
-   folder is returned for Windows Phone apps, use the following code:
-   
-       SDL_SetHint(SDL_HINT_WINRT_PREF_PATH_ROOT, "old");
-   
-   Before using Roaming data in any capacity, it is highly recommended that
-   one read the following:
-   
-   1. Microsoft's documentation on the Roaming data.  Details on this can be
-      found on MSDN, at:
-      [Guidelines for roaming app data](http://msdn.microsoft.com/en-us/library/windows/apps/hh465094.aspx).
-   
-   2. the SDL documentation for SDL_HINT_WINRT_PREF_PATH_ROOT, which is
-      listed inside SDL_hints.h.
-
-   Please note that Roaming support is not available on Windows Phone 8.0,
-   due to limitations in the OS itself.  Attempts to use it will fail, with
-   SDL_GetPrefPath() returning NULL (if SDL_HINT_WINRT_PREF_PATH_ROOT is
-   set to "roaming" on that platform).  Windows Phone 8.1 does not have this
-   limitation, and does support Roaming data.
-=======
 2. basing SDL_GetPrefPath() off of a different, non-Roaming folder, the
    contents of which do not automatically get synchronized across devices
    (and which require less work to use safely, in terms of data integrity).
@@ -212,7 +153,6 @@
 SDL_WinRTGetFSPathUTF8(), SDL_WinRTGetFSPathUNICODE() (which returns a
 UCS-2/wide-char string), or directly through the WinRT class,
 Windows.Storage.ApplicationData.
->>>>>>> 775a5aa5
 
 
 
