--- conflicted
+++ resolved
@@ -4086,15 +4086,34 @@
 static void SDL_DropAllCommands(SDL_Renderer *renderer)
 {
     SDL_RenderCommand *cmd;
-<<<<<<< HEAD
-=======
-
+
+    if (renderer->render_commands_tail != NULL) {
+        renderer->render_commands_tail->next = renderer->render_commands_pool;
+        cmd = renderer->render_commands;
+    } else {
+        cmd = renderer->render_commands_pool;
+    }
+
+    renderer->render_commands_pool = NULL;
+    renderer->render_commands_tail = NULL;
+    renderer->render_commands = NULL;
+
+    while (cmd != NULL) {
+        SDL_RenderCommand *next = cmd->next;
+        SDL_free(cmd);
+        cmd = next;
+    }
+}
+
+void SDL_DestroyRenderer(SDL_Renderer *renderer)
+{
     CHECK_RENDERER_MAGIC(renderer, );
 
     SDL_DelEventWatch(SDL_RendererEventWatch, renderer);
 
-    /* Make sure all rendering has been flushed */
-    FlushRenderCommands(renderer);
+    SDL_DropAllCommands(renderer);
+
+    SDL_free(renderer->vertex_data);
 
     /* Free existing textures for this renderer */
     while (renderer->textures) {
@@ -4104,49 +4123,9 @@
         SDL_assert(tex != renderer->textures); /* satisfy static analysis. */
     }
 
->>>>>>> 653f2c4b
-    if (renderer->render_commands_tail != NULL) {
-        renderer->render_commands_tail->next = renderer->render_commands_pool;
-        cmd = renderer->render_commands;
-    } else {
-        cmd = renderer->render_commands_pool;
-    }
-
-    renderer->render_commands_pool = NULL;
-    renderer->render_commands_tail = NULL;
-    renderer->render_commands = NULL;
-
-    while (cmd != NULL) {
-        SDL_RenderCommand *next = cmd->next;
-        SDL_free(cmd);
-        cmd = next;
-    }
-}
-
-void SDL_DestroyRenderer(SDL_Renderer *renderer)
-{
-    CHECK_RENDERER_MAGIC(renderer, );
-
-    SDL_DelEventWatch(SDL_RendererEventWatch, renderer);
-
-    SDL_DropAllCommands(renderer);
-
-    SDL_free(renderer->vertex_data);
-
-<<<<<<< HEAD
-    /* Free existing textures for this renderer */
-    while (renderer->textures) {
-        SDL_Texture *tex = renderer->textures;
-        (void)tex;
-        SDL_DestroyTexture(renderer->textures);
-        SDL_assert(tex != renderer->textures); /* satisfy static analysis. */
-    }
-
     /* SDL_DestroyTexture() -> SDL_SetRenderTargetInternal(render, NULL) may have queued some commands */
     SDL_DropAllCommands(renderer);
 
-=======
->>>>>>> 653f2c4b
     if (renderer->window) {
         SDL_SetWindowData(renderer->window, SDL_WINDOWRENDERDATA, NULL);
     }
