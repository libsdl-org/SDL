--- conflicted
+++ resolved
@@ -736,13 +736,9 @@
     bool result = false;
     cmd = PrepQueueCmdDraw(renderer, SDL_RENDERCMD_GEOMETRY, texture);
     if (cmd) {
-<<<<<<< HEAD
-        cmd->data.draw.texture_address_mode = texture_address_mode;
         cmd->data.draw.tentatively_named_rendergeometry_position_coordinate_count = SDL_max(2, SDL_min(4, pos_len));
-=======
         cmd->data.draw.texture_address_mode_u = texture_address_mode_u;
         cmd->data.draw.texture_address_mode_v = texture_address_mode_v;
->>>>>>> 514d96de
         result = renderer->QueueGeometry(renderer, cmd, texture,
                                          pos, pos_stride,
                                          color, color_stride, uv, uv_stride,
