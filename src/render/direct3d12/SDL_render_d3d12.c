/*
  Simple DirectMedia Layer
  Copyright (C) 1997-2022 Sam Lantinga <slouken@libsdl.org>

  This software is provided 'as-is', without any express or implied
  warranty.  In no event will the authors be held liable for any damages
  arising from the use of this software.

  Permission is granted to anyone to use this software for any purpose,
  including commercial applications, and to alter it and redistribute it
  freely, subject to the following restrictions:

  1. The origin of this software must not be misrepresented; you must not
     claim that you wrote the original software. If you use this software
     in a product, an acknowledgment in the product documentation would be
     appreciated but is not required.
  2. Altered source versions must be plainly marked as such, and must not be
     misrepresented as being the original software.
  3. This notice may not be removed or altered from any source distribution.
*/
#include "../../SDL_internal.h"

#include "SDL_render.h"
#include "SDL_system.h"

#if SDL_VIDEO_RENDER_D3D12 && !SDL_RENDER_DISABLED

#define SDL_D3D12_NUM_BUFFERS 2
#define SDL_D3D12_NUM_VERTEX_BUFFERS 256
#define SDL_D3D12_VERTEX_BUFFER_MAX_TRIS 2048
#define SDL_D3D12_MAX_NUM_TEXTURES 16384
#define SDL_D3D12_NUM_UPLOAD_BUFFERS 32

#include "../../core/windows/SDL_windows.h"
#include "../../video/windows/SDL_windowswindow.h"
#include "SDL_hints.h"
#include "SDL_loadso.h"
#include "SDL_syswm.h"
#include "../SDL_sysrender.h"
#include "../SDL_d3dmath.h"

#include <d3d12.h>
#include <dxgi1_6.h>
#include <dxgidebug.h>
#include <d3d12sdklayers.h>

#include "SDL_shaders_d3d12.h"

#if defined(_MSC_VER) && !defined(__clang__)
#define SDL_COMPOSE_ERROR(str) __FUNCTION__ ", " str
#else
#define SDL_COMPOSE_ERROR(str) SDL_STRINGIFY_ARG(__FUNCTION__) ", " str
#endif

#define SAFE_RELEASE(X) if (X) { (X)->lpVtbl->Release(X); X = NULL; }


/* !!! FIXME: vertex buffer bandwidth could be lower; only use UV coords when
   !!! FIXME:  textures are needed. */

/* Vertex shader, common values */
typedef struct
{
    Float4X4 model;
    Float4X4 projectionAndView;
} VertexShaderConstants;

/* Per-vertex data */
typedef struct
{
    Float2 pos;
    Float2 tex;
    SDL_Color color;
} VertexPositionColor;

/* Per-texture data */
typedef struct
{
    ID3D12Resource *mainTexture;
    D3D12_CPU_DESCRIPTOR_HANDLE mainTextureResourceView;
    D3D12_RESOURCE_STATES mainResourceState;
    SIZE_T mainSRVIndex;
    D3D12_CPU_DESCRIPTOR_HANDLE mainTextureRenderTargetView;
    DXGI_FORMAT mainTextureFormat;
    ID3D12Resource *stagingBuffer;
    D3D12_RESOURCE_STATES stagingResourceState;
    D3D12_FILTER scaleMode;
#if SDL_HAVE_YUV
    /* YV12 texture support */
    SDL_bool yuv;
    ID3D12Resource *mainTextureU;
    D3D12_CPU_DESCRIPTOR_HANDLE mainTextureResourceViewU;
    D3D12_RESOURCE_STATES mainResourceStateU;
    SIZE_T mainSRVIndexU;
    ID3D12Resource *mainTextureV;
    D3D12_CPU_DESCRIPTOR_HANDLE mainTextureResourceViewV;
    D3D12_RESOURCE_STATES mainResourceStateV;
    SIZE_T mainSRVIndexV;

    /* NV12 texture support */
    SDL_bool nv12;
    ID3D12Resource *mainTextureNV;
    D3D12_CPU_DESCRIPTOR_HANDLE mainTextureResourceViewNV;
    D3D12_RESOURCE_STATES mainResourceStateNV;
    SIZE_T mainSRVIndexNV;

    Uint8 *pixels;
    int pitch;
#endif
    SDL_Rect lockedRect;
} D3D12_TextureData;

/* Pipeline State Object data */
typedef struct
{
    D3D12_Shader shader;
    SDL_BlendMode blendMode;
    D3D12_PRIMITIVE_TOPOLOGY_TYPE topology;
    DXGI_FORMAT rtvFormat;
    ID3D12PipelineState *pipelineState;
} D3D12_PipelineState;

/* Vertex Buffer */
typedef struct 
{
    ID3D12Resource *resource;
    D3D12_VERTEX_BUFFER_VIEW view;
} D3D12_VertexBuffer;

/* For SRV pool allocator */
typedef struct
{
    SIZE_T index;
    void *next;
} D3D12_SRVPoolNode;

/* Private renderer data */
typedef struct
{
    void *hDXGIMod;
    void *hD3D12Mod;
    IDXGIFactory6 *dxgiFactory;
    IDXGIAdapter4 *dxgiAdapter;
    ID3D12Device1 *d3dDevice;
    ID3D12Debug *debugInterface;
    IDXGIDebug *dxgiDebug;
    ID3D12CommandQueue *commandQueue;
    ID3D12GraphicsCommandList2 *commandList;
    IDXGISwapChain4 *swapChain;
    DXGI_SWAP_EFFECT swapEffect;

    /* Descriptor heaps */
    ID3D12DescriptorHeap* rtvDescriptorHeap;
    UINT rtvDescriptorSize;
    ID3D12DescriptorHeap* textureRTVDescriptorHeap;
    ID3D12DescriptorHeap* srvDescriptorHeap;
    UINT srvDescriptorSize;
    ID3D12DescriptorHeap* samplerDescriptorHeap;
    UINT samplerDescriptorSize;

    /* Data needed per backbuffer */
    ID3D12CommandAllocator *commandAllocators[SDL_D3D12_NUM_BUFFERS];
    ID3D12Resource *renderTargets[SDL_D3D12_NUM_BUFFERS];
    UINT64 fenceValue;
    int currentBackBufferIndex;
    
    /* Fences */
    ID3D12Fence *fence;
    HANDLE fenceEvent;

    /* Root signature and pipeline state data */
    ID3D12RootSignature *rootSignatures[NUM_ROOTSIGS];
    int pipelineStateCount;
    D3D12_PipelineState *pipelineStates;
    D3D12_PipelineState *currentPipelineState;

    D3D12_VertexBuffer vertexBuffers[SDL_D3D12_NUM_VERTEX_BUFFERS];
    ID3D12Heap *vertexBufferHeap;
    D3D12_CPU_DESCRIPTOR_HANDLE nearestPixelSampler;
    D3D12_CPU_DESCRIPTOR_HANDLE linearSampler;

    /* Data for staging/allocating textures */
    ID3D12Resource *uploadBuffers[SDL_D3D12_NUM_UPLOAD_BUFFERS];
    int currentUploadBuffer;

    /* Pool allocator to handle reusing SRV heap indices */
    D3D12_SRVPoolNode *srvPoolHead;
    D3D12_SRVPoolNode srvPoolNodes[SDL_D3D12_MAX_NUM_TEXTURES];

    /* Vertex buffer constants */
    VertexShaderConstants vertexShaderConstantsData;
 
    /* Cached renderer properties */
    DXGI_MODE_ROTATION rotation;
    D3D12_TextureData* textureRenderTarget;
    D3D12_CPU_DESCRIPTOR_HANDLE currentRenderTargetView;
    D3D12_CPU_DESCRIPTOR_HANDLE currentShaderResource;
    D3D12_CPU_DESCRIPTOR_HANDLE currentSampler;
    SDL_bool cliprectDirty;
    SDL_bool currentCliprectEnabled;
    SDL_Rect currentCliprect;
    SDL_Rect currentViewport;
    int currentViewportRotation;
    SDL_bool viewportDirty;
    Float4X4 identity;
    int currentVertexBuffer;
    SDL_bool issueBatch;
} D3D12_RenderData;


/* Define D3D GUIDs here so we don't have to include uuid.lib. */

#ifdef __GNUC__
#pragma GCC diagnostic push
#pragma GCC diagnostic ignored "-Wunused-const-variable"
#endif

static const GUID SDL_IID_IDXGIFactory6 = { 0xc1b6694f, 0xff09, 0x44a9, { 0xb0, 0x3c, 0x77, 0x90, 0x0a, 0x0a, 0x1d, 0x17 } };
static const GUID SDL_IID_IDXGIAdapter4 = { 0x3c8d99d1, 0x4fbf, 0x4181, { 0xa8, 0x2c, 0xaf, 0x66, 0xbf, 0x7b, 0xd2, 0x4e } };
static const GUID SDL_IID_IDXGIDevice1 = { 0x77db970f, 0x6276, 0x48ba, { 0xba, 0x28, 0x07, 0x01, 0x43, 0xb4, 0x39, 0x2c } };
static const GUID SDL_IID_ID3D12Device5 = { 0x8b4f173b, 0x2fea, 0x4b80, { 0x8f, 0x58, 0x43, 0x07, 0x19, 0x1a, 0xb9, 0x5d } };
static const GUID SDL_IID_IDXGISwapChain4 = { 0x3D585D5A, 0xBD4A, 0x489E, { 0xB1, 0xF4, 0x3D, 0xBC, 0xB6, 0x45, 0x2F, 0xFB } };
static const GUID SDL_IID_IDXGIDebug1 = { 0xc5a05f0c, 0x16f2, 0x4adf, { 0x9f, 0x4d, 0xa8, 0xc4, 0xd5, 0x8a, 0xc5, 0x50 } };
static const GUID SDL_IID_IDXGIInfoQueue = { 0xD67441C7,0x672A,0x476f, { 0x9E,0x82,0xCD,0x55,0xB4,0x49,0x49,0xCE } };
static const GUID SDL_IID_ID3D12Debug = { 0x344488b7, 0x6846, 0x474b, { 0xb9, 0x89, 0xf0, 0x27, 0x44, 0x82, 0x45, 0xe0 } };
static const GUID SDL_DXGI_DEBUG_ALL = { 0xe48ae283, 0xda80, 0x490b, { 0x87, 0xe6, 0x43, 0xe9, 0xa9, 0xcf, 0xda, 0x8 } };
static const GUID SDL_IID_ID3D12CommandQueue = { 0x0ec870a6, 0x5d7e, 0x4c22, { 0x8c, 0xfc, 0x5b, 0xaa, 0xe0, 0x76, 0x16, 0xed } };
static const GUID SDL_IID_ID3D12DescriptorHeap = { 0x8efb471d, 0x616c, 0x4f49, { 0x90, 0xf7, 0x12, 0x7b, 0xb7, 0x63, 0xfa, 0x51 } };
static const GUID SDL_IID_ID3D12CommandAllocator = { 0x6102dee4, 0xaf59, 0x4b09, { 0xb9, 0x99, 0xb4, 0x4d, 0x73, 0xf0, 0x9b, 0x24 } };
static const GUID SDL_IID_ID3D12GraphicsCommandList2 = { 0x38C3E585, 0xFF17, 0x412C, { 0x91, 0x50, 0x4F, 0xC6, 0xF9, 0xD7, 0x2A, 0x28 } };
static const GUID SDL_IID_ID3D12Fence = { 0x0a753dcf, 0xc4d8, 0x4b91, { 0xad, 0xf6, 0xbe, 0x5a, 0x60, 0xd9, 0x5a, 0x76 } };
static const GUID SDL_IID_ID3D12Resource = { 0x696442be, 0xa72e, 0x4059, { 0xbc, 0x79, 0x5b, 0x5c, 0x98, 0x04, 0x0f, 0xad } };
static const GUID SDL_IID_ID3D12RootSignature = { 0xc54a6b66, 0x72df, 0x4ee8, { 0x8b, 0xe5, 0xa9, 0x46, 0xa1, 0x42, 0x92, 0x14 } };
static const GUID SDL_IID_ID3D12PipelineState = { 0x765a30f3, 0xf624, 0x4c6f, { 0xa8, 0x28, 0xac, 0xe9, 0x48, 0x62, 0x24, 0x45 } };
static const GUID SDL_IID_ID3D12Heap = { 0x6b3b2502, 0x6e51, 0x45b3, { 0x90, 0xee, 0x98, 0x84, 0x26, 0x5e, 0x8d, 0xf3 } };
static const GUID SDL_IID_ID3D12InfoQueue = { 0x0742a90b, 0xc387, 0x483f, { 0xb9, 0x46, 0x30, 0xa7, 0xe4, 0xe6, 0x14, 0x58 } };

#ifdef __GNUC__
#pragma GCC diagnostic pop
#endif


UINT
D3D12_Align(UINT location, UINT alignment)
{
    return ((location + (alignment - 1)) & ~(alignment - 1));
}

Uint32
D3D12_DXGIFormatToSDLPixelFormat(DXGI_FORMAT dxgiFormat)
{
    switch (dxgiFormat) {
        case DXGI_FORMAT_B8G8R8A8_UNORM:
            return SDL_PIXELFORMAT_ARGB8888;
        case DXGI_FORMAT_B8G8R8X8_UNORM:
            return SDL_PIXELFORMAT_RGB888;
        default:
            return SDL_PIXELFORMAT_UNKNOWN;
    }
}

static DXGI_FORMAT
SDLPixelFormatToDXGIFormat(Uint32 sdlFormat)
{
    switch (sdlFormat) {
        case SDL_PIXELFORMAT_ARGB8888:
            return DXGI_FORMAT_B8G8R8A8_UNORM;
        case SDL_PIXELFORMAT_RGB888:
            return DXGI_FORMAT_B8G8R8X8_UNORM;
        case SDL_PIXELFORMAT_YV12:
        case SDL_PIXELFORMAT_IYUV:
        case SDL_PIXELFORMAT_NV12:  /* For the Y texture */
        case SDL_PIXELFORMAT_NV21:  /* For the Y texture */
            return DXGI_FORMAT_R8_UNORM;
        default:
            return DXGI_FORMAT_UNKNOWN;
    }
}

static void D3D12_DestroyTexture(SDL_Renderer * renderer, SDL_Texture * texture);

static void
D3D12_ReleaseAll(SDL_Renderer * renderer)
{
    D3D12_RenderData *data = (D3D12_RenderData *) renderer->driverdata;
    SDL_Texture *texture = NULL;

    /* Release all textures */
    for (texture = renderer->textures; texture; texture = texture->next) {
        D3D12_DestroyTexture(renderer, texture);
    }

    /* Release/reset everything else */
    if (data) {
        int i;

        SAFE_RELEASE(data->dxgiFactory);
        SAFE_RELEASE(data->dxgiAdapter);
        SAFE_RELEASE(data->d3dDevice);
        SAFE_RELEASE(data->debugInterface);
        SAFE_RELEASE(data->commandQueue);
        SAFE_RELEASE(data->commandList);
        SAFE_RELEASE(data->rtvDescriptorHeap);
        SAFE_RELEASE(data->textureRTVDescriptorHeap);
        SAFE_RELEASE(data->srvDescriptorHeap);
        SAFE_RELEASE(data->samplerDescriptorHeap);
        SAFE_RELEASE(data->swapChain);
        SAFE_RELEASE(data->fence);
        SAFE_RELEASE(data->vertexBufferHeap);

        for (i = 0; i < SDL_D3D12_NUM_BUFFERS; ++i) {
            SAFE_RELEASE(data->commandAllocators[i]);
            SAFE_RELEASE(data->renderTargets[i]);
        }

        if (data->pipelineStateCount > 0) {
            for (i = 0; i < data->pipelineStateCount; ++i) {
                SAFE_RELEASE(data->pipelineStates[i].pipelineState);
            }
            SDL_free(data->pipelineStates);
            data->pipelineStateCount = 0;
        }

        for (i = 0; i < NUM_ROOTSIGS; ++i) {
            SAFE_RELEASE(data->rootSignatures[i]);
        }

        for (i = 0; i < SDL_D3D12_NUM_VERTEX_BUFFERS; ++i) {
            SAFE_RELEASE(data->vertexBuffers[i].resource);
        }
        
        data->swapEffect = (DXGI_SWAP_EFFECT) 0;
        data->currentRenderTargetView.ptr = 0;
        data->currentSampler.ptr = 0;

        /* Check for any leaks if in debug mode */
        if (data->dxgiDebug) {
            data->dxgiDebug->lpVtbl->ReportLiveObjects(data->dxgiDebug, SDL_DXGI_DEBUG_ALL, DXGI_DEBUG_RLO_SUMMARY | DXGI_DEBUG_RLO_IGNORE_INTERNAL);
            SAFE_RELEASE(data->dxgiDebug);
        }

        /* Unload the D3D libraries.  This should be done last, in order
         * to prevent IUnknown::Release() calls from crashing.
         */
        if (data->hD3D12Mod) {
            SDL_UnloadObject(data->hD3D12Mod);
            data->hD3D12Mod = NULL;
        }
        if (data->hDXGIMod) {
            SDL_UnloadObject(data->hDXGIMod);
            data->hDXGIMod = NULL;
        }
    }
}

static D3D12_GPU_DESCRIPTOR_HANDLE
D3D12_CPUtoGPUHandle(ID3D12DescriptorHeap * heap, D3D12_CPU_DESCRIPTOR_HANDLE CPUHandle)
{
    D3D12_CPU_DESCRIPTOR_HANDLE CPUHeapStart;
    D3D12_GPU_DESCRIPTOR_HANDLE GPUHandle;
    SIZE_T offset;
    
    /* Calculate the correct offset into the heap */
    heap->lpVtbl->GetCPUDescriptorHandleForHeapStart(heap, &CPUHeapStart);
    offset = CPUHandle.ptr - CPUHeapStart.ptr;
    
    heap->lpVtbl->GetGPUDescriptorHandleForHeapStart(heap, &GPUHandle);
    GPUHandle.ptr += offset;

    return GPUHandle;
}

static void
D3D12_WaitForGPU(D3D12_RenderData * data)
{
    if (data->commandQueue && data->fence && data->fenceEvent)
    {
        data->commandQueue->lpVtbl->Signal(data->commandQueue, data->fence, data->fenceValue);
        if (data->fence->lpVtbl->GetCompletedValue(data->fence) < data->fenceValue) {
            data->fence->lpVtbl->SetEventOnCompletion(
                data->fence,
                data->fenceValue,
                data->fenceEvent
            );
            WaitForSingleObjectEx(data->fenceEvent, INFINITE, FALSE);
        }

        data->fenceValue++;
    }
}

static D3D12_CPU_DESCRIPTOR_HANDLE
D3D12_GetCurrentRenderTargetView(SDL_Renderer * renderer)
{
    D3D12_RenderData* data = (D3D12_RenderData*)renderer->driverdata;
    D3D12_CPU_DESCRIPTOR_HANDLE rtvDescriptor;

    if (data->textureRenderTarget) {
        return data->textureRenderTarget->mainTextureRenderTargetView;
    }

    SDL_zero(rtvDescriptor);
    data->rtvDescriptorHeap->lpVtbl->GetCPUDescriptorHandleForHeapStart(data->rtvDescriptorHeap, &rtvDescriptor);
    rtvDescriptor.ptr += data->currentBackBufferIndex * data->rtvDescriptorSize;
    return rtvDescriptor;
}

static void
D3D12_TransitionResource(D3D12_RenderData * data,
    ID3D12Resource * resource,
    D3D12_RESOURCE_STATES beforeState,
    D3D12_RESOURCE_STATES afterState
)
{
    D3D12_RESOURCE_BARRIER barrier;

    if (beforeState != afterState) {
        SDL_zero(barrier);
        barrier.Type = D3D12_RESOURCE_BARRIER_TYPE_TRANSITION;
        barrier.Transition.pResource = resource;
        barrier.Transition.StateBefore = beforeState;
        barrier.Transition.StateAfter = afterState;
        barrier.Transition.Subresource = D3D12_RESOURCE_BARRIER_ALL_SUBRESOURCES;

        data->commandList->lpVtbl->ResourceBarrier(data->commandList, 1, &barrier);
    }
}

static void
D3D12_ResetCommandList(D3D12_RenderData * data)
{
    int i;
    ID3D12DescriptorHeap *rootDescriptorHeaps[] = { data->srvDescriptorHeap, data->samplerDescriptorHeap };
    ID3D12CommandAllocator *commandAllocator = data->commandAllocators[data->currentBackBufferIndex];

    commandAllocator->lpVtbl->Reset(commandAllocator);
    data->commandList->lpVtbl->Reset(data->commandList, commandAllocator, NULL);
    data->currentPipelineState = NULL;
    data->currentVertexBuffer = 0;
    data->issueBatch = SDL_FALSE;
    data->cliprectDirty = SDL_TRUE;
    data->viewportDirty = SDL_TRUE;
    data->currentRenderTargetView.ptr = 0;

    /* Release any upload buffers that were inflight */
    for (i = 0; i < data->currentUploadBuffer; ++i) {
        SAFE_RELEASE(data->uploadBuffers[i]);
    }
    data->currentUploadBuffer = 0;

    data->commandList->lpVtbl->SetDescriptorHeaps(data->commandList, 2, rootDescriptorHeaps);
}

static int
D3D12_IssueBatch(D3D12_RenderData * data)
{
    HRESULT result = S_OK;

    /* Issue the command list */
    result = data->commandList->lpVtbl->Close(data->commandList);
    if (FAILED(result)) {
        WIN_SetErrorFromHRESULT(SDL_COMPOSE_ERROR("D3D12_IssueBatch"), result);
        return result;
    }
    data->commandQueue->lpVtbl->ExecuteCommandLists(data->commandQueue, 1, (ID3D12CommandList* const*)&data->commandList);

    D3D12_WaitForGPU(data);
    
    D3D12_ResetCommandList(data);

    return result;
}

static void
D3D12_DestroyRenderer(SDL_Renderer * renderer)
{
    D3D12_RenderData *data = (D3D12_RenderData *) renderer->driverdata;
    D3D12_WaitForGPU(data);
    D3D12_ReleaseAll(renderer);
    if (data) {
        SDL_free(data);
    }
    SDL_free(renderer);
}

static int
D3D12_GetOutputSize(SDL_Renderer *renderer, int *w, int *h)
{
    WIN_GetDrawableSize(renderer->window, w, h);
    return 0;
}

static D3D12_BLEND
GetBlendFunc(SDL_BlendFactor factor)
{
    switch (factor) {
    case SDL_BLENDFACTOR_ZERO:
        return D3D12_BLEND_ZERO;
    case SDL_BLENDFACTOR_ONE:
        return D3D12_BLEND_ONE;
    case SDL_BLENDFACTOR_SRC_COLOR:
        return D3D12_BLEND_SRC_COLOR;
    case SDL_BLENDFACTOR_ONE_MINUS_SRC_COLOR:
        return D3D12_BLEND_INV_SRC_COLOR;
    case SDL_BLENDFACTOR_SRC_ALPHA:
        return D3D12_BLEND_SRC_ALPHA;
    case SDL_BLENDFACTOR_ONE_MINUS_SRC_ALPHA:
        return D3D12_BLEND_INV_SRC_ALPHA;
    case SDL_BLENDFACTOR_DST_COLOR:
        return D3D12_BLEND_DEST_COLOR;
    case SDL_BLENDFACTOR_ONE_MINUS_DST_COLOR:
        return D3D12_BLEND_INV_DEST_COLOR;
    case SDL_BLENDFACTOR_DST_ALPHA:
        return D3D12_BLEND_DEST_ALPHA;
    case SDL_BLENDFACTOR_ONE_MINUS_DST_ALPHA:
        return D3D12_BLEND_INV_DEST_ALPHA;
    default:
        return (D3D12_BLEND)0;
    }
}

static D3D12_BLEND_OP
GetBlendEquation(SDL_BlendOperation operation)
{
    switch (operation) {
    case SDL_BLENDOPERATION_ADD:
        return D3D12_BLEND_OP_ADD;
    case SDL_BLENDOPERATION_SUBTRACT:
        return D3D12_BLEND_OP_SUBTRACT;
    case SDL_BLENDOPERATION_REV_SUBTRACT:
        return D3D12_BLEND_OP_REV_SUBTRACT;
    case SDL_BLENDOPERATION_MINIMUM:
        return D3D12_BLEND_OP_MIN;
    case SDL_BLENDOPERATION_MAXIMUM:
        return D3D12_BLEND_OP_MAX;
    default:
        return (D3D12_BLEND_OP)0;
    }
}

static void
D3D12_CreateBlendState(SDL_Renderer * renderer, SDL_BlendMode blendMode, D3D12_BLEND_DESC * outBlendDesc)
{
    SDL_BlendFactor srcColorFactor = SDL_GetBlendModeSrcColorFactor(blendMode);
    SDL_BlendFactor srcAlphaFactor = SDL_GetBlendModeSrcAlphaFactor(blendMode);
    SDL_BlendOperation colorOperation = SDL_GetBlendModeColorOperation(blendMode);
    SDL_BlendFactor dstColorFactor = SDL_GetBlendModeDstColorFactor(blendMode);
    SDL_BlendFactor dstAlphaFactor = SDL_GetBlendModeDstAlphaFactor(blendMode);
    SDL_BlendOperation alphaOperation = SDL_GetBlendModeAlphaOperation(blendMode);

    SDL_zerop(outBlendDesc);
    outBlendDesc->AlphaToCoverageEnable = FALSE;
    outBlendDesc->IndependentBlendEnable = FALSE;
    outBlendDesc->RenderTarget[0].BlendEnable = TRUE;
    outBlendDesc->RenderTarget[0].SrcBlend = GetBlendFunc(srcColorFactor);
    outBlendDesc->RenderTarget[0].DestBlend = GetBlendFunc(dstColorFactor);
    outBlendDesc->RenderTarget[0].BlendOp = GetBlendEquation(colorOperation);
    outBlendDesc->RenderTarget[0].SrcBlendAlpha = GetBlendFunc(srcAlphaFactor);
    outBlendDesc->RenderTarget[0].DestBlendAlpha = GetBlendFunc(dstAlphaFactor);
    outBlendDesc->RenderTarget[0].BlendOpAlpha = GetBlendEquation(alphaOperation);
    outBlendDesc->RenderTarget[0].RenderTargetWriteMask = D3D12_COLOR_WRITE_ENABLE_ALL;
}

static D3D12_PipelineState *
D3D12_CreatePipelineState(SDL_Renderer * renderer,
    D3D12_Shader shader,
    SDL_BlendMode blendMode,
    D3D12_PRIMITIVE_TOPOLOGY_TYPE topology,
    DXGI_FORMAT rtvFormat
    )
{
    const D3D12_INPUT_ELEMENT_DESC vertexDesc[] = {
        { "POSITION", 0, DXGI_FORMAT_R32G32_FLOAT, 0, 0, D3D12_INPUT_CLASSIFICATION_PER_VERTEX_DATA, 0 },
        { "TEXCOORD", 0, DXGI_FORMAT_R32G32_FLOAT, 0, 8, D3D12_INPUT_CLASSIFICATION_PER_VERTEX_DATA, 0 },
        { "COLOR", 0, DXGI_FORMAT_R8G8B8A8_UNORM, 0, 16, D3D12_INPUT_CLASSIFICATION_PER_VERTEX_DATA, 0 },
    };
    D3D12_RenderData* data = (D3D12_RenderData*)renderer->driverdata;
    D3D12_GRAPHICS_PIPELINE_STATE_DESC pipelineDesc;
    ID3D12PipelineState* pipelineState = NULL;
    D3D12_PipelineState* pipelineStates;
    HRESULT result = S_OK;

    SDL_zero(pipelineDesc);
    pipelineDesc.pRootSignature = data->rootSignatures[D3D12_GetRootSignatureType(shader)];
    D3D12_GetVertexShader(shader, &pipelineDesc.VS);
    D3D12_GetPixelShader(shader, &pipelineDesc.PS);
    D3D12_CreateBlendState(renderer, blendMode, &pipelineDesc.BlendState);
    pipelineDesc.SampleMask = 0xffffffff;

    pipelineDesc.RasterizerState.AntialiasedLineEnable = FALSE;
    pipelineDesc.RasterizerState.CullMode = D3D12_CULL_MODE_NONE;
    pipelineDesc.RasterizerState.DepthBias = 0;
    pipelineDesc.RasterizerState.DepthBiasClamp = 0.0f;
    pipelineDesc.RasterizerState.DepthClipEnable = TRUE;
    pipelineDesc.RasterizerState.FillMode = D3D12_FILL_MODE_SOLID;
    pipelineDesc.RasterizerState.FrontCounterClockwise = FALSE;
    pipelineDesc.RasterizerState.MultisampleEnable = FALSE;
    pipelineDesc.RasterizerState.SlopeScaledDepthBias = 0.0f;

    pipelineDesc.InputLayout.pInputElementDescs = vertexDesc;
    pipelineDesc.InputLayout.NumElements = 3;

    pipelineDesc.PrimitiveTopologyType = topology;

    pipelineDesc.NumRenderTargets = 1;
    pipelineDesc.RTVFormats[0] = rtvFormat;
    pipelineDesc.SampleDesc.Count = 1;
    pipelineDesc.SampleDesc.Quality = 0;

    result = data->d3dDevice->lpVtbl->CreateGraphicsPipelineState(
        data->d3dDevice,
        &pipelineDesc,
        &SDL_IID_ID3D12PipelineState,
        (void **)&pipelineState
        );
    if (FAILED(result)) {
        WIN_SetErrorFromHRESULT(SDL_COMPOSE_ERROR("ID3D12Device::CreateGraphicsPipelineState"), result);
        return NULL;
    }

    pipelineStates = (D3D12_PipelineState*)SDL_realloc(data->pipelineStates, (data->pipelineStateCount + 1) * sizeof(*pipelineStates));
    if (!pipelineStates) {
        SAFE_RELEASE(pipelineState);
        SDL_OutOfMemory();
        return NULL;
    }

    pipelineStates[data->pipelineStateCount].shader = shader;
    pipelineStates[data->pipelineStateCount].blendMode = blendMode;
    pipelineStates[data->pipelineStateCount].topology = topology;
    pipelineStates[data->pipelineStateCount].rtvFormat = rtvFormat;
    pipelineStates[data->pipelineStateCount].pipelineState = pipelineState;
    data->pipelineStates = pipelineStates;
    ++data->pipelineStateCount;

    return &pipelineStates[data->pipelineStateCount - 1];
}

/* Create resources that depend on the device. */
static HRESULT
D3D12_CreateDeviceResources(SDL_Renderer* renderer)
{
    typedef HRESULT(WINAPI* PFN_CREATE_DXGI_FACTORY)(UINT flags, REFIID riid, void** ppFactory);
    PFN_CREATE_DXGI_FACTORY CreateDXGIFactoryFunc;
    D3D12_RenderData* data = (D3D12_RenderData*)renderer->driverdata;
    PFN_D3D12_CREATE_DEVICE D3D12CreateDeviceFunc;
    ID3D12Device* d3dDevice = NULL;
    HRESULT result = S_OK;
    UINT creationFlags = 0;
    int i, j, k, l;
    SDL_bool createDebug = SDL_FALSE;

    D3D12_COMMAND_QUEUE_DESC queueDesc;
    D3D12_DESCRIPTOR_HEAP_DESC descriptorHeapDesc;
    D3D12_HEAP_DESC vbufferHeapDesc;
    D3D12_RESOURCE_DESC vbufferDesc;
    D3D12_SAMPLER_DESC samplerDesc;
    ID3D12DescriptorHeap *rootDescriptorHeaps[2];

    const SDL_BlendMode defaultBlendModes[] = {
        SDL_BLENDMODE_NONE,
        SDL_BLENDMODE_BLEND,
        SDL_BLENDMODE_ADD,
        SDL_BLENDMODE_MOD,
        SDL_BLENDMODE_MUL
    };
    const DXGI_FORMAT defaultRTVFormats[] = {
        DXGI_FORMAT_B8G8R8A8_UNORM,
        DXGI_FORMAT_B8G8R8X8_UNORM,
        DXGI_FORMAT_R8_UNORM
    };

    data->hDXGIMod = SDL_LoadObject("dxgi.dll");
    if (!data->hDXGIMod) {
        result = E_FAIL;
        goto done;
    }

    CreateDXGIFactoryFunc = (PFN_CREATE_DXGI_FACTORY)SDL_LoadFunction(data->hDXGIMod, "CreateDXGIFactory2");
    if (!CreateDXGIFactoryFunc) {
        result = E_FAIL;
        goto done;
    }

    data->hD3D12Mod = SDL_LoadObject("D3D12.dll");
    if (!data->hD3D12Mod) {
        result = E_FAIL;
        goto done;
    }

    D3D12CreateDeviceFunc = (PFN_D3D12_CREATE_DEVICE)SDL_LoadFunction(data->hD3D12Mod, "D3D12CreateDevice");
    if (!D3D12CreateDeviceFunc) {
        result = E_FAIL;
        goto done;
    }

    /* See if we need debug interfaces */
    createDebug = SDL_GetHintBoolean(SDL_HINT_RENDER_DIRECT3D11_DEBUG, SDL_FALSE);

    if (createDebug) {
        PFN_D3D12_GET_DEBUG_INTERFACE D3D12GetDebugInterfaceFunc;

        D3D12GetDebugInterfaceFunc = (PFN_D3D12_GET_DEBUG_INTERFACE)SDL_LoadFunction(data->hD3D12Mod, "D3D12GetDebugInterface");
        if (!D3D12GetDebugInterfaceFunc) {
            result = E_FAIL;
            goto done;
        }
        D3D12GetDebugInterfaceFunc(&SDL_IID_ID3D12Debug, (void**)&data->debugInterface);
        data->debugInterface->lpVtbl->EnableDebugLayer(data->debugInterface);
    }

    if (createDebug) {
#ifdef __IDXGIInfoQueue_INTERFACE_DEFINED__
        IDXGIInfoQueue *dxgiInfoQueue = NULL;
        PFN_CREATE_DXGI_FACTORY DXGIGetDebugInterfaceFunc;

        /* If the debug hint is set, also create the DXGI factory in debug mode */
        DXGIGetDebugInterfaceFunc = (PFN_CREATE_DXGI_FACTORY)SDL_LoadFunction(data->hDXGIMod, "DXGIGetDebugInterface1");
        if (!DXGIGetDebugInterfaceFunc) {
            result = E_FAIL;
            goto done;
        }

        result = DXGIGetDebugInterfaceFunc(0, &SDL_IID_IDXGIDebug1, (void **)&data->dxgiDebug);
        if (FAILED(result)) {
            WIN_SetErrorFromHRESULT(SDL_COMPOSE_ERROR("DXGIGetDebugInterface1"), result);
            goto done;
        }

        result = DXGIGetDebugInterfaceFunc(0, &SDL_IID_IDXGIInfoQueue, (void **)&dxgiInfoQueue);
        if (FAILED(result)) {
            WIN_SetErrorFromHRESULT(SDL_COMPOSE_ERROR("DXGIGetDebugInterface1"), result);
            goto done;
        }

        dxgiInfoQueue->lpVtbl->SetBreakOnSeverity(dxgiInfoQueue, SDL_DXGI_DEBUG_ALL, DXGI_INFO_QUEUE_MESSAGE_SEVERITY_ERROR, TRUE);
        dxgiInfoQueue->lpVtbl->SetBreakOnSeverity(dxgiInfoQueue, SDL_DXGI_DEBUG_ALL, DXGI_INFO_QUEUE_MESSAGE_SEVERITY_CORRUPTION, TRUE);
        SAFE_RELEASE(dxgiInfoQueue);
#endif /* __IDXGIInfoQueue_INTERFACE_DEFINED__ */
        creationFlags = DXGI_CREATE_FACTORY_DEBUG;
    }

    result = CreateDXGIFactoryFunc(creationFlags, &SDL_IID_IDXGIFactory6, (void**)&data->dxgiFactory);
    if (FAILED(result)) {
        WIN_SetErrorFromHRESULT(SDL_COMPOSE_ERROR("CreateDXGIFactory"), result);
        goto done;
    }

    /* Prefer a high performance adapter if there are multiple choices */
    result = data->dxgiFactory->lpVtbl->EnumAdapterByGpuPreference(data->dxgiFactory,
        0,
        DXGI_GPU_PREFERENCE_HIGH_PERFORMANCE,
        &SDL_IID_IDXGIAdapter4,
        (void **)&data->dxgiAdapter
        );
    if (FAILED(result)) {
        WIN_SetErrorFromHRESULT(SDL_COMPOSE_ERROR("D3D12CreateDevice"), result);
        goto done;
    }
    
    result = D3D12CreateDeviceFunc((IUnknown *)data->dxgiAdapter,
        D3D_FEATURE_LEVEL_11_0, /* Request minimum feature level 11.0 for maximum compatibility */
        &SDL_IID_ID3D12Device5,
        (void **)&d3dDevice
        );
    if (FAILED(result)) {
        WIN_SetErrorFromHRESULT(SDL_COMPOSE_ERROR("D3D12CreateDevice"), result);
        goto done;
    }

    /* Setup the info queue if in debug mode */
    if (createDebug) {
        ID3D12InfoQueue *infoQueue = NULL;
        D3D12_MESSAGE_SEVERITY severities[] = { D3D12_MESSAGE_SEVERITY_INFO };
        D3D12_INFO_QUEUE_FILTER filter;

        result = d3dDevice->lpVtbl->QueryInterface(d3dDevice, &SDL_IID_ID3D12InfoQueue, (void **)&infoQueue);
        if (FAILED(result)) {
            WIN_SetErrorFromHRESULT(SDL_COMPOSE_ERROR("ID3D12Device to ID3D12InfoQueue"), result);
            goto done;
        }

        SDL_zero(filter);
        filter.DenyList.NumSeverities = 1;
        filter.DenyList.pSeverityList = severities;
        infoQueue->lpVtbl->PushStorageFilter(infoQueue, &filter);

        infoQueue->lpVtbl->SetBreakOnSeverity(infoQueue, D3D12_MESSAGE_SEVERITY_ERROR, TRUE);
        infoQueue->lpVtbl->SetBreakOnSeverity(infoQueue, D3D12_MESSAGE_SEVERITY_CORRUPTION, TRUE);

        SAFE_RELEASE(infoQueue);
    }

    result = d3dDevice->lpVtbl->QueryInterface(d3dDevice, &SDL_IID_ID3D12Device5, (void **)&data->d3dDevice);
    if (FAILED(result)) {
        WIN_SetErrorFromHRESULT(SDL_COMPOSE_ERROR("ID3D12Device to ID3D12Device5"), result);
        goto done;
    }

    /* Create a command queue */
    SDL_zero(queueDesc);
    queueDesc.Flags = D3D12_COMMAND_QUEUE_FLAG_NONE;
    queueDesc.Type = D3D12_COMMAND_LIST_TYPE_DIRECT;

    result = data->d3dDevice->lpVtbl->CreateCommandQueue(data->d3dDevice,
        &queueDesc,
        &SDL_IID_ID3D12CommandQueue,
        (void **)&data->commandQueue
        );
    if (FAILED(result)) {
        WIN_SetErrorFromHRESULT(SDL_COMPOSE_ERROR("ID3D12Device::CreateCommandQueue"), result);
        goto done;
    }

    /* Create the descriptor heaps for the render target view, texture SRVs, and samplers */
    SDL_zero(descriptorHeapDesc);
    descriptorHeapDesc.NumDescriptors = SDL_D3D12_NUM_BUFFERS;
    descriptorHeapDesc.Type = D3D12_DESCRIPTOR_HEAP_TYPE_RTV;
    result = data->d3dDevice->lpVtbl->CreateDescriptorHeap(data->d3dDevice,
        &descriptorHeapDesc,
        &SDL_IID_ID3D12DescriptorHeap,
        (void **)&data->rtvDescriptorHeap
        );
    if (FAILED(result)) {
        WIN_SetErrorFromHRESULT(SDL_COMPOSE_ERROR("ID3D12Device::CreateDescriptorHeap [rtv]"), result);
        goto done;
    }
    data->rtvDescriptorSize = d3dDevice->lpVtbl->GetDescriptorHandleIncrementSize(d3dDevice, D3D12_DESCRIPTOR_HEAP_TYPE_RTV);

    descriptorHeapDesc.NumDescriptors = SDL_D3D12_MAX_NUM_TEXTURES;
    result = data->d3dDevice->lpVtbl->CreateDescriptorHeap(data->d3dDevice,
        &descriptorHeapDesc,
        &SDL_IID_ID3D12DescriptorHeap,
        (void **)&data->textureRTVDescriptorHeap
        );
    if (FAILED(result)) {
        WIN_SetErrorFromHRESULT(SDL_COMPOSE_ERROR("ID3D12Device::CreateDescriptorHeap [texture rtv]"), result);
        goto done;
    }

    SDL_zero(descriptorHeapDesc);
    descriptorHeapDesc.NumDescriptors = SDL_D3D12_MAX_NUM_TEXTURES;
    descriptorHeapDesc.Type = D3D12_DESCRIPTOR_HEAP_TYPE_CBV_SRV_UAV;
    descriptorHeapDesc.Flags = D3D12_DESCRIPTOR_HEAP_FLAG_SHADER_VISIBLE;
    result = data->d3dDevice->lpVtbl->CreateDescriptorHeap(data->d3dDevice,
        &descriptorHeapDesc,
        &SDL_IID_ID3D12DescriptorHeap,
        (void **)&data->srvDescriptorHeap
        );
    if (FAILED(result)) {
        WIN_SetErrorFromHRESULT(SDL_COMPOSE_ERROR("ID3D12Device::CreateDescriptorHeap  [srv]"), result);
        goto done;
    }
    rootDescriptorHeaps[0] = data->srvDescriptorHeap;
    data->srvDescriptorSize = d3dDevice->lpVtbl->GetDescriptorHandleIncrementSize(d3dDevice, D3D12_DESCRIPTOR_HEAP_TYPE_CBV_SRV_UAV);

    SDL_zero(descriptorHeapDesc);
    descriptorHeapDesc.NumDescriptors = 2;
    descriptorHeapDesc.Type = D3D12_DESCRIPTOR_HEAP_TYPE_SAMPLER;
    descriptorHeapDesc.Flags = D3D12_DESCRIPTOR_HEAP_FLAG_SHADER_VISIBLE;
    result = data->d3dDevice->lpVtbl->CreateDescriptorHeap(data->d3dDevice,
        &descriptorHeapDesc,
        &SDL_IID_ID3D12DescriptorHeap,
        (void **)&data->samplerDescriptorHeap
        );
    if (FAILED(result)) {
        WIN_SetErrorFromHRESULT(SDL_COMPOSE_ERROR("ID3D12Device::CreateDescriptorHeap  [sampler]"), result);
        goto done;
    }
    rootDescriptorHeaps[1] = data->samplerDescriptorHeap;
    data->samplerDescriptorSize = d3dDevice->lpVtbl->GetDescriptorHandleIncrementSize(d3dDevice, D3D12_DESCRIPTOR_HEAP_TYPE_SAMPLER);

    /* Create a command allocator for each back buffer */
    for (i = 0; i < SDL_D3D12_NUM_BUFFERS; ++i) {
        result = data->d3dDevice->lpVtbl->CreateCommandAllocator(data->d3dDevice,
            D3D12_COMMAND_LIST_TYPE_DIRECT,
            &SDL_IID_ID3D12CommandAllocator,
            (void **)&data->commandAllocators[i]
            );
        if (FAILED(result)) {
            WIN_SetErrorFromHRESULT(SDL_COMPOSE_ERROR("ID3D12Device::CreateCommandAllocator"), result);
            goto done;
        }
    }

    /* Create the command list */
    result = data->d3dDevice->lpVtbl->CreateCommandList(data->d3dDevice,
        0,
        D3D12_COMMAND_LIST_TYPE_DIRECT,
        data->commandAllocators[0],
        NULL,
        &SDL_IID_ID3D12GraphicsCommandList2,
        (void **)&data->commandList
        );
    if (FAILED(result)) {
        WIN_SetErrorFromHRESULT(SDL_COMPOSE_ERROR("ID3D12Device::CreateCommandList"), result);
        goto done;
    }

    /* Set the descriptor heaps to the correct initial value */
    data->commandList->lpVtbl->SetDescriptorHeaps(data->commandList, 2, rootDescriptorHeaps);

    /* Create the fence and fence event */
    result = data->d3dDevice->lpVtbl->CreateFence(data->d3dDevice,
        data->fenceValue,
        D3D12_FENCE_FLAG_NONE,
        &SDL_IID_ID3D12Fence,
        (void **)&data->fence
        );
    if (FAILED(result)) {
        WIN_SetErrorFromHRESULT(SDL_COMPOSE_ERROR("ID3D12Device::CreateFence"), result);
        goto done;
    }

    data->fenceValue++;

    data->fenceEvent = CreateEventEx(NULL, NULL, 0, EVENT_MODIFY_STATE | SYNCHRONIZE);
    if (!data->fenceEvent) {
        WIN_SetErrorFromHRESULT(SDL_COMPOSE_ERROR("CreateEventEx"), result);
        goto done;
    }

    /* Create all the root signatures */
    for (i = 0; i < NUM_ROOTSIGS; ++i) {
        D3D12_SHADER_BYTECODE rootSigData;
        D3D12_GetRootSignatureData(i, &rootSigData);
        result = data->d3dDevice->lpVtbl->CreateRootSignature(data->d3dDevice,
            0,
            rootSigData.pShaderBytecode,
            rootSigData.BytecodeLength,
            &SDL_IID_ID3D12RootSignature,
            (void **)&data->rootSignatures[i]
            );
        if (FAILED(result)) {
            WIN_SetErrorFromHRESULT(SDL_COMPOSE_ERROR("ID3D12Device::CreateRootSignature"), result);
            goto done;
        }
    }

    /* Create all the default pipeline state objects
       (will add everything except custom blend states) */
    for (i = 0; i < NUM_SHADERS; ++i) {
        for (j = 0; j < SDL_arraysize(defaultBlendModes); ++j) {
            for (k = D3D12_PRIMITIVE_TOPOLOGY_TYPE_POINT; k < D3D12_PRIMITIVE_TOPOLOGY_TYPE_PATCH; ++k) {
                for (l = 0; l < SDL_arraysize(defaultRTVFormats); ++l) {
                    if (!D3D12_CreatePipelineState(renderer, i, defaultBlendModes[j], k, defaultRTVFormats[l])) {
                        /* D3D12_CreatePipelineState will set the SDL error, if it fails */
                        goto done;
                    }
                }
            }
        }
    }

    /* Create a vertex buffer heap and populate it with resources */
    SDL_zero(vbufferHeapDesc);
    vbufferHeapDesc.SizeInBytes = D3D12_DEFAULT_RESOURCE_PLACEMENT_ALIGNMENT * SDL_D3D12_NUM_VERTEX_BUFFERS;
    data->d3dDevice->lpVtbl->GetCustomHeapProperties(data->d3dDevice, &vbufferHeapDesc.Properties, 0, D3D12_HEAP_TYPE_UPLOAD);
    vbufferHeapDesc.Alignment = D3D12_DEFAULT_RESOURCE_PLACEMENT_ALIGNMENT;
    vbufferHeapDesc.Flags = D3D12_HEAP_FLAG_ALLOW_ONLY_BUFFERS;
    result = data->d3dDevice->lpVtbl->CreateHeap(data->d3dDevice, &vbufferHeapDesc, &SDL_IID_ID3D12Heap, (void **)&data->vertexBufferHeap);
    if (FAILED(result)) {
        WIN_SetErrorFromHRESULT(SDL_COMPOSE_ERROR("ID3D12Device::CreateHeap"), result);
        goto done;
    }

    SDL_zero(vbufferDesc);
    vbufferDesc.Dimension = D3D12_RESOURCE_DIMENSION_BUFFER;
    vbufferDesc.Alignment = D3D12_DEFAULT_RESOURCE_PLACEMENT_ALIGNMENT;
    vbufferDesc.Width = sizeof(VertexPositionColor) * SDL_D3D12_VERTEX_BUFFER_MAX_TRIS;
    vbufferDesc.Height = 1;
    vbufferDesc.DepthOrArraySize = 1;
    vbufferDesc.MipLevels = 1;
    vbufferDesc.Format = DXGI_FORMAT_UNKNOWN;
    vbufferDesc.SampleDesc.Count = 1;
    vbufferDesc.SampleDesc.Quality = 0;
    vbufferDesc.Layout = D3D12_TEXTURE_LAYOUT_ROW_MAJOR;
    vbufferDesc.Flags = D3D12_RESOURCE_FLAG_NONE;

    for (i = 0; i < SDL_D3D12_NUM_VERTEX_BUFFERS; ++i) {
        result = data->d3dDevice->lpVtbl->CreatePlacedResource(data->d3dDevice,
            data->vertexBufferHeap,
            i * D3D12_DEFAULT_RESOURCE_PLACEMENT_ALIGNMENT,
            &vbufferDesc,
            D3D12_RESOURCE_STATE_GENERIC_READ,
            NULL,
            &SDL_IID_ID3D12Resource,
            (void **)&data->vertexBuffers[i].resource
            );
        
        if (FAILED(result)) {
            WIN_SetErrorFromHRESULT(SDL_COMPOSE_ERROR("ID3D12Device::CreatePlacedResource [vertex buffer]"), result);
            goto done;
        }

        data->vertexBuffers[i].view.BufferLocation = data->vertexBuffers[i].resource->lpVtbl->GetGPUVirtualAddress(data->vertexBuffers[i].resource);
        data->vertexBuffers[i].view.StrideInBytes = sizeof(VertexPositionColor);
    }

    /* Create samplers to use when drawing textures: */
    SDL_zero(samplerDesc);
    samplerDesc.Filter = D3D12_FILTER_MIN_MAG_MIP_POINT;
    samplerDesc.AddressU = D3D12_TEXTURE_ADDRESS_MODE_CLAMP;
    samplerDesc.AddressV = D3D12_TEXTURE_ADDRESS_MODE_CLAMP;
    samplerDesc.AddressW = D3D12_TEXTURE_ADDRESS_MODE_CLAMP;
    samplerDesc.MipLODBias = 0.0f;
    samplerDesc.MaxAnisotropy = 1;
    samplerDesc.ComparisonFunc = D3D12_COMPARISON_FUNC_ALWAYS;
    samplerDesc.MinLOD = 0.0f;
    samplerDesc.MaxLOD = D3D12_FLOAT32_MAX;
    data->samplerDescriptorHeap->lpVtbl->GetCPUDescriptorHandleForHeapStart(data->samplerDescriptorHeap, &data->nearestPixelSampler);
    data->d3dDevice->lpVtbl->CreateSampler(data->d3dDevice, &samplerDesc, data->nearestPixelSampler);

    samplerDesc.Filter = D3D12_FILTER_MIN_MAG_MIP_LINEAR;
    data->linearSampler.ptr = data->nearestPixelSampler.ptr + data->samplerDescriptorSize;
    data->d3dDevice->lpVtbl->CreateSampler(data->d3dDevice, &samplerDesc, data->linearSampler);

    /* Initialize the pool allocator for SRVs */
    for (i = 0; i < SDL_D3D12_MAX_NUM_TEXTURES; ++i) {
        data->srvPoolNodes[i].index = (SIZE_T)i;
        if (i != SDL_D3D12_MAX_NUM_TEXTURES - 1) {
            data->srvPoolNodes[i].next = &data->srvPoolNodes[i + 1];
        }
    }
    data->srvPoolHead = &data->srvPoolNodes[0];
done:
    SAFE_RELEASE(d3dDevice);
    return result;
}

static DXGI_MODE_ROTATION
D3D12_GetCurrentRotation()
{
    /* FIXME */
    return DXGI_MODE_ROTATION_IDENTITY;
}

static BOOL
D3D12_IsDisplayRotated90Degrees(DXGI_MODE_ROTATION rotation)
{
    switch (rotation) {
        case DXGI_MODE_ROTATION_ROTATE90:
        case DXGI_MODE_ROTATION_ROTATE270:
            return TRUE;
        default:
            return FALSE;
    }
}

static int
D3D12_GetRotationForCurrentRenderTarget(SDL_Renderer * renderer)
{
    D3D12_RenderData *data = (D3D12_RenderData *)renderer->driverdata;
    if (data->textureRenderTarget) {
        return DXGI_MODE_ROTATION_IDENTITY;
    } else {
        return data->rotation;
    }
}

static int
D3D12_GetViewportAlignedD3DRect(SDL_Renderer * renderer, const SDL_Rect * sdlRect, D3D12_RECT * outRect, BOOL includeViewportOffset)
{
    D3D12_RenderData *data = (D3D12_RenderData *) renderer->driverdata;
    const int rotation = D3D12_GetRotationForCurrentRenderTarget(renderer);
    const SDL_Rect *viewport = &data->currentViewport;

    switch (rotation) {
        case DXGI_MODE_ROTATION_IDENTITY:
            outRect->left = sdlRect->x;
            outRect->right = sdlRect->x + sdlRect->w;
            outRect->top = sdlRect->y;
            outRect->bottom = sdlRect->y + sdlRect->h;
            if (includeViewportOffset) {
                outRect->left += viewport->x;
                outRect->right += viewport->x;
                outRect->top += viewport->y;
                outRect->bottom += viewport->y;
            }
            break;
        case DXGI_MODE_ROTATION_ROTATE270:
            outRect->left = sdlRect->y;
            outRect->right = sdlRect->y + sdlRect->h;
            outRect->top = viewport->w - sdlRect->x - sdlRect->w;
            outRect->bottom = viewport->w - sdlRect->x;
            break;
        case DXGI_MODE_ROTATION_ROTATE180:
            outRect->left = viewport->w - sdlRect->x - sdlRect->w;
            outRect->right = viewport->w - sdlRect->x;
            outRect->top = viewport->h - sdlRect->y - sdlRect->h;
            outRect->bottom = viewport->h - sdlRect->y;
            break;
        case DXGI_MODE_ROTATION_ROTATE90:
            outRect->left = viewport->h - sdlRect->y - sdlRect->h;
            outRect->right = viewport->h - sdlRect->y;
            outRect->top = sdlRect->x;
            outRect->bottom = sdlRect->x + sdlRect->h;
            break;
        default:
            return SDL_SetError("The physical display is in an unknown or unsupported rotation");
    }
    return 0;
}

static HRESULT
D3D12_CreateSwapChain(SDL_Renderer * renderer, int w, int h)
{
    D3D12_RenderData *data = (D3D12_RenderData *)renderer->driverdata;
    IDXGISwapChain1* swapChain;
    HRESULT result = S_OK;
    SDL_SysWMinfo windowinfo;

    /* Create a swap chain using the same adapter as the existing Direct3D device. */
    DXGI_SWAP_CHAIN_DESC1 swapChainDesc;
    SDL_zero(swapChainDesc);
    swapChainDesc.Width = w;
    swapChainDesc.Height = h;
    swapChainDesc.Format = DXGI_FORMAT_B8G8R8A8_UNORM; /* This is the most common swap chain format. */
    swapChainDesc.Stereo = FALSE;
    swapChainDesc.SampleDesc.Count = 1; /* Don't use multi-sampling. */
    swapChainDesc.SampleDesc.Quality = 0;
    swapChainDesc.BufferUsage = DXGI_USAGE_RENDER_TARGET_OUTPUT;
    swapChainDesc.BufferCount = 2; /* Use double-buffering to minimize latency. */
    if (WIN_IsWindows8OrGreater()) {
        swapChainDesc.Scaling = DXGI_SCALING_NONE;
    } else {
        swapChainDesc.Scaling = DXGI_SCALING_STRETCH;
    }
    swapChainDesc.SwapEffect = DXGI_SWAP_EFFECT_FLIP_SEQUENTIAL; /* All Windows Store apps must use this SwapEffect. */
    swapChainDesc.Flags = DXGI_SWAP_CHAIN_FLAG_FRAME_LATENCY_WAITABLE_OBJECT | /* To support SetMaximumFrameLatency */
        DXGI_SWAP_CHAIN_FLAG_ALLOW_TEARING; /* To support presenting with allow tearing on */

    SDL_VERSION(&windowinfo.version);
    SDL_GetWindowWMInfo(renderer->window, &windowinfo);

    result = data->dxgiFactory->lpVtbl->CreateSwapChainForHwnd(data->dxgiFactory,
        (IUnknown *)data->commandQueue,
        windowinfo.info.win.window,
        &swapChainDesc,
        NULL,
        NULL, /* Allow on all displays. */
        &swapChain
        );
    if (FAILED(result)) {
        WIN_SetErrorFromHRESULT(SDL_COMPOSE_ERROR("IDXGIFactory2::CreateSwapChainForHwnd"), result);
        goto done;
    }

    data->dxgiFactory->lpVtbl->MakeWindowAssociation(data->dxgiFactory, windowinfo.info.win.window, DXGI_MWA_NO_WINDOW_CHANGES);

    result = swapChain->lpVtbl->QueryInterface(swapChain, &SDL_IID_IDXGISwapChain4, (void **)&data->swapChain);
    if (FAILED(result)) {
        WIN_SetErrorFromHRESULT(SDL_COMPOSE_ERROR("IDXGISwapChain1::QueryInterface"), result);
        goto done;
    }

    /* Ensure that the swapchain does not queue more than one frame at a time. This both reduces latency
     * and ensures that the application will only render after each VSync, minimizing power consumption.
     */
    result = data->swapChain->lpVtbl->SetMaximumFrameLatency(data->swapChain, 1);
    if (FAILED(result)) {
        WIN_SetErrorFromHRESULT(SDL_COMPOSE_ERROR("IDXGISwapChain4::SetMaximumFrameLatency"), result);
        goto done;
    }

    data->swapEffect = swapChainDesc.SwapEffect;

done:
    SAFE_RELEASE(swapChain);
    return result;
}

static HRESULT D3D12_UpdateForWindowSizeChange(SDL_Renderer * renderer);


HRESULT
D3D12_HandleDeviceLost(SDL_Renderer * renderer)
{
    HRESULT result = S_OK;

    D3D12_ReleaseAll(renderer);

    result = D3D12_CreateDeviceResources(renderer);
    if (FAILED(result)) {
        /* D3D12_CreateDeviceResources will set the SDL error */
        return result;
    }

    result = D3D12_UpdateForWindowSizeChange(renderer);
    if (FAILED(result)) {
        /* D3D12_UpdateForWindowSizeChange will set the SDL error */
        return result;
    }

    /* Let the application know that the device has been reset */
    {
        SDL_Event event;
        event.type = SDL_RENDER_DEVICE_RESET;
        SDL_PushEvent(&event);
    }

    return S_OK;
}

/* Initialize all resources that change when the window's size changes. */
static HRESULT
D3D12_CreateWindowSizeDependentResources(SDL_Renderer * renderer)
{
    D3D12_RenderData *data = (D3D12_RenderData *)renderer->driverdata;
    HRESULT result = S_OK;
    int i, w, h;

    D3D12_RENDER_TARGET_VIEW_DESC rtvDesc;
    D3D12_CPU_DESCRIPTOR_HANDLE rtvDescriptor;

    /* Release render targets */
    for (i = 0; i < SDL_D3D12_NUM_BUFFERS; ++i) {
        SAFE_RELEASE(data->renderTargets[i]);
    }
    /* The width and height of the swap chain must be based on the display's
     * non-rotated size.
     */
    WIN_GetDrawableSize(renderer->window, &w, &h);
    data->rotation = D3D12_GetCurrentRotation();
    if (D3D12_IsDisplayRotated90Degrees(data->rotation)) {
        int tmp = w;
        w = h;
        h = tmp;
    }

    if (data->swapChain) {
        /* If the swap chain already exists, resize it. */
        result = data->swapChain->lpVtbl->ResizeBuffers(data->swapChain,
            0,
            w, h,
            DXGI_FORMAT_UNKNOWN,
            0
            );
        if (result == DXGI_ERROR_DEVICE_REMOVED) {
            /* If the device was removed for any reason, a new device and swap chain will need to be created. */
            D3D12_HandleDeviceLost(renderer);

            /* Everything is set up now. Do not continue execution of this method. HandleDeviceLost will reenter this method 
             * and correctly set up the new device.
             */
            goto done;
        } else if (FAILED(result)) {
            WIN_SetErrorFromHRESULT(SDL_COMPOSE_ERROR("IDXGISwapChain::ResizeBuffers"), result);
            goto done;
        }
    } else {
        result = D3D12_CreateSwapChain(renderer, w, h);
        if (FAILED(result)) {
            goto done;
        }
    }
    
    /* Set the proper rotation for the swap chain. */
    if (WIN_IsWindows8OrGreater()) {
        if (data->swapEffect == DXGI_SWAP_EFFECT_FLIP_SEQUENTIAL) {
            result = data->swapChain->lpVtbl->SetRotation(data->swapChain, data->rotation);
            if (FAILED(result)) {
                WIN_SetErrorFromHRESULT(SDL_COMPOSE_ERROR("IDXGISwapChain4::SetRotation"), result);
                goto done;
            }
        }
    }

    /* Get each back buffer render target and create render target views */
    for (i = 0; i < SDL_D3D12_NUM_BUFFERS; ++i) {
        result = data->swapChain->lpVtbl->GetBuffer(data->swapChain,
            i,
            &SDL_IID_ID3D12Resource,
            (void **) &data->renderTargets[i]
            );
        if (FAILED(result)) {
            WIN_SetErrorFromHRESULT(SDL_COMPOSE_ERROR("IDXGISwapChain4::GetBuffer"), result);
            goto done;
        }

        SDL_zero(rtvDesc);
        rtvDesc.Format = DXGI_FORMAT_B8G8R8A8_UNORM;
        rtvDesc.ViewDimension = D3D12_RTV_DIMENSION_TEXTURE2D;

        SDL_zero(rtvDescriptor);
        data->rtvDescriptorHeap->lpVtbl->GetCPUDescriptorHandleForHeapStart(data->rtvDescriptorHeap, &rtvDescriptor);
        rtvDescriptor.ptr += i * data->rtvDescriptorSize;
        data->d3dDevice->lpVtbl->CreateRenderTargetView(data->d3dDevice, data->renderTargets[i], &rtvDesc, rtvDescriptor);
    }

    /* Set back buffer index to current buffer */
    data->currentBackBufferIndex = data->swapChain->lpVtbl->GetCurrentBackBufferIndex(data->swapChain);

    /* Set the swap chain target immediately, so that a target is always set
     * even before we get to SetDrawState. Without this it's possible to hit
     * null references in places like ReadPixels!
     */
    data->currentRenderTargetView = D3D12_GetCurrentRenderTargetView(renderer);
    data->commandList->lpVtbl->OMSetRenderTargets(data->commandList, 1, &data->currentRenderTargetView, FALSE, NULL);
    D3D12_TransitionResource(data,
        data->renderTargets[data->currentBackBufferIndex],
        D3D12_RESOURCE_STATE_PRESENT,
        D3D12_RESOURCE_STATE_RENDER_TARGET
        );

    data->viewportDirty = SDL_TRUE;

done:
    return result;
}

/* This method is called when the window's size changes. */
static HRESULT
D3D12_UpdateForWindowSizeChange(SDL_Renderer * renderer)
{
    D3D12_RenderData* data = (D3D12_RenderData*)renderer->driverdata;
    /* If the GPU has previous work, wait for it to be done first */
    D3D12_WaitForGPU(data);
    return D3D12_CreateWindowSizeDependentResources(renderer);
}

static void
D3D12_WindowEvent(SDL_Renderer * renderer, const SDL_WindowEvent *event)
{
    if (event->event == SDL_WINDOWEVENT_SIZE_CHANGED) {
        D3D12_UpdateForWindowSizeChange(renderer);
    }
}

static SDL_bool
D3D12_SupportsBlendMode(SDL_Renderer * renderer, SDL_BlendMode blendMode)
{
    SDL_BlendFactor srcColorFactor = SDL_GetBlendModeSrcColorFactor(blendMode);
    SDL_BlendFactor srcAlphaFactor = SDL_GetBlendModeSrcAlphaFactor(blendMode);
    SDL_BlendOperation colorOperation = SDL_GetBlendModeColorOperation(blendMode);
    SDL_BlendFactor dstColorFactor = SDL_GetBlendModeDstColorFactor(blendMode);
    SDL_BlendFactor dstAlphaFactor = SDL_GetBlendModeDstAlphaFactor(blendMode);
    SDL_BlendOperation alphaOperation = SDL_GetBlendModeAlphaOperation(blendMode);

    if (!GetBlendFunc(srcColorFactor) || !GetBlendFunc(srcAlphaFactor) ||
        !GetBlendEquation(colorOperation) ||
        !GetBlendFunc(dstColorFactor) || !GetBlendFunc(dstAlphaFactor) ||
        !GetBlendEquation(alphaOperation)) {
        return SDL_FALSE;
    }
    return SDL_TRUE;
}

static SIZE_T
D3D12_GetAvailableSRVIndex(SDL_Renderer * renderer)
{
    D3D12_RenderData* rendererData = (D3D12_RenderData*)renderer->driverdata;
    if (rendererData->srvPoolHead) {
        SIZE_T index = rendererData->srvPoolHead->index;
        rendererData->srvPoolHead = rendererData->srvPoolHead->next;
        return index;
    } else {
        SDL_SetError("[d3d12] Cannot allocate more than %d textures!", SDL_D3D12_MAX_NUM_TEXTURES);
        return SDL_D3D12_MAX_NUM_TEXTURES + 1;
    }
}

static void
D3D12_FreeSRVIndex(SDL_Renderer * renderer, SIZE_T index)
{
    D3D12_RenderData* rendererData = (D3D12_RenderData*)renderer->driverdata;
    rendererData->srvPoolNodes[index].next = rendererData->srvPoolHead;
    rendererData->srvPoolHead = &rendererData->srvPoolNodes[index];
}

static int
D3D12_CreateTexture(SDL_Renderer * renderer, SDL_Texture * texture)
{
    D3D12_RenderData *rendererData = (D3D12_RenderData *) renderer->driverdata;
    D3D12_TextureData *textureData;
    HRESULT result;
    DXGI_FORMAT textureFormat = SDLPixelFormatToDXGIFormat(texture->format);
    D3D12_RESOURCE_DESC textureDesc;
    D3D12_HEAP_PROPERTIES heapProps;
    D3D12_SHADER_RESOURCE_VIEW_DESC resourceViewDesc;

    if (textureFormat == DXGI_FORMAT_UNKNOWN) {
        return SDL_SetError("%s, An unsupported SDL pixel format (0x%x) was specified",
            __FUNCTION__, texture->format);
    }

    textureData = (D3D12_TextureData*) SDL_calloc(1, sizeof(*textureData));
    if (!textureData) {
        SDL_OutOfMemory();
        return -1;
    }
    textureData->scaleMode = (texture->scaleMode == SDL_ScaleModeNearest) ?  D3D12_FILTER_MIN_MAG_MIP_POINT : D3D12_FILTER_MIN_MAG_MIP_LINEAR;

    texture->driverdata = textureData;
    textureData->mainTextureFormat = textureFormat;

    SDL_zero(textureDesc);
    textureDesc.Width = texture->w;
    textureDesc.Height = texture->h;
    textureDesc.MipLevels = 1;
    textureDesc.DepthOrArraySize = 1;
    textureDesc.Format = textureFormat;
    textureDesc.SampleDesc.Count = 1;
    textureDesc.SampleDesc.Quality = 0;
    textureDesc.Dimension = D3D12_RESOURCE_DIMENSION_TEXTURE2D;
    textureDesc.Flags = 0;

    if (texture->access == SDL_TEXTUREACCESS_TARGET) {
        textureDesc.Flags = D3D12_RESOURCE_FLAG_ALLOW_RENDER_TARGET;
    }

    SDL_zero(heapProps);
    heapProps.Type = D3D12_HEAP_TYPE_DEFAULT;
    heapProps.CreationNodeMask = 1;
    heapProps.VisibleNodeMask = 1;

    result = rendererData->d3dDevice->lpVtbl->CreateCommittedResource(rendererData->d3dDevice,
        &heapProps,
        D3D12_HEAP_FLAG_NONE,
        &textureDesc,
        D3D12_RESOURCE_STATE_COPY_DEST,
        NULL,
        &SDL_IID_ID3D12Resource,
        (void **)&textureData->mainTexture
        );
    textureData->mainResourceState = D3D12_RESOURCE_STATE_COPY_DEST;
    if (FAILED(result)) {
        D3D12_DestroyTexture(renderer, texture);
        return WIN_SetErrorFromHRESULT(SDL_COMPOSE_ERROR("ID3D12Device::CreateCommittedResource [texture]"), result);
    }
#if SDL_HAVE_YUV
    if (texture->format == SDL_PIXELFORMAT_YV12 ||
        texture->format == SDL_PIXELFORMAT_IYUV) {
        textureData->yuv = SDL_TRUE;

        textureDesc.Width = (textureDesc.Width + 1) / 2;
        textureDesc.Height = (textureDesc.Height + 1) / 2;

        result = rendererData->d3dDevice->lpVtbl->CreateCommittedResource(rendererData->d3dDevice,
            &heapProps,
            D3D12_HEAP_FLAG_NONE,
            &textureDesc,
            D3D12_RESOURCE_STATE_COPY_DEST,
            NULL,
            &SDL_IID_ID3D12Resource,
            (void **)&textureData->mainTextureU
            );
        textureData->mainResourceStateU = D3D12_RESOURCE_STATE_COPY_DEST;
        if (FAILED(result)) {
            D3D12_DestroyTexture(renderer, texture);
            return WIN_SetErrorFromHRESULT(SDL_COMPOSE_ERROR("ID3D12Device::CreateCommittedResource [texture]"), result);
        }

        result = rendererData->d3dDevice->lpVtbl->CreateCommittedResource(rendererData->d3dDevice,
            &heapProps,
            D3D12_HEAP_FLAG_NONE,
            &textureDesc,
            D3D12_RESOURCE_STATE_COPY_DEST,
            NULL,
            &SDL_IID_ID3D12Resource,
            (void **)&textureData->mainTextureV
            );
        textureData->mainResourceStateV = D3D12_RESOURCE_STATE_COPY_DEST;
        if (FAILED(result)) {
            D3D12_DestroyTexture(renderer, texture);
            return WIN_SetErrorFromHRESULT(SDL_COMPOSE_ERROR("ID3D12Device::CreateCommittedResource [texture]"), result);
        }
    }

    if (texture->format == SDL_PIXELFORMAT_NV12 ||
        texture->format == SDL_PIXELFORMAT_NV21) {
        D3D12_RESOURCE_DESC nvTextureDesc = textureDesc;

        textureData->nv12 = SDL_TRUE;

        nvTextureDesc.Format = DXGI_FORMAT_R8G8_UNORM;
        nvTextureDesc.Width = (textureDesc.Width + 1) / 2;
        nvTextureDesc.Height = (textureDesc.Height + 1) / 2;

        result = rendererData->d3dDevice->lpVtbl->CreateCommittedResource(rendererData->d3dDevice,
            &heapProps,
            D3D12_HEAP_FLAG_NONE,
            &nvTextureDesc,
            D3D12_RESOURCE_STATE_COPY_DEST,
            NULL,
            &SDL_IID_ID3D12Resource,
            (void **)&textureData->mainTextureNV
        );
        textureData->mainResourceStateNV = D3D12_RESOURCE_STATE_COPY_DEST;
        if (FAILED(result)) {
            D3D12_DestroyTexture(renderer, texture);
            return WIN_SetErrorFromHRESULT(SDL_COMPOSE_ERROR("ID3D12Device::CreateTexture2D"), result);
        }
    }
#endif /* SDL_HAVE_YUV */
    SDL_zero(resourceViewDesc);
    resourceViewDesc.Shader4ComponentMapping = D3D12_DEFAULT_SHADER_4_COMPONENT_MAPPING;
    resourceViewDesc.Format = textureDesc.Format;
    resourceViewDesc.ViewDimension = D3D12_SRV_DIMENSION_TEXTURE2D;
    resourceViewDesc.Texture2D.MostDetailedMip = 0;
    resourceViewDesc.Texture2D.MipLevels = textureDesc.MipLevels;

    textureData->mainSRVIndex = D3D12_GetAvailableSRVIndex(renderer);
    rendererData->srvDescriptorHeap->lpVtbl->GetCPUDescriptorHandleForHeapStart(rendererData->srvDescriptorHeap, &textureData->mainTextureResourceView);
    textureData->mainTextureResourceView.ptr += textureData->mainSRVIndex * rendererData->srvDescriptorSize;

    rendererData->d3dDevice->lpVtbl->CreateShaderResourceView(rendererData->d3dDevice,
        textureData->mainTexture,
        &resourceViewDesc,
        textureData->mainTextureResourceView
        );
#if SDL_HAVE_YUV
    if (textureData->yuv) {
        rendererData->srvDescriptorHeap->lpVtbl->GetCPUDescriptorHandleForHeapStart(rendererData->srvDescriptorHeap, &textureData->mainTextureResourceViewU);
        textureData->mainSRVIndexU = D3D12_GetAvailableSRVIndex(renderer);
        textureData->mainTextureResourceViewU.ptr += textureData->mainSRVIndexU * rendererData->srvDescriptorSize;
        rendererData->d3dDevice->lpVtbl->CreateShaderResourceView(rendererData->d3dDevice,
            textureData->mainTextureU,
            &resourceViewDesc,
            textureData->mainTextureResourceViewU
            );

        rendererData->srvDescriptorHeap->lpVtbl->GetCPUDescriptorHandleForHeapStart(rendererData->srvDescriptorHeap, &textureData->mainTextureResourceViewV);
        textureData->mainSRVIndexV = D3D12_GetAvailableSRVIndex(renderer);
        textureData->mainTextureResourceViewV.ptr += textureData->mainSRVIndexV * rendererData->srvDescriptorSize;
        rendererData->d3dDevice->lpVtbl->CreateShaderResourceView(rendererData->d3dDevice,
            textureData->mainTextureV,
            &resourceViewDesc,
            textureData->mainTextureResourceViewV
            );
    }

    if (textureData->nv12) {
        D3D12_SHADER_RESOURCE_VIEW_DESC nvResourceViewDesc = resourceViewDesc;

        nvResourceViewDesc.Format = DXGI_FORMAT_R8G8_UNORM;

        rendererData->srvDescriptorHeap->lpVtbl->GetCPUDescriptorHandleForHeapStart(rendererData->srvDescriptorHeap, &textureData->mainTextureResourceViewNV);
        textureData->mainSRVIndexNV = D3D12_GetAvailableSRVIndex(renderer);
        textureData->mainTextureResourceViewNV.ptr += textureData->mainSRVIndexNV * rendererData->srvDescriptorSize;
        rendererData->d3dDevice->lpVtbl->CreateShaderResourceView(rendererData->d3dDevice,
            textureData->mainTextureNV,
            &nvResourceViewDesc,
            textureData->mainTextureResourceViewNV
            );
    }
#endif /* SDL_HAVE_YUV */

    if (texture->access & SDL_TEXTUREACCESS_TARGET) {
        D3D12_RENDER_TARGET_VIEW_DESC renderTargetViewDesc;
        SDL_zero(renderTargetViewDesc);
        renderTargetViewDesc.Format = textureDesc.Format;
        renderTargetViewDesc.ViewDimension = D3D12_RTV_DIMENSION_TEXTURE2D;
        renderTargetViewDesc.Texture2D.MipSlice = 0;

        rendererData->textureRTVDescriptorHeap->lpVtbl->GetCPUDescriptorHandleForHeapStart(rendererData->textureRTVDescriptorHeap, &textureData->mainTextureRenderTargetView);
        textureData->mainTextureRenderTargetView.ptr += textureData->mainSRVIndex * rendererData->rtvDescriptorSize;

        rendererData->d3dDevice->lpVtbl->CreateRenderTargetView(rendererData->d3dDevice,
            (ID3D12Resource*)textureData->mainTexture,
            &renderTargetViewDesc,
            textureData->mainTextureRenderTargetView);
    }

    return 0;
}

static void
D3D12_DestroyTexture(SDL_Renderer * renderer,
                     SDL_Texture * texture)
{
    D3D12_RenderData *rendererData = (D3D12_RenderData*)renderer->driverdata;
    D3D12_TextureData *textureData = (D3D12_TextureData *)texture->driverdata;

    if (!textureData) {
        return;
    }

    /* Because SDL_DestroyTexture might be called while the data is in-flight, we need to issue the batch first
       Unfortunately, this means that deleting a lot of textures mid-frame will have poor performance. */
    D3D12_IssueBatch(rendererData);

    SAFE_RELEASE(textureData->mainTexture);
    SAFE_RELEASE(textureData->stagingBuffer);
    D3D12_FreeSRVIndex(renderer, textureData->mainSRVIndex);
#if SDL_HAVE_YUV
    SAFE_RELEASE(textureData->mainTextureU);
    SAFE_RELEASE(textureData->mainTextureV);
    if (textureData->yuv) {
        D3D12_FreeSRVIndex(renderer, textureData->mainSRVIndexU);
        D3D12_FreeSRVIndex(renderer, textureData->mainSRVIndexV);
    }
    SAFE_RELEASE(textureData->mainTextureNV);
    if (textureData->yuv) {
        D3D12_FreeSRVIndex(renderer, textureData->mainSRVIndexNV);
    }
    SDL_free(textureData->pixels);
#endif
    SDL_free(textureData);
    texture->driverdata = NULL;
}

static int
D3D12_UpdateTextureInternal(D3D12_RenderData * rendererData, ID3D12Resource * texture, int bpp, int x, int y, int w, int h, const void *pixels, int pitch, D3D12_RESOURCE_STATES *resourceState)
{
    const Uint8 *src;
    Uint8 *dst;
    int row;
    UINT length;
    HRESULT result;
    D3D12_RESOURCE_DESC textureDesc;
    D3D12_RESOURCE_DESC uploadDesc;
    D3D12_HEAP_PROPERTIES heapProps;
    D3D12_SUBRESOURCE_FOOTPRINT pitchedDesc;
    D3D12_PLACED_SUBRESOURCE_FOOTPRINT placedTextureDesc;
    D3D12_TEXTURE_COPY_LOCATION srcLocation;
    D3D12_TEXTURE_COPY_LOCATION dstLocation;
    BYTE *textureMemory;
    ID3D12Resource *uploadBuffer;

    /* Create an upload buffer, which will be used to write to the main texture. */
    SDL_zero(textureDesc);
    texture->lpVtbl->GetDesc(texture, &textureDesc);
    textureDesc.Width = w;
    textureDesc.Height = h;

    SDL_zero(uploadDesc);
    uploadDesc.Dimension = D3D12_RESOURCE_DIMENSION_BUFFER;
    uploadDesc.Alignment = D3D12_DEFAULT_RESOURCE_PLACEMENT_ALIGNMENT;
    uploadDesc.Height = 1;
    uploadDesc.DepthOrArraySize = 1;
    uploadDesc.MipLevels = 1;
    uploadDesc.Format = DXGI_FORMAT_UNKNOWN;
    uploadDesc.SampleDesc.Count = 1;
    uploadDesc.SampleDesc.Quality = 0;
    uploadDesc.Layout = D3D12_TEXTURE_LAYOUT_ROW_MAJOR;
    uploadDesc.Flags = D3D12_RESOURCE_FLAG_NONE;

    /* Figure out how much we need to allocate for the upload buffer */
    rendererData->d3dDevice->lpVtbl->GetCopyableFootprints(rendererData->d3dDevice,
        &textureDesc,
        0,
        1,
        0,
        NULL,
        NULL,
        NULL,
        &uploadDesc.Width
        );

    SDL_zero(heapProps);
    heapProps.Type = D3D12_HEAP_TYPE_UPLOAD;
    heapProps.CreationNodeMask = 1;
    heapProps.VisibleNodeMask = 1;

    /* Create the upload buffer */
    result = rendererData->d3dDevice->lpVtbl->CreateCommittedResource(rendererData->d3dDevice,
        &heapProps,
        D3D12_HEAP_FLAG_NONE,
        &uploadDesc,
        D3D12_RESOURCE_STATE_GENERIC_READ,
        NULL,
        &SDL_IID_ID3D12Resource,
        (void **)&rendererData->uploadBuffers[rendererData->currentUploadBuffer]
        );
    if (FAILED(result)) {
        return WIN_SetErrorFromHRESULT(SDL_COMPOSE_ERROR("ID3D12Device::CreateCommittedResource [create upload buffer]"), result);
    }

    /* Get a write-only pointer to data in the upload buffer: */
    uploadBuffer = rendererData->uploadBuffers[rendererData->currentUploadBuffer];
    result = uploadBuffer->lpVtbl->Map(uploadBuffer,
        0,
        NULL,
        (void **)&textureMemory
        );
    if (FAILED(result)) {
        SAFE_RELEASE(rendererData->uploadBuffers[rendererData->currentUploadBuffer]);
        return WIN_SetErrorFromHRESULT(SDL_COMPOSE_ERROR("ID3D12Resource::Map [map staging texture]"), result);
    }

    SDL_zero(pitchedDesc);
    pitchedDesc.Format = textureDesc.Format;
    pitchedDesc.Width = w;
    pitchedDesc.Height = h;
    pitchedDesc.Depth = 1;
    pitchedDesc.RowPitch = D3D12_Align(w * bpp, D3D12_TEXTURE_DATA_PITCH_ALIGNMENT);

    SDL_zero(placedTextureDesc);
    placedTextureDesc.Offset = 0;
    placedTextureDesc.Footprint = pitchedDesc;

    src = (const Uint8 *)pixels;
    dst = textureMemory;
    length = w * bpp;
    if (length == pitch && length == pitchedDesc.RowPitch) {
        SDL_memcpy(dst, src, length*h);
    } else {
        if (length > (UINT)pitch) {
            length = pitch;
        }
        if (length > pitchedDesc.RowPitch) {
            length = pitchedDesc.RowPitch;
        }
        for (row = 0; row < h; ++row) {
            SDL_memcpy(dst, src, length);
            src += pitch;
            dst += pitchedDesc.RowPitch;
        }
    }

    /* Commit the changes back to the upload buffer: */
    uploadBuffer->lpVtbl->Unmap(uploadBuffer, 0, NULL);

    /* Make sure the destination is in the correct resource state */
    D3D12_TransitionResource(rendererData, texture, *resourceState, D3D12_RESOURCE_STATE_COPY_DEST);
    *resourceState = D3D12_RESOURCE_STATE_COPY_DEST;

    SDL_zero(dstLocation);
    dstLocation.pResource = texture;
    dstLocation.Type = D3D12_TEXTURE_COPY_TYPE_SUBRESOURCE_INDEX;
    dstLocation.SubresourceIndex = 0;

    SDL_zero(srcLocation);
    srcLocation.pResource = rendererData->uploadBuffers[rendererData->currentUploadBuffer];
    srcLocation.Type = D3D12_TEXTURE_COPY_TYPE_PLACED_FOOTPRINT;
    srcLocation.PlacedFootprint = placedTextureDesc;

    rendererData->commandList->lpVtbl->CopyTextureRegion(rendererData->commandList,
        &dstLocation,
        x,
        y,
        0,
        &srcLocation,
        NULL
        );

    /* Transition the texture to be shader accessible */
    D3D12_TransitionResource(rendererData, texture, *resourceState, D3D12_RESOURCE_STATE_PIXEL_SHADER_RESOURCE);
    *resourceState = D3D12_RESOURCE_STATE_PIXEL_SHADER_RESOURCE;
    
    rendererData->currentUploadBuffer++;
    /* If we've used up all the upload buffers, we need to issue the batch */
    if (rendererData->currentUploadBuffer == SDL_D3D12_NUM_UPLOAD_BUFFERS) {
        D3D12_IssueBatch(rendererData);
    }

    return 0;
}

static int
D3D12_UpdateTexture(SDL_Renderer * renderer, SDL_Texture * texture,
                    const SDL_Rect * rect, const void * srcPixels,
                    int srcPitch)
{
    D3D12_RenderData *rendererData = (D3D12_RenderData *)renderer->driverdata;
    D3D12_TextureData *textureData = (D3D12_TextureData *)texture->driverdata;

    if (!textureData) {
        return SDL_SetError("Texture is not currently available");
    }

    if (D3D12_UpdateTextureInternal(rendererData, textureData->mainTexture, SDL_BYTESPERPIXEL(texture->format), rect->x, rect->y, rect->w, rect->h, srcPixels, srcPitch, &textureData->mainResourceState) < 0) {
        return -1;
    }
#if SDL_HAVE_YUV
    if (textureData->yuv) {
        /* Skip to the correct offset into the next texture */
        srcPixels = (const void*)((const Uint8*)srcPixels + rect->h * srcPitch);

        if (D3D12_UpdateTextureInternal(rendererData, texture->format == SDL_PIXELFORMAT_YV12 ? textureData->mainTextureV : textureData->mainTextureU, SDL_BYTESPERPIXEL(texture->format), rect->x / 2, rect->y / 2, (rect->w + 1) / 2, (rect->h + 1) / 2, srcPixels, (srcPitch + 1) / 2, texture->format == SDL_PIXELFORMAT_YV12 ? &textureData->mainResourceStateV : &textureData->mainResourceStateU) < 0) {
            return -1;
        }

        /* Skip to the correct offset into the next texture */
        srcPixels = (const void*)((const Uint8*)srcPixels + ((rect->h + 1) / 2) * ((srcPitch + 1) / 2));
        if (D3D12_UpdateTextureInternal(rendererData, texture->format == SDL_PIXELFORMAT_YV12 ? textureData->mainTextureU : textureData->mainTextureV, SDL_BYTESPERPIXEL(texture->format), rect->x / 2, rect->y / 2, (rect->w + 1) / 2, (rect->h + 1) / 2, srcPixels, (srcPitch + 1) / 2, texture->format == SDL_PIXELFORMAT_YV12 ? &textureData->mainResourceStateU : &textureData->mainResourceStateV) < 0) {
            return -1;
        }
    }

    if (textureData->nv12) {
        /* Skip to the correct offset into the next texture */
        srcPixels = (const void*)((const Uint8*)srcPixels + rect->h * srcPitch);

        if (D3D12_UpdateTextureInternal(rendererData, textureData->mainTextureNV, 2, rect->x / 2, rect->y / 2, ((rect->w + 1) / 2), (rect->h + 1) / 2, srcPixels, 2*((srcPitch + 1) / 2), &textureData->mainResourceStateNV) < 0) {
            return -1;
        }
    }
#endif /* SDL_HAVE_YUV */
    return 0;
}

#if SDL_HAVE_YUV
static int
D3D12_UpdateTextureYUV(SDL_Renderer * renderer, SDL_Texture * texture,
                       const SDL_Rect * rect,
                       const Uint8 *Yplane, int Ypitch,
                       const Uint8 *Uplane, int Upitch,
                       const Uint8 *Vplane, int Vpitch)
{
    D3D12_RenderData *rendererData = (D3D12_RenderData *)renderer->driverdata;
    D3D12_TextureData *textureData = (D3D12_TextureData *)texture->driverdata;

    if (!textureData) {
        return SDL_SetError("Texture is not currently available");
    }

    if (D3D12_UpdateTextureInternal(rendererData, textureData->mainTexture, SDL_BYTESPERPIXEL(texture->format), rect->x, rect->y, rect->w, rect->h, Yplane, Ypitch, &textureData->mainResourceState) < 0) {
        return -1;
    }
    if (D3D12_UpdateTextureInternal(rendererData, textureData->mainTextureU, SDL_BYTESPERPIXEL(texture->format), rect->x / 2, rect->y / 2, rect->w / 2, rect->h / 2, Uplane, Upitch, &textureData->mainResourceStateU) < 0) {
        return -1;
    }
    if (D3D12_UpdateTextureInternal(rendererData, textureData->mainTextureV, SDL_BYTESPERPIXEL(texture->format), rect->x / 2, rect->y / 2, rect->w / 2, rect->h / 2, Vplane, Vpitch, &textureData->mainResourceStateV) < 0) {
        return -1;
    }
    return 0;
}

static int
D3D12_UpdateTextureNV(SDL_Renderer * renderer, SDL_Texture * texture,
                       const SDL_Rect * rect,
                       const Uint8 *Yplane, int Ypitch,
                       const Uint8 *UVplane, int UVpitch)
{
    D3D12_RenderData *rendererData = (D3D12_RenderData *)renderer->driverdata;
    D3D12_TextureData *textureData = (D3D12_TextureData *)texture->driverdata;

    if (!textureData) {
        return SDL_SetError("Texture is not currently available");
    }

    if (D3D12_UpdateTextureInternal(rendererData, textureData->mainTexture, SDL_BYTESPERPIXEL(texture->format), rect->x, rect->y, rect->w, rect->h, Yplane, Ypitch, &textureData->mainResourceState) < 0) {
        return -1;
    }

    if (D3D12_UpdateTextureInternal(rendererData, textureData->mainTextureNV, 2, rect->x / 2, rect->y / 2, ((rect->w + 1) / 2), (rect->h + 1) / 2, UVplane, UVpitch, &textureData->mainResourceStateNV) < 0) {
        return -1;
    }
    return 0;
}
#endif

static int
D3D12_LockTexture(SDL_Renderer * renderer, SDL_Texture * texture,
                  const SDL_Rect * rect, void **pixels, int *pitch)
{
    D3D12_RenderData *rendererData = (D3D12_RenderData *) renderer->driverdata;
    D3D12_TextureData *textureData = (D3D12_TextureData *) texture->driverdata;
    HRESULT result = S_OK;

    D3D12_RESOURCE_DESC textureDesc;
    D3D12_RESOURCE_DESC uploadDesc;
    D3D12_HEAP_PROPERTIES heapProps;
    D3D12_SUBRESOURCE_FOOTPRINT pitchedDesc;
    BYTE *textureMemory;
    int bpp;

    if (!textureData) {
        return SDL_SetError("Texture is not currently available");
    }
#if SDL_HAVE_YUV
    if (textureData->yuv || textureData->nv12) {
        /* It's more efficient to upload directly... */
        if (!textureData->pixels) {
            textureData->pitch = texture->w;
            textureData->pixels = (Uint8 *)SDL_malloc((texture->h * textureData->pitch * 3) / 2);
            if (!textureData->pixels) {
                return SDL_OutOfMemory();
            }
        }
        textureData->lockedRect = *rect;
        *pixels =
            (void *)((Uint8 *)textureData->pixels + rect->y * textureData->pitch +
            rect->x * SDL_BYTESPERPIXEL(texture->format));
        *pitch = textureData->pitch;
        return 0;
    }
#endif
    if (textureData->stagingBuffer) {
        return SDL_SetError("texture is already locked");
    }
    
    /* Create an upload buffer, which will be used to write to the main texture. */
    SDL_zero(textureDesc);
    textureData->mainTexture->lpVtbl->GetDesc(textureData->mainTexture, &textureDesc);
    textureDesc.Width = rect->w;
    textureDesc.Height = rect->h;

    SDL_zero(uploadDesc);
    uploadDesc.Dimension = D3D12_RESOURCE_DIMENSION_BUFFER;
    uploadDesc.Alignment = D3D12_DEFAULT_RESOURCE_PLACEMENT_ALIGNMENT;
    uploadDesc.Height = 1;
    uploadDesc.DepthOrArraySize = 1;
    uploadDesc.MipLevels = 1;
    uploadDesc.Format = DXGI_FORMAT_UNKNOWN;
    uploadDesc.SampleDesc.Count = 1;
    uploadDesc.SampleDesc.Quality = 0;
    uploadDesc.Layout = D3D12_TEXTURE_LAYOUT_ROW_MAJOR;
    uploadDesc.Flags = D3D12_RESOURCE_FLAG_NONE;

    /* Figure out how much we need to allocate for the upload buffer */
    rendererData->d3dDevice->lpVtbl->GetCopyableFootprints(rendererData->d3dDevice,
        &textureDesc,
        0,
        1,
        0,
        NULL,
        NULL,
        NULL,
        &uploadDesc.Width
    );

    SDL_zero(heapProps);
    heapProps.Type = D3D12_HEAP_TYPE_UPLOAD;
    heapProps.CreationNodeMask = 1;
    heapProps.VisibleNodeMask = 1;

    /* Create the upload buffer */
    result = rendererData->d3dDevice->lpVtbl->CreateCommittedResource(rendererData->d3dDevice,
        &heapProps,
        D3D12_HEAP_FLAG_NONE,
        &uploadDesc,
        D3D12_RESOURCE_STATE_GENERIC_READ,
        NULL,
        &SDL_IID_ID3D12Resource,
        (void **)&textureData->stagingBuffer
    );
    if (FAILED(result)) {
        return WIN_SetErrorFromHRESULT(SDL_COMPOSE_ERROR("ID3D12Device::CreateCommittedResource [create upload buffer]"), result);
    }

    /* Get a write-only pointer to data in the upload buffer: */
    result = textureData->stagingBuffer->lpVtbl->Map(textureData->stagingBuffer,
        0,
        NULL,
        (void **)&textureMemory
    );
    if (FAILED(result)) {
        SAFE_RELEASE(rendererData->uploadBuffers[rendererData->currentUploadBuffer]);
        return WIN_SetErrorFromHRESULT(SDL_COMPOSE_ERROR("ID3D12Resource::Map [map staging texture]"), result);
    }

    SDL_zero(pitchedDesc);
    pitchedDesc.Format = textureDesc.Format;
    pitchedDesc.Width = rect->w;
    pitchedDesc.Height = rect->h;
    pitchedDesc.Depth = 1;
    if (pitchedDesc.Format == DXGI_FORMAT_R8_UNORM) {
        bpp = 1;
    }
    else {
        bpp = 4;
    }
    pitchedDesc.RowPitch = D3D12_Align(rect->w * bpp, D3D12_TEXTURE_DATA_PITCH_ALIGNMENT);

    /* Make note of where the staging texture will be written to 
     * (on a call to SDL_UnlockTexture):
     */
    textureData->lockedRect = *rect;

    /* Make sure the caller has information on the texture's pixel buffer,
     * then return:
     */
    *pixels = textureMemory;
    *pitch = pitchedDesc.RowPitch;
    return 0;
}

static void
D3D12_UnlockTexture(SDL_Renderer * renderer, SDL_Texture * texture)
{
    D3D12_RenderData *rendererData = (D3D12_RenderData *) renderer->driverdata;
    D3D12_TextureData *textureData = (D3D12_TextureData *) texture->driverdata;

    D3D12_RESOURCE_DESC textureDesc;
    D3D12_SUBRESOURCE_FOOTPRINT pitchedDesc;
    D3D12_PLACED_SUBRESOURCE_FOOTPRINT placedTextureDesc;
    D3D12_TEXTURE_COPY_LOCATION srcLocation;
    D3D12_TEXTURE_COPY_LOCATION dstLocation;
    int bpp;
    
    if (!textureData) {
        return;
    }
#if SDL_HAVE_YUV
    if (textureData->yuv || textureData->nv12) {
        const SDL_Rect *rect = &textureData->lockedRect;
        void *pixels =
            (void *) ((Uint8 *) textureData->pixels + rect->y * textureData->pitch +
                      rect->x * SDL_BYTESPERPIXEL(texture->format));
        D3D12_UpdateTexture(renderer, texture, rect, pixels, textureData->pitch);
        return;
    }
#endif
    /* Commit the pixel buffer's changes back to the staging texture: */
    textureData->stagingBuffer->lpVtbl->Unmap(textureData->stagingBuffer, 0, NULL);

    SDL_zero(textureDesc);
    textureData->mainTexture->lpVtbl->GetDesc(textureData->mainTexture, &textureDesc);
    textureDesc.Width = textureData->lockedRect.w;
    textureDesc.Height = textureData->lockedRect.h;

    SDL_zero(pitchedDesc);
    pitchedDesc.Format = textureDesc.Format;
    pitchedDesc.Width = (UINT)textureDesc.Width;
    pitchedDesc.Height = textureDesc.Height;
    pitchedDesc.Depth = 1;
    if (pitchedDesc.Format == DXGI_FORMAT_R8_UNORM) {
        bpp = 1;
    }
    else {
        bpp = 4;
    }
    pitchedDesc.RowPitch = D3D12_Align(textureData->lockedRect.w * bpp, D3D12_TEXTURE_DATA_PITCH_ALIGNMENT);

    SDL_zero(placedTextureDesc);
    placedTextureDesc.Offset = 0;
    placedTextureDesc.Footprint = pitchedDesc;

    D3D12_TransitionResource(rendererData, textureData->mainTexture, textureData->mainResourceState, D3D12_RESOURCE_STATE_COPY_DEST);
    textureData->mainResourceState = D3D12_RESOURCE_STATE_COPY_DEST;

    SDL_zero(dstLocation);
    dstLocation.pResource = textureData->mainTexture;
    dstLocation.Type = D3D12_TEXTURE_COPY_TYPE_SUBRESOURCE_INDEX;
    dstLocation.SubresourceIndex = 0;

    SDL_zero(srcLocation);
    srcLocation.pResource = textureData->stagingBuffer;
    srcLocation.Type = D3D12_TEXTURE_COPY_TYPE_PLACED_FOOTPRINT;
    srcLocation.PlacedFootprint = placedTextureDesc;

    rendererData->commandList->lpVtbl->CopyTextureRegion(rendererData->commandList,
        &dstLocation,
        textureData->lockedRect.x,
        textureData->lockedRect.y,
        0,
        &srcLocation,
        NULL
    );

    /* Transition the texture to be shader accessible */
    D3D12_TransitionResource(rendererData, textureData->mainTexture, textureData->mainResourceState, D3D12_RESOURCE_STATE_PIXEL_SHADER_RESOURCE);
    textureData->mainResourceState = D3D12_RESOURCE_STATE_PIXEL_SHADER_RESOURCE;

    /* Execute the command list before releasing the staging buffer */
    D3D12_IssueBatch(rendererData);
    SAFE_RELEASE(textureData->stagingBuffer);
}

static void
D3D12_SetTextureScaleMode(SDL_Renderer * renderer, SDL_Texture * texture, SDL_ScaleMode scaleMode)
{
    D3D12_TextureData *textureData = (D3D12_TextureData *) texture->driverdata;
    
    if (!textureData) {
        return;
    }

    textureData->scaleMode = (scaleMode == SDL_ScaleModeNearest) ?  D3D12_FILTER_MIN_MAG_MIP_POINT : D3D12_FILTER_MIN_MAG_MIP_LINEAR;
}

static int
D3D12_SetRenderTarget(SDL_Renderer * renderer, SDL_Texture * texture)
{
    D3D12_RenderData *rendererData = (D3D12_RenderData *) renderer->driverdata;
    D3D12_TextureData *textureData = NULL;

    if (texture == NULL) {
        if (rendererData->textureRenderTarget) {
            D3D12_TransitionResource(rendererData,
                rendererData->textureRenderTarget->mainTexture,
                rendererData->textureRenderTarget->mainResourceState,
                D3D12_RESOURCE_STATE_PIXEL_SHADER_RESOURCE
                );
            rendererData->textureRenderTarget->mainResourceState = D3D12_RESOURCE_STATE_PIXEL_SHADER_RESOURCE;
        }
        rendererData->textureRenderTarget = NULL;
        return 0;
    }

    textureData = (D3D12_TextureData *) texture->driverdata;

    if (!textureData->mainTextureRenderTargetView.ptr) {
        return SDL_SetError("specified texture is not a render target");
    }

    rendererData->textureRenderTarget = textureData;
    D3D12_TransitionResource(rendererData,
        rendererData->textureRenderTarget->mainTexture,
        rendererData->textureRenderTarget->mainResourceState,
        D3D12_RESOURCE_STATE_RENDER_TARGET
        );
    rendererData->textureRenderTarget->mainResourceState = D3D12_RESOURCE_STATE_RENDER_TARGET;


    return 0;
}

static int
D3D12_QueueSetViewport(SDL_Renderer * renderer, SDL_RenderCommand *cmd)
{
    return 0;  /* nothing to do in this backend. */
}

static int
D3D12_QueueDrawPoints(SDL_Renderer * renderer, SDL_RenderCommand *cmd, const SDL_FPoint * points, int count)
{
    VertexPositionColor *verts = (VertexPositionColor *) SDL_AllocateRenderVertices(renderer, count * sizeof (VertexPositionColor), 0, &cmd->data.draw.first);
    int i;
    SDL_Color color;
    color.r = cmd->data.draw.r;
    color.g = cmd->data.draw.g;
    color.b = cmd->data.draw.b;
    color.a = cmd->data.draw.a;

    if (!verts) {
        return -1;
    }

    cmd->data.draw.count = count;

    for (i = 0; i < count; i++) {
        verts->pos.x = points[i].x + 0.5f;
        verts->pos.y = points[i].y + 0.5f;
        verts->tex.x = 0.0f;
        verts->tex.y = 0.0f;
        verts->color = color;
        verts++;
    }

    return 0;
}

static int
D3D12_QueueGeometry(SDL_Renderer *renderer, SDL_RenderCommand *cmd, SDL_Texture *texture,
                    const float *xy, int xy_stride, const SDL_Color *color, int color_stride, const float *uv, int uv_stride,
                    int num_vertices, const void *indices, int num_indices, int size_indices,
                    float scale_x, float scale_y)
{
    int i;
    int count = indices ? num_indices : num_vertices;
    VertexPositionColor *verts = (VertexPositionColor *) SDL_AllocateRenderVertices(renderer, count * sizeof (VertexPositionColor), 0, &cmd->data.draw.first);

    if (!verts) {
        return -1;
    }

    cmd->data.draw.count = count;
    size_indices = indices ? size_indices : 0;

    for (i = 0; i < count; i++) {
        int j;
        float *xy_;
        if (size_indices == 4) {
            j = ((const Uint32 *)indices)[i];
        } else if (size_indices == 2) {
            j = ((const Uint16 *)indices)[i];
        } else if (size_indices == 1) {
            j = ((const Uint8 *)indices)[i];
        } else {
            j = i;
        }

        xy_ = (float *)((char*)xy + j * xy_stride);

        verts->pos.x = xy_[0] * scale_x;
        verts->pos.y = xy_[1] * scale_y;
        verts->color = *(SDL_Color*)((char*)color + j * color_stride);

        if (texture) {
            float *uv_ = (float *)((char*)uv + j * uv_stride);
            verts->tex.x = uv_[0];
            verts->tex.y = uv_[1];
        } else {
            verts->tex.x = 0.0f;
            verts->tex.y = 0.0f;
        }

        verts += 1;
    }
     return 0;
}

static int
D3D12_UpdateVertexBuffer(SDL_Renderer *renderer,
                         const void * vertexData, size_t dataSizeInBytes)
{
    D3D12_RenderData *rendererData = (D3D12_RenderData *) renderer->driverdata;
    HRESULT result = S_OK;
    const int vbidx = rendererData->currentVertexBuffer;
    const UINT stride = sizeof(VertexPositionColor);
    UINT8* vertexBufferData = NULL;
    D3D12_RANGE range;
    ID3D12Resource *vertexBuffer;

    range.Begin = 0;
    range.End = 0;
    
    if (dataSizeInBytes == 0) {
        return 0;  /* nothing to do. */
    }

    if (rendererData->issueBatch) {
        if (FAILED(D3D12_IssueBatch(rendererData))) {
            SDL_SetError("Failed to issue intermediate batch");
            return E_FAIL;
        }
    }

    if (dataSizeInBytes > SDL_D3D12_VERTEX_BUFFER_MAX_TRIS * stride) {
        SDL_SetError("d3d12 renderer does not support more than %d verts in a vertex buffer", SDL_D3D12_VERTEX_BUFFER_MAX_TRIS);
        return E_FAIL;
    }

    vertexBuffer = rendererData->vertexBuffers[vbidx].resource;
    result = vertexBuffer->lpVtbl->Map(vertexBuffer, 0, &range, (void **)&vertexBufferData);
    if (FAILED(result)) {
        return WIN_SetErrorFromHRESULT(SDL_COMPOSE_ERROR("ID3D12Resource::Map [vertex buffer]"), result);
    }
    SDL_memcpy(vertexBufferData, vertexData, dataSizeInBytes);
    vertexBuffer->lpVtbl->Unmap(vertexBuffer, 0, NULL);

    rendererData->vertexBuffers[vbidx].view.SizeInBytes = (UINT)dataSizeInBytes;

    rendererData->commandList->lpVtbl->IASetVertexBuffers(rendererData->commandList, 0, 1, &rendererData->vertexBuffers[vbidx].view);

    rendererData->currentVertexBuffer++;
    if (rendererData->currentVertexBuffer >= SDL_D3D12_NUM_VERTEX_BUFFERS) {
        rendererData->currentVertexBuffer = 0;
        rendererData->issueBatch = SDL_TRUE;
    }

    return S_OK;
}

static int
D3D12_UpdateViewport(SDL_Renderer * renderer)
{
    D3D12_RenderData *data = (D3D12_RenderData *) renderer->driverdata;
    const SDL_Rect *viewport = &data->currentViewport;
    Float4X4 projection;
    Float4X4 view;
    SDL_FRect orientationAlignedViewport;
    BOOL swapDimensions;
    D3D12_VIEWPORT d3dviewport;
    const int rotation = D3D12_GetRotationForCurrentRenderTarget(renderer);

    if (viewport->w == 0 || viewport->h == 0) {
        /* If the viewport is empty, assume that it is because
         * SDL_CreateRenderer is calling it, and will call it again later
         * with a non-empty viewport.
         */
        /* SDL_Log("%s, no viewport was set!\n", __FUNCTION__); */
        return -1;
    }

    /* Make sure the SDL viewport gets rotated to that of the physical display's rotation.
     * Keep in mind here that the Y-axis will be been inverted (from Direct3D's
     * default coordinate system) so rotations will be done in the opposite
     * direction of the DXGI_MODE_ROTATION enumeration.
     */
    switch (rotation) {
        case DXGI_MODE_ROTATION_IDENTITY:
            projection = MatrixIdentity();
            break;
        case DXGI_MODE_ROTATION_ROTATE270:
            projection = MatrixRotationZ(SDL_static_cast(float, M_PI * 0.5f));
            break;
        case DXGI_MODE_ROTATION_ROTATE180:
            projection = MatrixRotationZ(SDL_static_cast(float, M_PI));
            break;
        case DXGI_MODE_ROTATION_ROTATE90:
            projection = MatrixRotationZ(SDL_static_cast(float, -M_PI * 0.5f));
            break;
        default:
            return SDL_SetError("An unknown DisplayOrientation is being used");
    }

    /* Update the view matrix */
    SDL_zero(view);
    view.m[0][0] = 2.0f / viewport->w;
    view.m[1][1] = -2.0f / viewport->h;
    view.m[2][2] = 1.0f;
    view.m[3][0] = -1.0f;
    view.m[3][1] = 1.0f;
    view.m[3][3] = 1.0f;

    /* Combine the projection + view matrix together now, as both only get
     * set here (as of this writing, on Dec 26, 2013).  When done, store it
     * for eventual transfer to the GPU.
     */
    data->vertexShaderConstantsData.projectionAndView = MatrixMultiply(
            view,
            projection);

    /* Update the Direct3D viewport, which seems to be aligned to the
     * swap buffer's coordinate space, which is always in either
     * a landscape mode, for all Windows 8/RT devices, or a portrait mode,
     * for Windows Phone devices.
     */
    swapDimensions = D3D12_IsDisplayRotated90Degrees(rotation);
    if (swapDimensions) {
        orientationAlignedViewport.x = (float) viewport->y;
        orientationAlignedViewport.y = (float) viewport->x;
        orientationAlignedViewport.w = (float) viewport->h;
        orientationAlignedViewport.h = (float) viewport->w;
    } else {
        orientationAlignedViewport.x = (float) viewport->x;
        orientationAlignedViewport.y = (float) viewport->y;
        orientationAlignedViewport.w = (float) viewport->w;
        orientationAlignedViewport.h = (float) viewport->h;
    }

    d3dviewport.TopLeftX = orientationAlignedViewport.x;
    d3dviewport.TopLeftY = orientationAlignedViewport.y;
    d3dviewport.Width = orientationAlignedViewport.w;
    d3dviewport.Height = orientationAlignedViewport.h;
    d3dviewport.MinDepth = 0.0f;
    d3dviewport.MaxDepth = 1.0f;
    /* SDL_Log("%s: D3D viewport = {%f,%f,%f,%f}\n", __FUNCTION__, d3dviewport.TopLeftX, d3dviewport.TopLeftY, d3dviewport.Width, d3dviewport.Height); */
    data->commandList->lpVtbl->RSSetViewports(data->commandList, 1, &d3dviewport);

    data->viewportDirty = SDL_FALSE;

    return 0;
}

static int
D3D12_SetDrawState(SDL_Renderer * renderer, const SDL_RenderCommand *cmd, D3D12_Shader shader,
                     D3D12_PRIMITIVE_TOPOLOGY_TYPE topology,
                     const int numShaderResources, D3D12_CPU_DESCRIPTOR_HANDLE * shaderResources,
                     D3D12_CPU_DESCRIPTOR_HANDLE * sampler, const Float4X4 *matrix)

{
    D3D12_RenderData *rendererData = (D3D12_RenderData *)renderer->driverdata;
    const Float4X4 *newmatrix = matrix ? matrix : &rendererData->identity;
    D3D12_CPU_DESCRIPTOR_HANDLE renderTargetView = D3D12_GetCurrentRenderTargetView(renderer);
    const SDL_BlendMode blendMode = cmd->data.draw.blend;
    SDL_bool updateSubresource = SDL_FALSE;
    int i;
    D3D12_CPU_DESCRIPTOR_HANDLE firstShaderResource;
    DXGI_FORMAT rtvFormat = DXGI_FORMAT_B8G8R8A8_UNORM;

    if (rendererData->textureRenderTarget) {
        rtvFormat = rendererData->textureRenderTarget->mainTextureFormat;
    }

    /* See if we need to change the pipeline state */
    if (!rendererData->currentPipelineState ||
        rendererData->currentPipelineState->shader != shader ||
        rendererData->currentPipelineState->blendMode != blendMode ||
        rendererData->currentPipelineState->topology != topology ||
        rendererData->currentPipelineState->rtvFormat != rtvFormat) {
        
        /* Find the matching pipeline.
           NOTE: Although it may seem inefficient to linearly search through ~450 pipelines
           to find the correct one, in profiling this doesn't come up at all.
           It's unlikely that using a hash table would affect performance a measurable amount unless
           it's a degenerate case that's chaning the pipline state dozens of times per frame.
        */
        rendererData->currentPipelineState = NULL;
        for (i = 0; i < rendererData->pipelineStateCount; ++i) {
            D3D12_PipelineState* candidatePiplineState = &rendererData->pipelineStates[i];
            if (candidatePiplineState->shader == shader &&
                candidatePiplineState->blendMode == blendMode &&
                candidatePiplineState->topology == topology &&
                candidatePiplineState->rtvFormat == rtvFormat) {
                rendererData->currentPipelineState = candidatePiplineState;
                break;
            }
        }

        /* If we didn't find a match, create a new one -- it must mean the blend mode is non-standard */
        if (!rendererData->currentPipelineState) {
            rendererData->currentPipelineState = D3D12_CreatePipelineState(renderer, shader, blendMode, topology, rtvFormat);
        }

        if (!rendererData->currentPipelineState) {
            return SDL_SetError("[direct3d12] Unable to create required pipeline state");
        }

        rendererData->commandList->lpVtbl->SetPipelineState(rendererData->commandList, rendererData->currentPipelineState->pipelineState);
        rendererData->commandList->lpVtbl->SetGraphicsRootSignature(rendererData->commandList,
            rendererData->rootSignatures[D3D12_GetRootSignatureType(rendererData->currentPipelineState->shader)]);
        /* When we change these we will need to re-upload the constant buffer and reset any descriptors */
        updateSubresource = SDL_TRUE;
        rendererData->currentSampler.ptr = 0;
        rendererData->currentShaderResource.ptr = 0;
    }

    if (renderTargetView.ptr != rendererData->currentRenderTargetView.ptr) {
        rendererData->commandList->lpVtbl->OMSetRenderTargets(rendererData->commandList, 1, &renderTargetView, FALSE, NULL);
        rendererData->currentRenderTargetView = renderTargetView;
    }

    if (rendererData->viewportDirty) {
        if (D3D12_UpdateViewport(renderer) == 0) {
            /* vertexShaderConstantsData.projectionAndView has changed */
            updateSubresource = SDL_TRUE;
        }
    }

    if (rendererData->cliprectDirty) {
        D3D12_RECT scissorRect;
        if (D3D12_GetViewportAlignedD3DRect(renderer, &rendererData->currentCliprect, &scissorRect, TRUE) != 0) {
            /* D3D12_GetViewportAlignedD3DRect will have set the SDL error */
            return -1;
        }
        rendererData->commandList->lpVtbl->RSSetScissorRects(rendererData->commandList, 1, &scissorRect);
        rendererData->cliprectDirty = SDL_FALSE;
    }

    if (numShaderResources > 0) {
        firstShaderResource = shaderResources[0];
    } else {
        firstShaderResource.ptr = 0;
    }
    if (firstShaderResource.ptr != rendererData->currentShaderResource.ptr) {
        for (i = 0; i < numShaderResources; ++i) {
            D3D12_GPU_DESCRIPTOR_HANDLE GPUHandle = D3D12_CPUtoGPUHandle(rendererData->srvDescriptorHeap, shaderResources[i]);
            rendererData->commandList->lpVtbl->SetGraphicsRootDescriptorTable(rendererData->commandList, i + 1, GPUHandle);
        }
        rendererData->currentShaderResource.ptr = firstShaderResource.ptr;
    }

    if (sampler && sampler->ptr != rendererData->currentSampler.ptr) {
        D3D12_GPU_DESCRIPTOR_HANDLE GPUHandle = D3D12_CPUtoGPUHandle(rendererData->samplerDescriptorHeap, *sampler);
        UINT tableIndex = 0;

        /* Figure out the correct sampler descriptor table index based on the type of shader */
        switch (shader) {
            case SHADER_RGB:
                tableIndex = 2;
                break;
#if SDL_HAVE_YUV
            case SHADER_YUV_JPEG:
            case SHADER_YUV_BT601:
            case SHADER_YUV_BT709:
                tableIndex = 4;
                break;
            case SHADER_NV12_JPEG:
            case SHADER_NV12_BT601:
            case SHADER_NV12_BT709:
            case SHADER_NV21_JPEG:
            case SHADER_NV21_BT601:
            case SHADER_NV21_BT709:
                tableIndex = 3;
                break;
#endif
            default:
                return SDL_SetError("[direct3d12] Trying to set a sampler for a shader which doesn't have one");
                break;
        }

        rendererData->commandList->lpVtbl->SetGraphicsRootDescriptorTable(rendererData->commandList, tableIndex, GPUHandle);
        rendererData->currentSampler = *sampler;
    }

    if (updateSubresource == SDL_TRUE || SDL_memcmp(&rendererData->vertexShaderConstantsData.model, newmatrix, sizeof (*newmatrix)) != 0) {
<<<<<<< HEAD
        SDL_copyp(&rendererData->vertexShaderConstantsData.model, newmatrix);
        ID3D12GraphicsCommandList2_SetGraphicsRoot32BitConstants(rendererData->commandList,
=======
        SDL_memcpy(&rendererData->vertexShaderConstantsData.model, newmatrix, sizeof (*newmatrix));
        rendererData->commandList->lpVtbl->SetGraphicsRoot32BitConstants(rendererData->commandList,
>>>>>>> b19099d5
            0,
            32,
            &rendererData->vertexShaderConstantsData,
            0
            );
    }

    return 0;
}

static int
D3D12_SetCopyState(SDL_Renderer * renderer, const SDL_RenderCommand *cmd, const Float4X4 *matrix)
{
    SDL_Texture *texture = cmd->data.draw.texture;
    D3D12_RenderData *rendererData = (D3D12_RenderData *) renderer->driverdata;
    D3D12_TextureData *textureData = (D3D12_TextureData *) texture->driverdata;
    D3D12_CPU_DESCRIPTOR_HANDLE *textureSampler;

    switch (textureData->scaleMode) {
    case D3D12_FILTER_MIN_MAG_MIP_POINT:
        textureSampler = &rendererData->nearestPixelSampler;
        break;
    case D3D12_FILTER_MIN_MAG_MIP_LINEAR:
        textureSampler = &rendererData->linearSampler;
        break;
    default:
        return SDL_SetError("Unknown scale mode: %d\n", textureData->scaleMode);
    }
#if SDL_HAVE_YUV
    if (textureData->yuv) {
        D3D12_CPU_DESCRIPTOR_HANDLE shaderResources[] = {
            textureData->mainTextureResourceView,
            textureData->mainTextureResourceViewU,
            textureData->mainTextureResourceViewV
        };
        D3D12_Shader shader;

        switch (SDL_GetYUVConversionModeForResolution(texture->w, texture->h)) {
        case SDL_YUV_CONVERSION_JPEG:
            shader = SHADER_YUV_JPEG;
            break;
        case SDL_YUV_CONVERSION_BT601:
            shader = SHADER_YUV_BT601;
            break;
        case SDL_YUV_CONVERSION_BT709:
            shader = SHADER_YUV_BT709;
            break;
        default:
            return SDL_SetError("Unsupported YUV conversion mode");
        }

        /* Make sure each texture is in the correct state to be accessed by the pixel shader. */
        D3D12_TransitionResource(rendererData, textureData->mainTexture, textureData->mainResourceState, D3D12_RESOURCE_STATE_PIXEL_SHADER_RESOURCE);
        textureData->mainResourceState = D3D12_RESOURCE_STATE_PIXEL_SHADER_RESOURCE;
        D3D12_TransitionResource(rendererData, textureData->mainTextureU, textureData->mainResourceStateU, D3D12_RESOURCE_STATE_PIXEL_SHADER_RESOURCE);
        textureData->mainResourceStateU = D3D12_RESOURCE_STATE_PIXEL_SHADER_RESOURCE;
        D3D12_TransitionResource(rendererData, textureData->mainTextureV, textureData->mainResourceStateV, D3D12_RESOURCE_STATE_PIXEL_SHADER_RESOURCE);
        textureData->mainResourceStateV = D3D12_RESOURCE_STATE_PIXEL_SHADER_RESOURCE;

        return D3D12_SetDrawState(renderer, cmd, shader, D3D12_PRIMITIVE_TOPOLOGY_TYPE_TRIANGLE,
            SDL_arraysize(shaderResources), shaderResources, textureSampler, matrix);
    } else if (textureData->nv12) {
        D3D12_CPU_DESCRIPTOR_HANDLE shaderResources[] = {
            textureData->mainTextureResourceView,
            textureData->mainTextureResourceViewNV,
        };
        D3D12_Shader shader;

        switch (SDL_GetYUVConversionModeForResolution(texture->w, texture->h)) {
        case SDL_YUV_CONVERSION_JPEG:
            shader = texture->format == SDL_PIXELFORMAT_NV12 ? SHADER_NV12_JPEG : SHADER_NV21_JPEG;
            break;
        case SDL_YUV_CONVERSION_BT601:
            shader = texture->format == SDL_PIXELFORMAT_NV12 ? SHADER_NV12_BT601 : SHADER_NV21_BT601;
            break;
        case SDL_YUV_CONVERSION_BT709:
            shader = texture->format == SDL_PIXELFORMAT_NV12 ? SHADER_NV12_BT709 : SHADER_NV21_BT709;
            break;
        default:
            return SDL_SetError("Unsupported YUV conversion mode");
        }

        /* Make sure each texture is in the correct state to be accessed by the pixel shader. */
        D3D12_TransitionResource(rendererData, textureData->mainTexture, textureData->mainResourceState, D3D12_RESOURCE_STATE_PIXEL_SHADER_RESOURCE);
        textureData->mainResourceState = D3D12_RESOURCE_STATE_PIXEL_SHADER_RESOURCE;
        D3D12_TransitionResource(rendererData, textureData->mainTextureNV, textureData->mainResourceStateNV, D3D12_RESOURCE_STATE_PIXEL_SHADER_RESOURCE);
        textureData->mainResourceStateNV = D3D12_RESOURCE_STATE_PIXEL_SHADER_RESOURCE;

        return D3D12_SetDrawState(renderer, cmd, shader, D3D12_PRIMITIVE_TOPOLOGY_TYPE_TRIANGLE,
            SDL_arraysize(shaderResources), shaderResources, textureSampler, matrix);
    }
#endif /* SDL_HAVE_YUV */
    D3D12_TransitionResource(rendererData, textureData->mainTexture, textureData->mainResourceState, D3D12_RESOURCE_STATE_PIXEL_SHADER_RESOURCE);
    textureData->mainResourceState = D3D12_RESOURCE_STATE_PIXEL_SHADER_RESOURCE;
    return D3D12_SetDrawState(renderer, cmd, SHADER_RGB, D3D12_PRIMITIVE_TOPOLOGY_TYPE_TRIANGLE,
                              1, &textureData->mainTextureResourceView, textureSampler, matrix);
}

static void
D3D12_DrawPrimitives(SDL_Renderer * renderer, D3D12_PRIMITIVE_TOPOLOGY primitiveTopology, const size_t vertexStart, const size_t vertexCount)
{
     D3D12_RenderData *rendererData = (D3D12_RenderData *) renderer->driverdata;
     rendererData->commandList->lpVtbl->IASetPrimitiveTopology(rendererData->commandList, primitiveTopology);
     rendererData->commandList->lpVtbl->DrawInstanced(rendererData->commandList, (UINT)vertexCount, 1, 0, 0);
}

static int
D3D12_RunCommandQueue(SDL_Renderer * renderer, SDL_RenderCommand *cmd, void *vertices, size_t vertsize)
{
    D3D12_RenderData *rendererData = (D3D12_RenderData *) renderer->driverdata;
    const int viewportRotation = D3D12_GetRotationForCurrentRenderTarget(renderer);

    if (rendererData->currentViewportRotation != viewportRotation) {
        rendererData->currentViewportRotation = viewportRotation;
        rendererData->viewportDirty = SDL_TRUE;
    }

    if (D3D12_UpdateVertexBuffer(renderer, vertices, vertsize) < 0) {
        return -1;
    }

    while (cmd) {
        switch (cmd->command) {
            case SDL_RENDERCMD_SETDRAWCOLOR: {
                break;  /* this isn't currently used in this render backend. */
            }

            case SDL_RENDERCMD_SETVIEWPORT: {
                SDL_Rect *viewport = &rendererData->currentViewport;
                if (SDL_memcmp(viewport, &cmd->data.viewport.rect, sizeof (SDL_Rect)) != 0) {
                    SDL_copy(rendererData->currentViewport, cmd->data.viewport.rect);
                    rendererData->viewportDirty = SDL_TRUE;
                }
                break;
            }

            case SDL_RENDERCMD_SETCLIPRECT: {
                const SDL_Rect *rect = &cmd->data.cliprect.rect;
                if (rendererData->currentCliprectEnabled != cmd->data.cliprect.enabled) {
                    rendererData->currentCliprectEnabled = cmd->data.cliprect.enabled;
                    rendererData->cliprectDirty = SDL_TRUE;
                }
                if (!rendererData->currentCliprectEnabled) {
                    /* If the clip rect is disabled, then the scissor rect should be the whole viewport,
                       since direct3d12 doesn't allow disabling the scissor rectangle */
                    rect = &rendererData->currentViewport;
                }
                if (SDL_memcmp(&rendererData->currentCliprect, rect, sizeof (SDL_Rect)) != 0) {
                    SDL_copy(rendererData->currentCliprect, cmd->data.cliprect.rect);
                    rendererData->cliprectDirty = SDL_TRUE;
                }
                break;
            }

            case SDL_RENDERCMD_CLEAR: {
                const float colorRGBA[] = {
                    (cmd->data.color.r / 255.0f),
                    (cmd->data.color.g / 255.0f),
                    (cmd->data.color.b / 255.0f),
                    (cmd->data.color.a / 255.0f)
                };
                
                D3D12_CPU_DESCRIPTOR_HANDLE rtvDescriptor = D3D12_GetCurrentRenderTargetView(renderer);
                rendererData->commandList->lpVtbl->ClearRenderTargetView(rendererData->commandList, rtvDescriptor, colorRGBA, 0, NULL);
                break;
            }

            case SDL_RENDERCMD_DRAW_POINTS: {
                const size_t count = cmd->data.draw.count;
                const size_t first = cmd->data.draw.first;
                const size_t start = first / sizeof (VertexPositionColor);
                D3D12_SetDrawState(renderer, cmd, SHADER_SOLID, D3D12_PRIMITIVE_TOPOLOGY_TYPE_POINT, 0, NULL, NULL, NULL);
                D3D12_DrawPrimitives(renderer, D3D_PRIMITIVE_TOPOLOGY_POINTLIST, start, count);
                break;
            }

            case SDL_RENDERCMD_DRAW_LINES: {
                const size_t count = cmd->data.draw.count;
                const size_t first = cmd->data.draw.first;
                const size_t start = first / sizeof (VertexPositionColor);
                const VertexPositionColor *verts = (VertexPositionColor *) (((Uint8 *) vertices) + first);
                D3D12_SetDrawState(renderer, cmd, SHADER_SOLID, D3D12_PRIMITIVE_TOPOLOGY_TYPE_LINE, 0, NULL, NULL, NULL);
                D3D12_DrawPrimitives(renderer, D3D_PRIMITIVE_TOPOLOGY_LINESTRIP, start, count);
                if (verts[0].pos.x != verts[count - 1].pos.x || verts[0].pos.y != verts[count - 1].pos.y) {
                    D3D12_DrawPrimitives(renderer, D3D_PRIMITIVE_TOPOLOGY_POINTLIST, start + (count-1), 1);
                }
                break;
            }

            case SDL_RENDERCMD_FILL_RECTS: /* unused */
                break;

            case SDL_RENDERCMD_COPY: /* unused */
                break;

            case SDL_RENDERCMD_COPY_EX: /* unused */
                break;

            case SDL_RENDERCMD_GEOMETRY: {
                SDL_Texture *texture = cmd->data.draw.texture;
                const size_t count = cmd->data.draw.count;
                const size_t first = cmd->data.draw.first;
                const size_t start = first / sizeof (VertexPositionColor);

                if (texture) {
                    D3D12_SetCopyState(renderer, cmd, NULL);
                } else {
                    D3D12_SetDrawState(renderer, cmd, SHADER_SOLID, D3D12_PRIMITIVE_TOPOLOGY_TYPE_TRIANGLE, 0, NULL, NULL, NULL);
                }

                D3D12_DrawPrimitives(renderer, D3D_PRIMITIVE_TOPOLOGY_TRIANGLELIST, start, count);
                break;
            }

            case SDL_RENDERCMD_NO_OP:
                break;
        }

        cmd = cmd->next;
    }

    return 0;
}

static int
D3D12_RenderReadPixels(SDL_Renderer * renderer, const SDL_Rect * rect,
                       Uint32 format, void * pixels, int pitch)
{
    D3D12_RenderData * data = (D3D12_RenderData *) renderer->driverdata;
    ID3D12Resource *backBuffer = NULL;
    ID3D12Resource *readbackBuffer = NULL;
    HRESULT result;
    int status = -1;
    D3D12_RESOURCE_DESC textureDesc;
    D3D12_RESOURCE_DESC readbackDesc;
    D3D12_HEAP_PROPERTIES heapProps;
    D3D12_RECT srcRect = {0, 0, 0, 0};
    D3D12_BOX srcBox;
    D3D12_TEXTURE_COPY_LOCATION dstLocation;
    D3D12_TEXTURE_COPY_LOCATION srcLocation;
    D3D12_PLACED_SUBRESOURCE_FOOTPRINT placedTextureDesc;
    D3D12_SUBRESOURCE_FOOTPRINT pitchedDesc;
    BYTE *textureMemory;
    int bpp;

    if (data->textureRenderTarget) {
        backBuffer = data->textureRenderTarget->mainTexture;
    } else {
        backBuffer = data->renderTargets[data->currentBackBufferIndex];
    }

    /* Create a staging texture to copy the screen's data to: */
    SDL_zero(textureDesc);
    backBuffer->lpVtbl->GetDesc(backBuffer, &textureDesc);
    textureDesc.Width = rect->w;
    textureDesc.Height = rect->h;

    SDL_zero(readbackDesc);
    readbackDesc.Dimension = D3D12_RESOURCE_DIMENSION_BUFFER;
    readbackDesc.Alignment = D3D12_DEFAULT_RESOURCE_PLACEMENT_ALIGNMENT;
    readbackDesc.Height = 1;
    readbackDesc.DepthOrArraySize = 1;
    readbackDesc.MipLevels = 1;
    readbackDesc.Format = DXGI_FORMAT_UNKNOWN;
    readbackDesc.SampleDesc.Count = 1;
    readbackDesc.SampleDesc.Quality = 0;
    readbackDesc.Layout = D3D12_TEXTURE_LAYOUT_ROW_MAJOR;
    readbackDesc.Flags = D3D12_RESOURCE_FLAG_NONE;

    /* Figure out how much we need to allocate for the upload buffer */
    data->d3dDevice->lpVtbl->GetCopyableFootprints(data->d3dDevice,
        &textureDesc,
        0,
        1,
        0,
        NULL,
        NULL,
        NULL,
        &readbackDesc.Width
    );
    
    SDL_zero(heapProps);
    heapProps.Type = D3D12_HEAP_TYPE_READBACK;
    heapProps.CreationNodeMask = 1;
    heapProps.VisibleNodeMask = 1;

    result = data->d3dDevice->lpVtbl->CreateCommittedResource(data->d3dDevice,
        &heapProps,
        D3D12_HEAP_FLAG_NONE,
        &readbackDesc,
        D3D12_RESOURCE_STATE_COPY_DEST,
        NULL,
        &SDL_IID_ID3D12Resource,
        (void **)&readbackBuffer
    );
    if (FAILED(result)) {
        WIN_SetErrorFromHRESULT(SDL_COMPOSE_ERROR("ID3D12Device::CreateTexture2D [create staging texture]"), result);
        goto done;
    }

    /* Transition the render target to be copyable from */
    D3D12_TransitionResource(data, backBuffer, D3D12_RESOURCE_STATE_RENDER_TARGET, D3D12_RESOURCE_STATE_COPY_SOURCE);

    /* Copy the desired portion of the back buffer to the staging texture: */
    if (D3D12_GetViewportAlignedD3DRect(renderer, rect, &srcRect, FALSE) != 0) {
        /* D3D12_GetViewportAlignedD3DRect will have set the SDL error */
        goto done;
    }
    srcBox.left = srcRect.left;
    srcBox.right = srcRect.right;
    srcBox.top = srcRect.top;
    srcBox.bottom = srcRect.bottom;
    srcBox.front = 0;
    srcBox.back = 1;

    /* Issue the copy texture region */
    SDL_zero(pitchedDesc);
    pitchedDesc.Format = textureDesc.Format;
    pitchedDesc.Width = (UINT)textureDesc.Width;
    pitchedDesc.Height = textureDesc.Height;
    pitchedDesc.Depth = 1;
    if (pitchedDesc.Format == DXGI_FORMAT_R8_UNORM) {
        bpp = 1;
    } else {
        bpp = 4;
    }
    pitchedDesc.RowPitch = D3D12_Align(pitchedDesc.Width * bpp, D3D12_TEXTURE_DATA_PITCH_ALIGNMENT);

    SDL_zero(placedTextureDesc);
    placedTextureDesc.Offset = 0;
    placedTextureDesc.Footprint = pitchedDesc;

    SDL_zero(dstLocation);
    dstLocation.pResource = readbackBuffer;
    dstLocation.Type = D3D12_TEXTURE_COPY_TYPE_PLACED_FOOTPRINT;
    dstLocation.PlacedFootprint = placedTextureDesc;

    SDL_zero(srcLocation);
    srcLocation.pResource = backBuffer;
    srcLocation.Type = D3D12_TEXTURE_COPY_TYPE_SUBRESOURCE_INDEX;
    srcLocation.SubresourceIndex = 0;

    data->commandList->lpVtbl->CopyTextureRegion(data->commandList,
        &dstLocation,
        0, 0, 0,
        &srcLocation,
        &srcBox
    );

    /* We need to issue the command list for the copy to finish */
    D3D12_IssueBatch(data);

    /* Transition the render target back to a render target */
    D3D12_TransitionResource(data, backBuffer, D3D12_RESOURCE_STATE_COPY_SOURCE, D3D12_RESOURCE_STATE_RENDER_TARGET );

    /* Map the staging texture's data to CPU-accessible memory: */
    result = readbackBuffer->lpVtbl->Map(readbackBuffer,
        0,
        NULL,
        (void **)&textureMemory
    );
    if (FAILED(result)) {
        SAFE_RELEASE(readbackBuffer);
        return WIN_SetErrorFromHRESULT(SDL_COMPOSE_ERROR("ID3D12Resource::Map [map staging texture]"), result);
    }

    /* Copy the data into the desired buffer, converting pixels to the
     * desired format at the same time:
     */
    status = SDL_ConvertPixels(
        rect->w, rect->h,
        D3D12_DXGIFormatToSDLPixelFormat(textureDesc.Format),
        textureMemory,
        pitchedDesc.RowPitch,
        format,
        pixels,
        pitch);

    /* Unmap the texture: */
    readbackBuffer->lpVtbl->Unmap(readbackBuffer, 0, NULL);

done:
    SAFE_RELEASE(readbackBuffer);
    return status;
}

static void
D3D12_RenderPresent(SDL_Renderer * renderer)
{
    D3D12_RenderData *data = (D3D12_RenderData *) renderer->driverdata;
    UINT syncInterval;
    UINT presentFlags;
    HRESULT result;

    /* Transition the render target to present state */
    D3D12_TransitionResource(data,
        data->renderTargets[data->currentBackBufferIndex],
        D3D12_RESOURCE_STATE_RENDER_TARGET,
        D3D12_RESOURCE_STATE_PRESENT
        );

    /* Issue the command list */
    result = data->commandList->lpVtbl->Close(data->commandList);
    data->commandQueue->lpVtbl->ExecuteCommandLists(data->commandQueue, 1, (ID3D12CommandList * const *)&data->commandList);

    if (renderer->info.flags & SDL_RENDERER_PRESENTVSYNC) {
        syncInterval = 1;
        presentFlags = 0;
    } else {
        syncInterval = 0;
        presentFlags = DXGI_PRESENT_ALLOW_TEARING;
    }

    /* The application may optionally specify "dirty" or "scroll"
     * rects to improve efficiency in certain scenarios.
     */
    result = data->swapChain->lpVtbl->Present(data->swapChain, syncInterval, presentFlags);

    if (FAILED(result) && result != DXGI_ERROR_WAS_STILL_DRAWING) {
        /* If the device was removed either by a disconnect or a driver upgrade, we 
         * must recreate all device resources.
         */
        if ( result == DXGI_ERROR_DEVICE_REMOVED ) {
            D3D12_HandleDeviceLost(renderer);
        } else if (result == DXGI_ERROR_INVALID_CALL) {
            /* We probably went through a fullscreen <-> windowed transition */
            D3D12_CreateWindowSizeDependentResources(renderer);
        } else {
            WIN_SetErrorFromHRESULT(SDL_COMPOSE_ERROR("IDXGISwapChain::Present"), result);
        }
    } else {
        /* Wait for the GPU and move to the next frame */
        result = data->commandQueue->lpVtbl->Signal(data->commandQueue, data->fence, data->fenceValue);

        if (data->fence->lpVtbl->GetCompletedValue(data->fence) < data->fenceValue) {
            result = data->fence->lpVtbl->SetEventOnCompletion(data->fence,
                data->fenceValue,
                data->fenceEvent
                );
            WaitForSingleObjectEx(data->fenceEvent, INFINITE, FALSE);
        }

        data->fenceValue++;
        data->currentBackBufferIndex = data->swapChain->lpVtbl->GetCurrentBackBufferIndex(data->swapChain);

        /* Reset the command allocator and command list, and transition back to render target */
        D3D12_ResetCommandList(data);
        D3D12_TransitionResource(data,
            data->renderTargets[data->currentBackBufferIndex],
            D3D12_RESOURCE_STATE_PRESENT,
            D3D12_RESOURCE_STATE_RENDER_TARGET
            );
    }
}

static int
D3D12_SetVSync(SDL_Renderer * renderer, const int vsync)
{
    if (vsync) {
        renderer->info.flags |= SDL_RENDERER_PRESENTVSYNC;
    } else {
        renderer->info.flags &= ~SDL_RENDERER_PRESENTVSYNC;
    }
    return 0;
}

SDL_Renderer *
D3D12_CreateRenderer(SDL_Window * window, Uint32 flags)
{
    SDL_Renderer *renderer;
    D3D12_RenderData *data;

    renderer = (SDL_Renderer *) SDL_calloc(1, sizeof(*renderer));
    if (!renderer) {
        SDL_OutOfMemory();
        return NULL;
    }

    data = (D3D12_RenderData *) SDL_calloc(1, sizeof(*data));
    if (!data) {
        SDL_free(renderer);
        SDL_OutOfMemory();
        return NULL;
    }

    data->identity = MatrixIdentity();

    renderer->WindowEvent = D3D12_WindowEvent;
    renderer->GetOutputSize = D3D12_GetOutputSize;
    renderer->SupportsBlendMode = D3D12_SupportsBlendMode;
    renderer->CreateTexture = D3D12_CreateTexture;
    renderer->UpdateTexture = D3D12_UpdateTexture;
#if SDL_HAVE_YUV
    renderer->UpdateTextureYUV = D3D12_UpdateTextureYUV;
    renderer->UpdateTextureNV = D3D12_UpdateTextureNV;
#endif
    renderer->LockTexture = D3D12_LockTexture;
    renderer->UnlockTexture = D3D12_UnlockTexture;
    renderer->SetTextureScaleMode = D3D12_SetTextureScaleMode;
    renderer->SetRenderTarget = D3D12_SetRenderTarget;
    renderer->QueueSetViewport = D3D12_QueueSetViewport;
    renderer->QueueSetDrawColor = D3D12_QueueSetViewport;  /* SetViewport and SetDrawColor are (currently) no-ops. */
    renderer->QueueDrawPoints = D3D12_QueueDrawPoints;
    renderer->QueueDrawLines = D3D12_QueueDrawPoints;  /* lines and points queue vertices the same way. */
    renderer->QueueGeometry = D3D12_QueueGeometry;
    renderer->RunCommandQueue = D3D12_RunCommandQueue;
    renderer->RenderReadPixels = D3D12_RenderReadPixels;
    renderer->RenderPresent = D3D12_RenderPresent;
    renderer->DestroyTexture = D3D12_DestroyTexture;
    renderer->DestroyRenderer = D3D12_DestroyRenderer;
    renderer->info = D3D12_RenderDriver.info;
    renderer->info.flags = (SDL_RENDERER_ACCELERATED | SDL_RENDERER_TARGETTEXTURE);
    renderer->driverdata = data;

    if ((flags & SDL_RENDERER_PRESENTVSYNC)) {
        renderer->info.flags |= SDL_RENDERER_PRESENTVSYNC;
    }
    renderer->SetVSync = D3D12_SetVSync;

    /* HACK: make sure the SDL_Renderer references the SDL_Window data now, in
     * order to give init functions access to the underlying window handle:
     */
    renderer->window = window;

    /* Initialize Direct3D resources */
    if (FAILED(D3D12_CreateDeviceResources(renderer))) {
        D3D12_DestroyRenderer(renderer);
        return NULL;
    }
    if (FAILED(D3D12_CreateWindowSizeDependentResources(renderer))) {
        D3D12_DestroyRenderer(renderer);
        return NULL;
    }

    return renderer;
}

SDL_RenderDriver D3D12_RenderDriver = {
    D3D12_CreateRenderer,
    {
        "direct3d12",
        (
            SDL_RENDERER_ACCELERATED |
            SDL_RENDERER_PRESENTVSYNC |
            SDL_RENDERER_TARGETTEXTURE
        ),                          /* flags.  see SDL_RendererFlags */
        6,                          /* num_texture_formats */
        {                           /* texture_formats */
            SDL_PIXELFORMAT_ARGB8888,
            SDL_PIXELFORMAT_RGB888,
            SDL_PIXELFORMAT_YV12,
            SDL_PIXELFORMAT_IYUV,
            SDL_PIXELFORMAT_NV12,
            SDL_PIXELFORMAT_NV21
        },
        16384,                          /* max_texture_width */
        16384                           /* max_texture_height */
    }
};

#endif /* SDL_VIDEO_RENDER_D3D12 && !SDL_RENDER_DISABLED */

#ifdef __WIN32__
/* This function needs to always exist on Windows, for the Dynamic API. */
ID3D12Device *
SDL_RenderGetD3D12Device(SDL_Renderer * renderer)
{
    ID3D12Device *device = NULL;

#if SDL_VIDEO_RENDER_D3D12 && !SDL_RENDER_DISABLED
    D3D12_RenderData *data = (D3D12_RenderData *) renderer->driverdata;

    /* Make sure that this is a D3D renderer */
    if (renderer->DestroyRenderer != D3D12_DestroyRenderer) {
        SDL_SetError("Renderer is not a D3D12 renderer");
        return NULL;
    }

    device = (ID3D12Device *)data->d3dDevice;
    if (device) {
        device->lpVtbl->AddRef(device);
    }
#endif /* SDL_VIDEO_RENDER_D3D12 && !SDL_RENDER_DISABLED */

    return device;
}
#endif /* __WIN32__ */

/* vi: set ts=4 sw=4 expandtab: */<|MERGE_RESOLUTION|>--- conflicted
+++ resolved
@@ -2460,13 +2460,8 @@
     }
 
     if (updateSubresource == SDL_TRUE || SDL_memcmp(&rendererData->vertexShaderConstantsData.model, newmatrix, sizeof (*newmatrix)) != 0) {
-<<<<<<< HEAD
         SDL_copyp(&rendererData->vertexShaderConstantsData.model, newmatrix);
-        ID3D12GraphicsCommandList2_SetGraphicsRoot32BitConstants(rendererData->commandList,
-=======
-        SDL_memcpy(&rendererData->vertexShaderConstantsData.model, newmatrix, sizeof (*newmatrix));
         rendererData->commandList->lpVtbl->SetGraphicsRoot32BitConstants(rendererData->commandList,
->>>>>>> b19099d5
             0,
             32,
             &rendererData->vertexShaderConstantsData,
