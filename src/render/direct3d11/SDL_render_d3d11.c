/*
  Simple DirectMedia Layer
  Copyright (C) 1997-2025 Sam Lantinga <slouken@libsdl.org>

  This software is provided 'as-is', without any express or implied
  warranty.  In no event will the authors be held liable for any damages
  arising from the use of this software.

  Permission is granted to anyone to use this software for any purpose,
  including commercial applications, and to alter it and redistribute it
  freely, subject to the following restrictions:

  1. The origin of this software must not be misrepresented; you must not
     claim that you wrote the original software. If you use this software
     in a product, an acknowledgment in the product documentation would be
     appreciated but is not required.
  2. Altered source versions must be plainly marked as such, and must not be
     misrepresented as being the original software.
  3. This notice may not be removed or altered from any source distribution.
*/
#include "SDL_internal.h"

#ifdef SDL_VIDEO_RENDER_D3D11

#define COBJMACROS
#include "../../core/windows/SDL_windows.h"
#include "../../video/windows/SDL_windowswindow.h"
#include "../SDL_sysrender.h"
#include "../SDL_d3dmath.h"
#include "../../video/SDL_pixels_c.h"

#include <d3d11_1.h>
#ifdef HAVE_DXGI1_5_H
#include <dxgi1_5.h>
#else
#include <dxgi1_4.h>
#endif
#include <dxgidebug.h>

#include "SDL_shaders_d3d11.h"

#if defined(_MSC_VER) && !defined(__clang__)
#define SDL_COMPOSE_ERROR(str) __FUNCTION__ ", " str
#else
#define SDL_COMPOSE_ERROR(str) SDL_STRINGIFY_ARG(__FUNCTION__) ", " str
#endif

#define SAFE_RELEASE(X)                                   \
    if ((X)) {                                            \
        IUnknown_Release(SDL_static_cast(IUnknown *, X)); \
        X = NULL;                                         \
    }

/* !!! FIXME: vertex buffer bandwidth could be lower; only use UV coords when
   !!! FIXME:  textures are needed. */

// Vertex shader, common values
typedef struct
{
    Float4X4 model;
    Float4X4 projectionAndView;
} D3D11_VertexShaderConstants;

// These should mirror the definitions in D3D11_PixelShader_Common.hlsli
static const float TONEMAP_NONE = 0;
//static const float TONEMAP_LINEAR = 1;
static const float TONEMAP_CHROME = 2;

//static const float TEXTURETYPE_NONE = 0;
static const float TEXTURETYPE_RGB = 1;
static const float TEXTURETYPE_RGB_PIXELART = 2;
static const float TEXTURETYPE_NV12 = 3;
static const float TEXTURETYPE_NV21 = 4;
static const float TEXTURETYPE_YUV = 5;

static const float INPUTTYPE_UNSPECIFIED = 0;
static const float INPUTTYPE_SRGB = 1;
static const float INPUTTYPE_SCRGB = 2;
static const float INPUTTYPE_HDR10 = 3;

typedef struct
{
    float scRGB_output;
    float texture_type;
    float input_type;
    float color_scale;

    float texel_width;
    float texel_height;
    float texture_width;
    float texture_height;

    float tonemap_method;
    float tonemap_factor1;
    float tonemap_factor2;
    float sdr_white_point;

    float YCbCr_matrix[16];
} D3D11_PixelShaderConstants;

typedef struct
{
    ID3D11Buffer *constants;
    D3D11_PixelShaderConstants shader_constants;
} D3D11_PixelShaderState;

// Per-vertex data
typedef struct
{
    Float2 pos;
    Float2 tex;
    SDL_FColor color;
} D3D11_VertexPositionColor;

// Per-texture data
typedef struct
{
    int w, h;
    ID3D11Texture2D *mainTexture;
    ID3D11ShaderResourceView *mainTextureResourceView;
    ID3D11RenderTargetView *mainTextureRenderTargetView;
    ID3D11Texture2D *stagingTexture;
    int lockedTexturePositionX;
    int lockedTexturePositionY;
    const float *YCbCr_matrix;
#ifdef SDL_HAVE_YUV
    // YV12 texture support
    bool yuv;
    ID3D11Texture2D *mainTextureU;
    ID3D11ShaderResourceView *mainTextureResourceViewU;
    ID3D11Texture2D *mainTextureV;
    ID3D11ShaderResourceView *mainTextureResourceViewV;

    // NV12 texture support
    bool nv12;
    ID3D11ShaderResourceView *mainTextureResourceViewNV;

    Uint8 *pixels;
    int pitch;
    SDL_Rect locked_rect;
#endif
} D3D11_TextureData;

// Blend mode data
typedef struct
{
    SDL_BlendMode blendMode;
    ID3D11BlendState *blendState;
} D3D11_BlendMode;

// Private renderer data
typedef struct
{
    SDL_SharedObject *hDXGIMod;
    SDL_SharedObject *hD3D11Mod;
    IDXGIFactory2 *dxgiFactory;
    IDXGIDebug *dxgiDebug;
    ID3D11Device1 *d3dDevice;
    ID3D11DeviceContext1 *d3dContext;
    IDXGISwapChain1 *swapChain;
    DXGI_SWAP_EFFECT swapEffect;
    UINT swapChainFlags;
    UINT syncInterval;
    UINT presentFlags;
    ID3D11RenderTargetView *mainRenderTargetView;
    ID3D11RenderTargetView *currentOffscreenRenderTargetView;
    ID3D11InputLayout *inputLayout;
    ID3D11Buffer *vertexBuffers[8];
    size_t vertexBufferSizes[8];
    ID3D11VertexShader *vertexShader;
    ID3D11PixelShader *pixelShaders[NUM_SHADERS];
    int blendModesCount;
    D3D11_BlendMode *blendModes;
    ID3D11SamplerState *samplers[RENDER_SAMPLER_COUNT];
    D3D_FEATURE_LEVEL featureLevel;
    bool pixelSizeChanged;

    // Rasterizers
    ID3D11RasterizerState *mainRasterizer;
    ID3D11RasterizerState *clippedRasterizer;

    // Vertex buffer constants
    D3D11_VertexShaderConstants vertexShaderConstantsData;
    ID3D11Buffer *vertexShaderConstants;

    // Cached renderer properties
    DXGI_MODE_ROTATION rotation;
    ID3D11RenderTargetView *currentRenderTargetView;
    ID3D11RasterizerState *currentRasterizerState;
    ID3D11BlendState *currentBlendState;
    D3D11_Shader currentShader;
    D3D11_PixelShaderState currentShaderState[NUM_SHADERS];
    ID3D11ShaderResourceView *currentShaderResource;
    ID3D11SamplerState *currentSampler;
    bool cliprectDirty;
    bool currentCliprectEnabled;
    SDL_Rect currentCliprect;
    SDL_Rect currentViewport;
    int currentViewportRotation;
    bool viewportDirty;
    Float4X4 identity;
    int currentVertexBuffer;
} D3D11_RenderData;

// Define D3D GUIDs here so we don't have to include uuid.lib.

#ifdef HAVE_GCC_DIAGNOSTIC_PRAGMA
#pragma GCC diagnostic push
#pragma GCC diagnostic ignored "-Wunused-const-variable"
#endif

#ifdef HAVE_DXGI1_5_H
static const GUID SDL_IID_IDXGIFactory5 = { 0x7632e1f5, 0xee65, 0x4dca, { 0x87, 0xfd, 0x84, 0xcd, 0x75, 0xf8, 0x83, 0x8d } };
#endif
static const GUID SDL_IID_IDXGIFactory2 = { 0x50c83a1c, 0xe072, 0x4c48, { 0x87, 0xb0, 0x36, 0x30, 0xfa, 0x36, 0xa6, 0xd0 } };
static const GUID SDL_IID_IDXGIDevice1 = { 0x77db970f, 0x6276, 0x48ba, { 0xba, 0x28, 0x07, 0x01, 0x43, 0xb4, 0x39, 0x2c } };
static const GUID SDL_IID_ID3D11Texture2D = { 0x6f15aaf2, 0xd208, 0x4e89, { 0x9a, 0xb4, 0x48, 0x95, 0x35, 0xd3, 0x4f, 0x9c } };
static const GUID SDL_IID_ID3D11Device1 = { 0xa04bfb29, 0x08ef, 0x43d6, { 0xa4, 0x9c, 0xa9, 0xbd, 0xbd, 0xcb, 0xe6, 0x86 } };
static const GUID SDL_IID_ID3D11DeviceContext1 = { 0xbb2c6faa, 0xb5fb, 0x4082, { 0x8e, 0x6b, 0x38, 0x8b, 0x8c, 0xfa, 0x90, 0xe1 } };
static const GUID SDL_IID_IDXGISwapChain2 = { 0x94d99bdb, 0xf1f8, 0x4ab0, { 0xb2, 0x36, 0x7d, 0xa0, 0x17, 0x0e, 0xda, 0xb1 } };
static const GUID SDL_IID_IDXGIDebug1 = { 0xc5a05f0c, 0x16f2, 0x4adf, { 0x9f, 0x4d, 0xa8, 0xc4, 0xd5, 0x8a, 0xc5, 0x50 } };
static const GUID SDL_IID_IDXGIInfoQueue = { 0xD67441C7, 0x672A, 0x476f, { 0x9E, 0x82, 0xCD, 0x55, 0xB4, 0x49, 0x49, 0xCE } };
static const GUID SDL_DXGI_DEBUG_ALL = { 0xe48ae283, 0xda80, 0x490b, { 0x87, 0xe6, 0x43, 0xe9, 0xa9, 0xcf, 0xda, 0x8 } };

#ifdef HAVE_GCC_DIAGNOSTIC_PRAGMA
#pragma GCC diagnostic pop
#endif

SDL_PixelFormat D3D11_DXGIFormatToSDLPixelFormat(DXGI_FORMAT dxgiFormat)
{
    switch (dxgiFormat) {
    case DXGI_FORMAT_B8G8R8A8_UNORM:
    case DXGI_FORMAT_B8G8R8A8_UNORM_SRGB:
        return SDL_PIXELFORMAT_ARGB8888;
    case DXGI_FORMAT_R8G8B8A8_UNORM:
    case DXGI_FORMAT_R8G8B8A8_UNORM_SRGB:
        return SDL_PIXELFORMAT_ABGR8888;
    case DXGI_FORMAT_B8G8R8X8_UNORM:
    case DXGI_FORMAT_B8G8R8X8_UNORM_SRGB:
        return SDL_PIXELFORMAT_XRGB8888;
    case DXGI_FORMAT_R10G10B10A2_UNORM:
        return SDL_PIXELFORMAT_ABGR2101010;
    case DXGI_FORMAT_R16G16B16A16_FLOAT:
        return SDL_PIXELFORMAT_RGBA64_FLOAT;
    default:
        return SDL_PIXELFORMAT_UNKNOWN;
    }
}

static DXGI_FORMAT SDLPixelFormatToDXGITextureFormat(Uint32 format, Uint32 output_colorspace)
{
    switch (format) {
    case SDL_PIXELFORMAT_RGBA64_FLOAT:
        return DXGI_FORMAT_R16G16B16A16_FLOAT;
    case SDL_PIXELFORMAT_ABGR2101010:
        return DXGI_FORMAT_R10G10B10A2_UNORM;
    case SDL_PIXELFORMAT_ARGB8888:
        if (output_colorspace == SDL_COLORSPACE_SRGB_LINEAR) {
            return DXGI_FORMAT_B8G8R8A8_UNORM_SRGB;
        }
        return DXGI_FORMAT_B8G8R8A8_UNORM;
    case SDL_PIXELFORMAT_ABGR8888:
        if (output_colorspace == SDL_COLORSPACE_SRGB_LINEAR) {
            return DXGI_FORMAT_R8G8B8A8_UNORM_SRGB;
        }
        return DXGI_FORMAT_R8G8B8A8_UNORM;
    case SDL_PIXELFORMAT_XRGB8888:
        if (output_colorspace == SDL_COLORSPACE_SRGB_LINEAR) {
            return DXGI_FORMAT_B8G8R8X8_UNORM_SRGB;
        }
        return DXGI_FORMAT_B8G8R8X8_UNORM;
    case SDL_PIXELFORMAT_YV12:
    case SDL_PIXELFORMAT_IYUV:
        return DXGI_FORMAT_R8_UNORM;
    case SDL_PIXELFORMAT_NV12:
    case SDL_PIXELFORMAT_NV21:
        return DXGI_FORMAT_NV12;
    case SDL_PIXELFORMAT_P010:
        return DXGI_FORMAT_P010;
    default:
        return DXGI_FORMAT_UNKNOWN;
    }
}

static DXGI_FORMAT SDLPixelFormatToDXGIMainResourceViewFormat(Uint32 format, Uint32 colorspace)
{
    switch (format) {
    case SDL_PIXELFORMAT_RGBA64_FLOAT:
        return DXGI_FORMAT_R16G16B16A16_FLOAT;
    case SDL_PIXELFORMAT_ABGR2101010:
        return DXGI_FORMAT_R10G10B10A2_UNORM;
    case SDL_PIXELFORMAT_ARGB8888:
        if (colorspace == SDL_COLORSPACE_SRGB_LINEAR) {
            return DXGI_FORMAT_B8G8R8A8_UNORM_SRGB;
        }
        return DXGI_FORMAT_B8G8R8A8_UNORM;
    case SDL_PIXELFORMAT_ABGR8888:
        if (colorspace == SDL_COLORSPACE_SRGB_LINEAR) {
            return DXGI_FORMAT_R8G8B8A8_UNORM_SRGB;
        }
        return DXGI_FORMAT_R8G8B8A8_UNORM;
    case SDL_PIXELFORMAT_XRGB8888:
        if (colorspace == SDL_COLORSPACE_SRGB_LINEAR) {
            return DXGI_FORMAT_B8G8R8X8_UNORM_SRGB;
        }
        return DXGI_FORMAT_B8G8R8X8_UNORM;
    case SDL_PIXELFORMAT_YV12:
    case SDL_PIXELFORMAT_IYUV:
    case SDL_PIXELFORMAT_NV12:  // For the Y texture
    case SDL_PIXELFORMAT_NV21:  // For the Y texture
        return DXGI_FORMAT_R8_UNORM;
    case SDL_PIXELFORMAT_P010:  // For the Y texture
        return DXGI_FORMAT_R16_UNORM;
    default:
        return DXGI_FORMAT_UNKNOWN;
    }
}

static void D3D11_DestroyTexture(SDL_Renderer *renderer, SDL_Texture *texture);

static void D3D11_ReleaseAll(SDL_Renderer *renderer)
{
    D3D11_RenderData *data = (D3D11_RenderData *)renderer->internal;

    // Release all textures
    for (SDL_Texture *texture = renderer->textures; texture; texture = texture->next) {
        D3D11_DestroyTexture(renderer, texture);
    }

    // Release/reset everything else
    if (data) {
        int i;

        // Make sure the swap chain is fully released
        if (data->d3dContext) {
            ID3D11DeviceContext_ClearState(data->d3dContext);
            ID3D11DeviceContext_Flush(data->d3dContext);
        }

        SAFE_RELEASE(data->vertexShaderConstants);
        SAFE_RELEASE(data->clippedRasterizer);
        SAFE_RELEASE(data->mainRasterizer);
        for (i = 0; i < SDL_arraysize(data->samplers); ++i) {
            SAFE_RELEASE(data->samplers[i]);
        }

        if (data->blendModesCount > 0) {
            for (i = 0; i < data->blendModesCount; ++i) {
                SAFE_RELEASE(data->blendModes[i].blendState);
            }
            SDL_free(data->blendModes);
            data->blendModes = NULL;
            data->blendModesCount = 0;
        }
        for (i = 0; i < SDL_arraysize(data->pixelShaders); ++i) {
            SAFE_RELEASE(data->pixelShaders[i]);
        }
        for (i = 0; i < SDL_arraysize(data->currentShaderState); ++i) {
            SAFE_RELEASE(data->currentShaderState[i].constants);
        }
        SAFE_RELEASE(data->vertexShader);
        for (i = 0; i < SDL_arraysize(data->vertexBuffers); ++i) {
            SAFE_RELEASE(data->vertexBuffers[i]);
        }
        SAFE_RELEASE(data->inputLayout);
        SAFE_RELEASE(data->mainRenderTargetView);
        SAFE_RELEASE(data->swapChain);

        SAFE_RELEASE(data->d3dContext);
        SAFE_RELEASE(data->d3dDevice);
        SAFE_RELEASE(data->dxgiFactory);

        data->swapEffect = (DXGI_SWAP_EFFECT)0;
        data->rotation = DXGI_MODE_ROTATION_UNSPECIFIED;
        data->currentOffscreenRenderTargetView = NULL;
        data->currentRenderTargetView = NULL;
        data->currentRasterizerState = NULL;
        data->currentBlendState = NULL;
        data->currentShader = SHADER_NONE;
        SDL_zero(data->currentShaderState);
        data->currentShaderResource = NULL;
        data->currentSampler = NULL;

        // Check for any leaks if in debug mode
        if (data->dxgiDebug) {
            DXGI_DEBUG_RLO_FLAGS rloFlags = (DXGI_DEBUG_RLO_FLAGS)(DXGI_DEBUG_RLO_DETAIL | DXGI_DEBUG_RLO_IGNORE_INTERNAL);
            IDXGIDebug_ReportLiveObjects(data->dxgiDebug, SDL_DXGI_DEBUG_ALL, rloFlags);
            SAFE_RELEASE(data->dxgiDebug);
        }

        /* Unload the D3D libraries.  This should be done last, in order
         * to prevent IUnknown::Release() calls from crashing.
         */
        if (data->hD3D11Mod) {
            SDL_UnloadObject(data->hD3D11Mod);
            data->hD3D11Mod = NULL;
        }
        if (data->hDXGIMod) {
            SDL_UnloadObject(data->hDXGIMod);
            data->hDXGIMod = NULL;
        }
    }
}

static void D3D11_DestroyRenderer(SDL_Renderer *renderer)
{
    D3D11_RenderData *data = (D3D11_RenderData *)renderer->internal;
    if (data) {
        D3D11_ReleaseAll(renderer);
        SDL_free(data);
    }
}

static D3D11_BLEND GetBlendFunc(SDL_BlendFactor factor)
{
    switch (factor) {
    case SDL_BLENDFACTOR_ZERO:
        return D3D11_BLEND_ZERO;
    case SDL_BLENDFACTOR_ONE:
        return D3D11_BLEND_ONE;
    case SDL_BLENDFACTOR_SRC_COLOR:
        return D3D11_BLEND_SRC_COLOR;
    case SDL_BLENDFACTOR_ONE_MINUS_SRC_COLOR:
        return D3D11_BLEND_INV_SRC_COLOR;
    case SDL_BLENDFACTOR_SRC_ALPHA:
        return D3D11_BLEND_SRC_ALPHA;
    case SDL_BLENDFACTOR_ONE_MINUS_SRC_ALPHA:
        return D3D11_BLEND_INV_SRC_ALPHA;
    case SDL_BLENDFACTOR_DST_COLOR:
        return D3D11_BLEND_DEST_COLOR;
    case SDL_BLENDFACTOR_ONE_MINUS_DST_COLOR:
        return D3D11_BLEND_INV_DEST_COLOR;
    case SDL_BLENDFACTOR_DST_ALPHA:
        return D3D11_BLEND_DEST_ALPHA;
    case SDL_BLENDFACTOR_ONE_MINUS_DST_ALPHA:
        return D3D11_BLEND_INV_DEST_ALPHA;
    default:
        return (D3D11_BLEND)0;
    }
}

static D3D11_BLEND_OP GetBlendEquation(SDL_BlendOperation operation)
{
    switch (operation) {
    case SDL_BLENDOPERATION_ADD:
        return D3D11_BLEND_OP_ADD;
    case SDL_BLENDOPERATION_SUBTRACT:
        return D3D11_BLEND_OP_SUBTRACT;
    case SDL_BLENDOPERATION_REV_SUBTRACT:
        return D3D11_BLEND_OP_REV_SUBTRACT;
    case SDL_BLENDOPERATION_MINIMUM:
        return D3D11_BLEND_OP_MIN;
    case SDL_BLENDOPERATION_MAXIMUM:
        return D3D11_BLEND_OP_MAX;
    default:
        return (D3D11_BLEND_OP)0;
    }
}

static ID3D11BlendState *D3D11_CreateBlendState(SDL_Renderer *renderer, SDL_BlendMode blendMode)
{
    D3D11_RenderData *data = (D3D11_RenderData *)renderer->internal;
    SDL_BlendFactor srcColorFactor = SDL_GetBlendModeSrcColorFactor(blendMode);
    SDL_BlendFactor srcAlphaFactor = SDL_GetBlendModeSrcAlphaFactor(blendMode);
    SDL_BlendOperation colorOperation = SDL_GetBlendModeColorOperation(blendMode);
    SDL_BlendFactor dstColorFactor = SDL_GetBlendModeDstColorFactor(blendMode);
    SDL_BlendFactor dstAlphaFactor = SDL_GetBlendModeDstAlphaFactor(blendMode);
    SDL_BlendOperation alphaOperation = SDL_GetBlendModeAlphaOperation(blendMode);
    ID3D11BlendState *blendState = NULL;
    D3D11_BlendMode *blendModes;
    HRESULT result = S_OK;

    D3D11_BLEND_DESC blendDesc;
    SDL_zero(blendDesc);
    blendDesc.AlphaToCoverageEnable = FALSE;
    blendDesc.IndependentBlendEnable = FALSE;
    blendDesc.RenderTarget[0].BlendEnable = TRUE;
    blendDesc.RenderTarget[0].SrcBlend = GetBlendFunc(srcColorFactor);
    blendDesc.RenderTarget[0].DestBlend = GetBlendFunc(dstColorFactor);
    blendDesc.RenderTarget[0].BlendOp = GetBlendEquation(colorOperation);
    blendDesc.RenderTarget[0].SrcBlendAlpha = GetBlendFunc(srcAlphaFactor);
    blendDesc.RenderTarget[0].DestBlendAlpha = GetBlendFunc(dstAlphaFactor);
    blendDesc.RenderTarget[0].BlendOpAlpha = GetBlendEquation(alphaOperation);
    blendDesc.RenderTarget[0].RenderTargetWriteMask = D3D11_COLOR_WRITE_ENABLE_ALL;
    result = ID3D11Device_CreateBlendState(data->d3dDevice, &blendDesc, &blendState);
    if (FAILED(result)) {
        WIN_SetErrorFromHRESULT(SDL_COMPOSE_ERROR("ID3D11Device1::CreateBlendState"), result);
        return NULL;
    }

    blendModes = (D3D11_BlendMode *)SDL_realloc(data->blendModes, (data->blendModesCount + 1) * sizeof(*blendModes));
    if (!blendModes) {
        SAFE_RELEASE(blendState);
        return NULL;
    }
    blendModes[data->blendModesCount].blendMode = blendMode;
    blendModes[data->blendModesCount].blendState = blendState;
    data->blendModes = blendModes;
    ++data->blendModesCount;

    return blendState;
}

// Create resources that depend on the device.
static HRESULT D3D11_CreateDeviceResources(SDL_Renderer *renderer)
{
    typedef HRESULT (WINAPI *pfnCreateDXGIFactory)(REFIID riid, void **ppFactory);
    typedef HRESULT (WINAPI *pfnCreateDXGIFactory2)(UINT flags, REFIID riid, void **ppFactory);
    pfnCreateDXGIFactory pCreateDXGIFactory = NULL;
    pfnCreateDXGIFactory2 pCreateDXGIFactory2 = NULL;
    D3D11_RenderData *data = (D3D11_RenderData *)renderer->internal;
<<<<<<< HEAD
    PFN_D3D11_CREATE_DEVICE pD3D11CreateDevice;
=======
    PFN_D3D11_CREATE_DEVICE D3D11CreateDeviceFunc;
    IDXGIAdapter *dxgiAdapter = NULL;
>>>>>>> 3f196c0a
    ID3D11Device *d3dDevice = NULL;
    ID3D11DeviceContext *d3dContext = NULL;
    IDXGIDevice1 *dxgiDevice = NULL;
    HRESULT result = S_OK;
    D3D_DRIVER_TYPE driverType = D3D_DRIVER_TYPE_UNKNOWN;
    UINT creationFlags = 0;
    bool createDebug;
#ifdef HAVE_DXGI1_5_H
    IDXGIFactory5 *dxgiFactory5 = NULL;
#endif

    /* This array defines the set of DirectX hardware feature levels this app will support.
     * Note the ordering should be preserved.
     * Don't forget to declare your application's minimum required feature level in its
     * description.  All applications are assumed to support 9.1 unless otherwise stated.
     */
    D3D_FEATURE_LEVEL featureLevels[] = {
        D3D_FEATURE_LEVEL_11_1,
        D3D_FEATURE_LEVEL_11_0,
        D3D_FEATURE_LEVEL_10_1,
        D3D_FEATURE_LEVEL_10_0,
        D3D_FEATURE_LEVEL_9_3,
        D3D_FEATURE_LEVEL_9_2,
        D3D_FEATURE_LEVEL_9_1
    };

    D3D11_BUFFER_DESC constantBufferDesc;
    D3D11_RASTERIZER_DESC rasterDesc;

    // See if we need debug interfaces
    createDebug = SDL_GetHintBoolean(SDL_HINT_RENDER_DIRECT3D11_DEBUG, false);

    data->hDXGIMod = SDL_LoadObject("dxgi.dll");
    if (!data->hDXGIMod) {
        result = E_FAIL;
        goto done;
    }

    pCreateDXGIFactory2 = (pfnCreateDXGIFactory2)SDL_LoadFunction(data->hDXGIMod, "CreateDXGIFactory2");
    if (!pCreateDXGIFactory2) {
        pCreateDXGIFactory = (pfnCreateDXGIFactory)SDL_LoadFunction(data->hDXGIMod, "CreateDXGIFactory");
        if (!pCreateDXGIFactory) {
            result = E_FAIL;
            goto done;
        }
    }

    data->hD3D11Mod = SDL_LoadObject("d3d11.dll");
    if (!data->hD3D11Mod) {
        result = E_FAIL;
        goto done;
    }

    pD3D11CreateDevice = (PFN_D3D11_CREATE_DEVICE)SDL_LoadFunction(data->hD3D11Mod, "D3D11CreateDevice");
    if (!pD3D11CreateDevice) {
        result = E_FAIL;
        goto done;
    }

    if (createDebug) {
#ifdef __IDXGIInfoQueue_INTERFACE_DEFINED__
        IDXGIInfoQueue *dxgiInfoQueue = NULL;
        pfnCreateDXGIFactory2 pDXGIGetDebugInterface1;

        // If the debug hint is set, also create the DXGI factory in debug mode
        pDXGIGetDebugInterface1 = (pfnCreateDXGIFactory2)SDL_LoadFunction(data->hDXGIMod, "DXGIGetDebugInterface1");
        if (!pDXGIGetDebugInterface1) {
            result = E_FAIL;
            goto done;
        }

        result = pDXGIGetDebugInterface1(0, &SDL_IID_IDXGIDebug1, (void **)&data->dxgiDebug);
        if (FAILED(result)) {
            WIN_SetErrorFromHRESULT(SDL_COMPOSE_ERROR("DXGIGetDebugInterface1"), result);
            goto done;
        }

        result = pDXGIGetDebugInterface1(0, &SDL_IID_IDXGIInfoQueue, (void **)&dxgiInfoQueue);
        if (FAILED(result)) {
            WIN_SetErrorFromHRESULT(SDL_COMPOSE_ERROR("DXGIGetDebugInterface1"), result);
            goto done;
        }

        IDXGIInfoQueue_SetBreakOnSeverity(dxgiInfoQueue, SDL_DXGI_DEBUG_ALL, DXGI_INFO_QUEUE_MESSAGE_SEVERITY_ERROR, TRUE);
        IDXGIInfoQueue_SetBreakOnSeverity(dxgiInfoQueue, SDL_DXGI_DEBUG_ALL, DXGI_INFO_QUEUE_MESSAGE_SEVERITY_CORRUPTION, TRUE);
        SAFE_RELEASE(dxgiInfoQueue);
#endif // __IDXGIInfoQueue_INTERFACE_DEFINED__
        creationFlags = DXGI_CREATE_FACTORY_DEBUG;
    }

    if (pCreateDXGIFactory2) {
        result = pCreateDXGIFactory2(creationFlags, &SDL_IID_IDXGIFactory2, (void **)&data->dxgiFactory);
    } else {
        result = pCreateDXGIFactory(&SDL_IID_IDXGIFactory2, (void **)&data->dxgiFactory);
    }
    if (FAILED(result)) {
        WIN_SetErrorFromHRESULT(SDL_COMPOSE_ERROR("CreateDXGIFactory"), result);
        goto done;
    }

#ifdef HAVE_DXGI1_5_H
    // Check for tearing support, which requires the IDXGIFactory5 interface.
    data->swapChainFlags = 0;
    if (!(SDL_GetWindowFlags(renderer->window) & SDL_WINDOW_TRANSPARENT)) {
        result = IDXGIFactory2_QueryInterface(data->dxgiFactory, &SDL_IID_IDXGIFactory5, (void **)&dxgiFactory5);
        if (SUCCEEDED(result)) {
            BOOL allowTearing = FALSE;
            result = IDXGIFactory5_CheckFeatureSupport(dxgiFactory5, DXGI_FEATURE_PRESENT_ALLOW_TEARING, &allowTearing, sizeof(allowTearing));
            if (SUCCEEDED(result) && allowTearing) {
                data->swapChainFlags = DXGI_SWAP_CHAIN_FLAG_ALLOW_TEARING;
            }
            IDXGIFactory5_Release(dxgiFactory5);
        }
    }
#endif // HAVE_DXGI1_5_H

    if (SDL_GetHintBoolean(SDL_HINT_RENDER_DIRECT3D11_WARP, false)) {
        driverType = D3D_DRIVER_TYPE_WARP;
        dxgiAdapter = NULL;
    } else {
        driverType = D3D_DRIVER_TYPE_UNKNOWN;

        // FIXME: Should we use the default adapter?
        result = IDXGIFactory2_EnumAdapters(data->dxgiFactory, 0, &dxgiAdapter);
        if (FAILED(result)) {
            WIN_SetErrorFromHRESULT(SDL_COMPOSE_ERROR("EnumAdapters"), result);
            goto done;
        }
    }

    /* This flag adds support for surfaces with a different color channel ordering
     * than the API default. It is required for compatibility with Direct2D.
     */
    creationFlags = D3D11_CREATE_DEVICE_BGRA_SUPPORT;

    // Make sure Direct3D's debugging feature gets used, if the app requests it.
    if (createDebug) {
        creationFlags |= D3D11_CREATE_DEVICE_DEBUG;
    }

    // Create a single-threaded device unless the app requests otherwise.
    if (!SDL_GetHintBoolean(SDL_HINT_RENDER_DIRECT3D_THREADSAFE, false)) {
        creationFlags |= D3D11_CREATE_DEVICE_SINGLETHREADED;
    }

    // Create the Direct3D 11 API device object and a corresponding context.
<<<<<<< HEAD
    result = pD3D11CreateDevice(
        data->dxgiAdapter,
        D3D_DRIVER_TYPE_UNKNOWN,
=======
    result = D3D11CreateDeviceFunc(
        dxgiAdapter,
        driverType,
>>>>>>> 3f196c0a
        NULL,
        creationFlags, // Set set debug and Direct2D compatibility flags.
        featureLevels, // List of feature levels this app can support.
        SDL_arraysize(featureLevels),
        D3D11_SDK_VERSION,   // Always set this to D3D11_SDK_VERSION for Windows Store apps.
        &d3dDevice,          // Returns the Direct3D device created.
        &data->featureLevel, // Returns feature level of device created.
        &d3dContext          // Returns the device immediate context.
    );
    if (FAILED(result)) {
        WIN_SetErrorFromHRESULT(SDL_COMPOSE_ERROR("D3D11CreateDevice"), result);
        goto done;
    }

    result = ID3D11Device_QueryInterface(d3dDevice, &SDL_IID_ID3D11Device1, (void **)&data->d3dDevice);
    if (FAILED(result)) {
        WIN_SetErrorFromHRESULT(SDL_COMPOSE_ERROR("ID3D11Device to ID3D11Device1"), result);
        goto done;
    }

    result = ID3D11DeviceContext_QueryInterface(d3dContext, &SDL_IID_ID3D11DeviceContext1, (void **)&data->d3dContext);
    if (FAILED(result)) {
        WIN_SetErrorFromHRESULT(SDL_COMPOSE_ERROR("ID3D11DeviceContext to ID3D11DeviceContext1"), result);
        goto done;
    }

    result = ID3D11Device_QueryInterface(d3dDevice, &SDL_IID_IDXGIDevice1, (void **)&dxgiDevice);
    if (FAILED(result)) {
        WIN_SetErrorFromHRESULT(SDL_COMPOSE_ERROR("ID3D11Device to IDXGIDevice1"), result);
        goto done;
    }

    /* Ensure that DXGI does not queue more than one frame at a time. This both reduces latency and
     * ensures that the application will only render after each VSync, minimizing power consumption.
     */
    result = IDXGIDevice1_SetMaximumFrameLatency(dxgiDevice, 1);
    if (FAILED(result)) {
        WIN_SetErrorFromHRESULT(SDL_COMPOSE_ERROR("IDXGIDevice1::SetMaximumFrameLatency"), result);
        goto done;
    }

    /* Make note of the maximum texture size
     * Max texture sizes are documented on MSDN, at:
     * http://msdn.microsoft.com/en-us/library/windows/apps/ff476876.aspx
     */
    switch (data->featureLevel) {
    case D3D_FEATURE_LEVEL_11_1:
    case D3D_FEATURE_LEVEL_11_0:
        SDL_SetNumberProperty(SDL_GetRendererProperties(renderer), SDL_PROP_RENDERER_MAX_TEXTURE_SIZE_NUMBER, 16384);
        break;

    case D3D_FEATURE_LEVEL_10_1:
    case D3D_FEATURE_LEVEL_10_0:
        SDL_SetNumberProperty(SDL_GetRendererProperties(renderer), SDL_PROP_RENDERER_MAX_TEXTURE_SIZE_NUMBER, 8192);
        break;

    case D3D_FEATURE_LEVEL_9_3:
        SDL_SetNumberProperty(SDL_GetRendererProperties(renderer), SDL_PROP_RENDERER_MAX_TEXTURE_SIZE_NUMBER, 4096);
        break;

    case D3D_FEATURE_LEVEL_9_2:
    case D3D_FEATURE_LEVEL_9_1:
        SDL_SetNumberProperty(SDL_GetRendererProperties(renderer), SDL_PROP_RENDERER_MAX_TEXTURE_SIZE_NUMBER, 2048);
        break;

    default:
        SDL_SetError("%s, Unexpected feature level: %d", __FUNCTION__, data->featureLevel);
        result = E_FAIL;
        goto done;
    }

    if (!D3D11_CreateVertexShader(data->d3dDevice, &data->vertexShader, &data->inputLayout)) {
        goto done;
    }

    // Setup space to hold vertex shader constants:
    SDL_zero(constantBufferDesc);
    constantBufferDesc.ByteWidth = sizeof(D3D11_VertexShaderConstants);
    constantBufferDesc.Usage = D3D11_USAGE_DEFAULT;
    constantBufferDesc.BindFlags = D3D11_BIND_CONSTANT_BUFFER;
    result = ID3D11Device_CreateBuffer(data->d3dDevice,
                                       &constantBufferDesc,
                                       NULL,
                                       &data->vertexShaderConstants);
    if (FAILED(result)) {
        WIN_SetErrorFromHRESULT(SDL_COMPOSE_ERROR("ID3D11Device1::CreateBuffer [vertex shader constants]"), result);
        goto done;
    }

    // Setup Direct3D rasterizer states
    SDL_zero(rasterDesc);
    rasterDesc.AntialiasedLineEnable = FALSE;
    rasterDesc.CullMode = D3D11_CULL_NONE;
    rasterDesc.DepthBias = 0;
    rasterDesc.DepthBiasClamp = 0.0f;
    rasterDesc.DepthClipEnable = TRUE;
    rasterDesc.FillMode = D3D11_FILL_SOLID;
    rasterDesc.FrontCounterClockwise = FALSE;
    rasterDesc.MultisampleEnable = FALSE;
    rasterDesc.ScissorEnable = FALSE;
    rasterDesc.SlopeScaledDepthBias = 0.0f;
    result = ID3D11Device_CreateRasterizerState(data->d3dDevice, &rasterDesc, &data->mainRasterizer);
    if (FAILED(result)) {
        WIN_SetErrorFromHRESULT(SDL_COMPOSE_ERROR("ID3D11Device1::CreateRasterizerState [main rasterizer]"), result);
        goto done;
    }

    rasterDesc.ScissorEnable = TRUE;
    result = ID3D11Device_CreateRasterizerState(data->d3dDevice, &rasterDesc, &data->clippedRasterizer);
    if (FAILED(result)) {
        WIN_SetErrorFromHRESULT(SDL_COMPOSE_ERROR("ID3D11Device1::CreateRasterizerState [clipped rasterizer]"), result);
        goto done;
    }

    // Create blending states:
    if (!D3D11_CreateBlendState(renderer, SDL_BLENDMODE_BLEND)) {
        // D3D11_CreateBlendState will set the SDL error, if it fails
        goto done;
    }

    // Setup render state that doesn't change
    ID3D11DeviceContext_IASetInputLayout(data->d3dContext, data->inputLayout);
    ID3D11DeviceContext_VSSetShader(data->d3dContext, data->vertexShader, NULL, 0);
    ID3D11DeviceContext_VSSetConstantBuffers(data->d3dContext, 0, 1, &data->vertexShaderConstants);

    SDL_SetPointerProperty(SDL_GetRendererProperties(renderer), SDL_PROP_RENDERER_D3D11_DEVICE_POINTER, data->d3dDevice);

done:
    SAFE_RELEASE(dxgiAdapter);
    SAFE_RELEASE(d3dDevice);
    SAFE_RELEASE(d3dContext);
    SAFE_RELEASE(dxgiDevice);
    return result;
}

static DXGI_MODE_ROTATION D3D11_GetCurrentRotation(void)
{
    // FIXME
    return DXGI_MODE_ROTATION_IDENTITY;
}

static BOOL D3D11_IsDisplayRotated90Degrees(DXGI_MODE_ROTATION rotation)
{
    switch (rotation) {
    case DXGI_MODE_ROTATION_ROTATE90:
    case DXGI_MODE_ROTATION_ROTATE270:
        return TRUE;
    default:
        return FALSE;
    }
}

static int D3D11_GetRotationForCurrentRenderTarget(SDL_Renderer *renderer)
{
    D3D11_RenderData *data = (D3D11_RenderData *)renderer->internal;
    if (data->currentOffscreenRenderTargetView) {
        return DXGI_MODE_ROTATION_IDENTITY;
    } else {
        return data->rotation;
    }
}

static bool D3D11_GetViewportAlignedD3DRect(SDL_Renderer *renderer, const SDL_Rect *sdlRect, D3D11_RECT *outRect, BOOL includeViewportOffset)
{
    D3D11_RenderData *data = (D3D11_RenderData *)renderer->internal;
    const int rotation = D3D11_GetRotationForCurrentRenderTarget(renderer);
    const SDL_Rect *viewport = &data->currentViewport;

    switch (rotation) {
    case DXGI_MODE_ROTATION_IDENTITY:
        outRect->left = sdlRect->x;
        outRect->right = (LONG)sdlRect->x + sdlRect->w;
        outRect->top = sdlRect->y;
        outRect->bottom = (LONG)sdlRect->y + sdlRect->h;
        if (includeViewportOffset) {
            outRect->left += viewport->x;
            outRect->right += viewport->x;
            outRect->top += viewport->y;
            outRect->bottom += viewport->y;
        }
        break;
    case DXGI_MODE_ROTATION_ROTATE270:
        outRect->left = sdlRect->y;
        outRect->right = (LONG)sdlRect->y + sdlRect->h;
        outRect->top = viewport->w - sdlRect->x - sdlRect->w;
        outRect->bottom = viewport->w - sdlRect->x;
        break;
    case DXGI_MODE_ROTATION_ROTATE180:
        outRect->left = viewport->w - sdlRect->x - sdlRect->w;
        outRect->right = viewport->w - sdlRect->x;
        outRect->top = viewport->h - sdlRect->y - sdlRect->h;
        outRect->bottom = viewport->h - sdlRect->y;
        break;
    case DXGI_MODE_ROTATION_ROTATE90:
        outRect->left = viewport->h - sdlRect->y - sdlRect->h;
        outRect->right = viewport->h - sdlRect->y;
        outRect->top = sdlRect->x;
        outRect->bottom = (LONG)sdlRect->x + sdlRect->h;
        break;
    default:
        return SDL_SetError("The physical display is in an unknown or unsupported rotation");
    }
    return true;
}

static HRESULT D3D11_CreateSwapChain(SDL_Renderer *renderer, int w, int h)
{
    D3D11_RenderData *data = (D3D11_RenderData *)renderer->internal;
    IUnknown *coreWindow = NULL;
    IDXGISwapChain3 *swapChain3 = NULL;
    HRESULT result = S_OK;

    // Create a swap chain using the same adapter as the existing Direct3D device.
    DXGI_SWAP_CHAIN_DESC1 swapChainDesc;
    SDL_zero(swapChainDesc);
    swapChainDesc.Width = w;
    swapChainDesc.Height = h;
    switch (renderer->output_colorspace) {
    case SDL_COLORSPACE_SRGB_LINEAR:
        swapChainDesc.Format = DXGI_FORMAT_R16G16B16A16_FLOAT;
        break;
    case SDL_COLORSPACE_HDR10:
        swapChainDesc.Format = DXGI_FORMAT_R10G10B10A2_UNORM;
        break;
    default:
        swapChainDesc.Format = DXGI_FORMAT_B8G8R8A8_UNORM; // This is the most common swap chain format.
        break;
    }
    swapChainDesc.Stereo = FALSE;
    swapChainDesc.SampleDesc.Count = 1; // Don't use multi-sampling.
    swapChainDesc.SampleDesc.Quality = 0;
    swapChainDesc.BufferUsage = DXGI_USAGE_RENDER_TARGET_OUTPUT;
    swapChainDesc.BufferCount = 2; // Use double-buffering to minimize latency.
    if (WIN_IsWindows8OrGreater()) {
        swapChainDesc.Scaling = DXGI_SCALING_NONE;
    } else {
        swapChainDesc.Scaling = DXGI_SCALING_STRETCH;
    }
    if (SDL_GetWindowFlags(renderer->window) & SDL_WINDOW_TRANSPARENT) {
        swapChainDesc.Scaling = DXGI_SCALING_STRETCH;
        swapChainDesc.SwapEffect = DXGI_SWAP_EFFECT_DISCARD;
    } else {
        swapChainDesc.SwapEffect = DXGI_SWAP_EFFECT_FLIP_SEQUENTIAL; // All Windows Store apps must use this SwapEffect.
    }
    swapChainDesc.Flags = data->swapChainFlags;

    if (coreWindow) {
        result = IDXGIFactory2_CreateSwapChainForCoreWindow(data->dxgiFactory,
                                                            (IUnknown *)data->d3dDevice,
                                                            coreWindow,
                                                            &swapChainDesc,
                                                            NULL, // Allow on all displays.
                                                            &data->swapChain);
        if (FAILED(result)) {
            WIN_SetErrorFromHRESULT(SDL_COMPOSE_ERROR("IDXGIFactory2::CreateSwapChainForCoreWindow"), result);
            goto done;
        }
    } else {
#if defined(SDL_PLATFORM_WIN32) || defined(SDL_PLATFORM_WINGDK)
        HWND hwnd = (HWND)SDL_GetPointerProperty(SDL_GetWindowProperties(renderer->window), SDL_PROP_WINDOW_WIN32_HWND_POINTER, NULL);
        if (!hwnd) {
            SDL_SetError("Couldn't get window handle");
            result = E_FAIL;
            goto done;
        }

        result = IDXGIFactory2_CreateSwapChainForHwnd(data->dxgiFactory,
                                                      (IUnknown *)data->d3dDevice,
                                                      hwnd,
                                                      &swapChainDesc,
                                                      NULL,
                                                      NULL, // Allow on all displays.
                                                      &data->swapChain);
        if (FAILED(result)) {
            WIN_SetErrorFromHRESULT(SDL_COMPOSE_ERROR("IDXGIFactory2::CreateSwapChainForHwnd"), result);
            goto done;
        }

        IDXGIFactory_MakeWindowAssociation(data->dxgiFactory, hwnd, DXGI_MWA_NO_WINDOW_CHANGES);
#else
        SDL_SetError(__FUNCTION__ ", Unable to find something to attach a swap chain to");
        goto done;
#endif // defined(SDL_PLATFORM_WIN32) || defined(SDL_PLATFORM_WINGDK) / else
    }
    data->swapEffect = swapChainDesc.SwapEffect;

    if (SUCCEEDED(IDXGISwapChain1_QueryInterface(data->swapChain, &SDL_IID_IDXGISwapChain2, (void **)&swapChain3))) {
        UINT colorspace_support = 0;
        DXGI_COLOR_SPACE_TYPE colorspace;
        switch (renderer->output_colorspace) {
        case SDL_COLORSPACE_SRGB_LINEAR:
            colorspace = DXGI_COLOR_SPACE_RGB_FULL_G10_NONE_P709;
            break;
        case SDL_COLORSPACE_HDR10:
            colorspace = DXGI_COLOR_SPACE_RGB_FULL_G2084_NONE_P2020;
            break;
        default:
            // sRGB
            colorspace = DXGI_COLOR_SPACE_RGB_FULL_G22_NONE_P709;
            break;
        }
        if (SUCCEEDED(IDXGISwapChain3_CheckColorSpaceSupport(swapChain3, colorspace, &colorspace_support)) &&
            (colorspace_support & DXGI_SWAP_CHAIN_COLOR_SPACE_SUPPORT_FLAG_PRESENT)) {
            result = IDXGISwapChain3_SetColorSpace1(swapChain3, colorspace);
            if (FAILED(result)) {
                WIN_SetErrorFromHRESULT(SDL_COMPOSE_ERROR("IDXGISwapChain3::SetColorSpace1"), result);
                goto done;
            }
        } else if (colorspace != DXGI_COLOR_SPACE_RGB_FULL_G10_NONE_P709) {
            // Not the default, we're not going to be able to present in this colorspace
            SDL_SetError("Unsupported output colorspace");
            result = DXGI_ERROR_UNSUPPORTED;
        }
    }

    SDL_SetPointerProperty(SDL_GetRendererProperties(renderer), SDL_PROP_RENDERER_D3D11_SWAPCHAIN_POINTER, data->swapChain);

done:
    SAFE_RELEASE(swapChain3);
    SAFE_RELEASE(coreWindow);
    return result;
}

static void D3D11_ReleaseMainRenderTargetView(SDL_Renderer *renderer)
{
    D3D11_RenderData *data = (D3D11_RenderData *)renderer->internal;
    ID3D11DeviceContext_OMSetRenderTargets(data->d3dContext, 0, NULL, NULL);
    SAFE_RELEASE(data->mainRenderTargetView);
}

static void D3D11_UpdatePresentFlags(SDL_Renderer *renderer)
{
    D3D11_RenderData *data = (D3D11_RenderData *)renderer->internal;

    if (data->syncInterval > 0) {
        data->presentFlags = 0;
    } else {
        data->presentFlags = DXGI_PRESENT_DO_NOT_WAIT;
#ifdef HAVE_DXGI1_5_H
        // Present tearing requires sync interval 0, a swap chain flag, and not in exclusive fullscreen mode.
        if ((data->swapChainFlags & DXGI_SWAP_CHAIN_FLAG_ALLOW_TEARING)) {
            HRESULT result = S_OK;
            BOOL fullscreenState = FALSE;
            result = IDXGISwapChain_GetFullscreenState(data->swapChain, &fullscreenState, NULL);
            if (SUCCEEDED(result) && !fullscreenState) {
                data->presentFlags = DXGI_PRESENT_ALLOW_TEARING;
            }
        }
#endif // HAVE_DXGI1_5_H
    }
}

// Initialize all resources that change when the window's size changes.
static HRESULT D3D11_CreateWindowSizeDependentResources(SDL_Renderer *renderer)
{
    D3D11_RenderData *data = (D3D11_RenderData *)renderer->internal;
    ID3D11Texture2D *backBuffer = NULL;
    HRESULT result = S_OK;
    int w, h;

    // Release the previous render target view
    D3D11_ReleaseMainRenderTargetView(renderer);

    /* The width and height of the swap chain must be based on the display's
     * non-rotated size.
     */
    SDL_GetWindowSizeInPixels(renderer->window, &w, &h);
    data->rotation = D3D11_GetCurrentRotation();
    // SDL_Log("%s: windowSize={%d,%d}, orientation=%d", __FUNCTION__, w, h, (int)data->rotation);
    if (D3D11_IsDisplayRotated90Degrees(data->rotation)) {
        int tmp = w;
        w = h;
        h = tmp;
    }

    if (data->swapChain) {
        // If the swap chain already exists, resize it.
        result = IDXGISwapChain_ResizeBuffers(data->swapChain,
                                              0,
                                              w, h,
                                              DXGI_FORMAT_UNKNOWN,
                                              data->swapChainFlags);
        if (FAILED(result)) {
            WIN_SetErrorFromHRESULT(SDL_COMPOSE_ERROR("IDXGISwapChain::ResizeBuffers"), result);
            goto done;
        }
    } else {
        result = D3D11_CreateSwapChain(renderer, w, h);
        if (FAILED(result) || !data->swapChain) {
            goto done;
        }
    }

    D3D11_UpdatePresentFlags(renderer);

    // Set the proper rotation for the swap chain.
    if (WIN_IsWindows8OrGreater()) {
        if (data->swapEffect == DXGI_SWAP_EFFECT_FLIP_SEQUENTIAL) {
            result = IDXGISwapChain1_SetRotation(data->swapChain, data->rotation);
            if (FAILED(result)) {
                WIN_SetErrorFromHRESULT(SDL_COMPOSE_ERROR("IDXGISwapChain1::SetRotation"), result);
                goto done;
            }
        }
    }

    result = IDXGISwapChain_GetBuffer(data->swapChain,
                                      0,
                                      &SDL_IID_ID3D11Texture2D,
                                      (void **)&backBuffer);
    if (FAILED(result)) {
        WIN_SetErrorFromHRESULT(SDL_COMPOSE_ERROR("IDXGISwapChain::GetBuffer [back-buffer]"), result);
        goto done;
    }

    // Create a render target view of the swap chain back buffer.
    result = ID3D11Device_CreateRenderTargetView(data->d3dDevice,
                                                 (ID3D11Resource *)backBuffer,
                                                 NULL,
                                                 &data->mainRenderTargetView);
    if (FAILED(result)) {
        WIN_SetErrorFromHRESULT(SDL_COMPOSE_ERROR("ID3D11Device::CreateRenderTargetView"), result);
        goto done;
    }

    /* Set the swap chain target immediately, so that a target is always set
     * even before we get to SetDrawState. Without this it's possible to hit
     * null references in places like ReadPixels!
     */
    ID3D11DeviceContext_OMSetRenderTargets(data->d3dContext,
                                           1,
                                           &data->mainRenderTargetView,
                                           NULL);

    data->viewportDirty = true;

done:
    SAFE_RELEASE(backBuffer);
    return result;
}

static bool D3D11_HandleDeviceLost(SDL_Renderer *renderer)
{
    bool recovered = false;

    D3D11_ReleaseAll(renderer);

    if (SUCCEEDED(D3D11_CreateDeviceResources(renderer)) &&
        SUCCEEDED(D3D11_CreateWindowSizeDependentResources(renderer))) {
        recovered = true;
    } else {
        SDL_LogError(SDL_LOG_CATEGORY_RENDER, "Renderer couldn't recover from device lost: %s", SDL_GetError());
        D3D11_ReleaseAll(renderer);
    }

    // Let the application know that the device has been reset or lost
    SDL_Event event;
    SDL_zero(event);
    event.type = recovered ? SDL_EVENT_RENDER_DEVICE_RESET : SDL_EVENT_RENDER_DEVICE_LOST;
    event.render.windowID = SDL_GetWindowID(SDL_GetRenderWindow(renderer));
    SDL_PushEvent(&event);

    return recovered;
}

// This method is called when the window's size changes.
static HRESULT D3D11_UpdateForWindowSizeChange(SDL_Renderer *renderer)
{
    return D3D11_CreateWindowSizeDependentResources(renderer);
}

static void D3D11_WindowEvent(SDL_Renderer *renderer, const SDL_WindowEvent *event)
{
    D3D11_RenderData *data = (D3D11_RenderData *)renderer->internal;

    if (event->type == SDL_EVENT_WINDOW_PIXEL_SIZE_CHANGED) {
        data->pixelSizeChanged = true;
    }
}

static bool D3D11_SupportsBlendMode(SDL_Renderer *renderer, SDL_BlendMode blendMode)
{
    SDL_BlendFactor srcColorFactor = SDL_GetBlendModeSrcColorFactor(blendMode);
    SDL_BlendFactor srcAlphaFactor = SDL_GetBlendModeSrcAlphaFactor(blendMode);
    SDL_BlendOperation colorOperation = SDL_GetBlendModeColorOperation(blendMode);
    SDL_BlendFactor dstColorFactor = SDL_GetBlendModeDstColorFactor(blendMode);
    SDL_BlendFactor dstAlphaFactor = SDL_GetBlendModeDstAlphaFactor(blendMode);
    SDL_BlendOperation alphaOperation = SDL_GetBlendModeAlphaOperation(blendMode);

    if (!GetBlendFunc(srcColorFactor) || !GetBlendFunc(srcAlphaFactor) ||
        !GetBlendEquation(colorOperation) ||
        !GetBlendFunc(dstColorFactor) || !GetBlendFunc(dstAlphaFactor) ||
        !GetBlendEquation(alphaOperation)) {
        return false;
    }
    return true;
}

static bool GetTextureProperty(SDL_PropertiesID props, const char *name, ID3D11Texture2D **texture)
{
    IUnknown *unknown = SDL_GetPointerProperty(props, name, NULL);
    if (unknown) {
        HRESULT result = IUnknown_QueryInterface(unknown, &SDL_IID_ID3D11Texture2D, (void **)texture);
        if (FAILED(result)) {
            return WIN_SetErrorFromHRESULT(name, result);
        }
    }
    return true;
}

static bool D3D11_CreateTexture(SDL_Renderer *renderer, SDL_Texture *texture, SDL_PropertiesID create_props)
{
    D3D11_RenderData *rendererData = (D3D11_RenderData *)renderer->internal;
    D3D11_TextureData *textureData;
    HRESULT result;
    DXGI_FORMAT textureFormat = SDLPixelFormatToDXGITextureFormat(texture->format, renderer->output_colorspace);
    D3D11_TEXTURE2D_DESC textureDesc;
    D3D11_SHADER_RESOURCE_VIEW_DESC resourceViewDesc;

    if (!rendererData->d3dDevice) {
        return SDL_SetError("Device lost and couldn't be recovered");
    }

    if (textureFormat == DXGI_FORMAT_UNKNOWN) {
        return SDL_SetError("%s, An unsupported SDL pixel format (0x%x) was specified",
                            __FUNCTION__, texture->format);
    }

    textureData = (D3D11_TextureData *)SDL_calloc(1, sizeof(*textureData));
    if (!textureData) {
        return false;
    }

    texture->internal = textureData;

    SDL_zero(textureDesc);
    textureDesc.Width = texture->w;
    textureDesc.Height = texture->h;
    textureDesc.MipLevels = 1;
    textureDesc.ArraySize = 1;
    textureDesc.Format = textureFormat;
    textureDesc.SampleDesc.Count = 1;
    textureDesc.SampleDesc.Quality = 0;
    textureDesc.MiscFlags = 0;

    // NV12 textures must have even width and height
    if (texture->format == SDL_PIXELFORMAT_NV12 ||
        texture->format == SDL_PIXELFORMAT_NV21 ||
        texture->format == SDL_PIXELFORMAT_P010) {
        textureDesc.Width = (textureDesc.Width + 1) & ~1;
        textureDesc.Height = (textureDesc.Height + 1) & ~1;
    }
    textureData->w = (int)textureDesc.Width;
    textureData->h = (int)textureDesc.Height;

    if (texture->access == SDL_TEXTUREACCESS_STREAMING) {
        textureDesc.Usage = D3D11_USAGE_DYNAMIC;
        textureDesc.CPUAccessFlags = D3D11_CPU_ACCESS_WRITE;
    } else {
        textureDesc.Usage = D3D11_USAGE_DEFAULT;
        textureDesc.CPUAccessFlags = 0;
    }

    if (texture->access == SDL_TEXTUREACCESS_TARGET) {
        textureDesc.BindFlags = D3D11_BIND_SHADER_RESOURCE | D3D11_BIND_RENDER_TARGET;
    } else {
        textureDesc.BindFlags = D3D11_BIND_SHADER_RESOURCE;
    }

    if (!GetTextureProperty(create_props, SDL_PROP_TEXTURE_CREATE_D3D11_TEXTURE_POINTER, &textureData->mainTexture)) {
        return false;
    }
    if (!textureData->mainTexture) {
        result = ID3D11Device_CreateTexture2D(rendererData->d3dDevice,
                                              &textureDesc,
                                              NULL,
                                              &textureData->mainTexture);
        if (FAILED(result)) {
            return WIN_SetErrorFromHRESULT(SDL_COMPOSE_ERROR("ID3D11Device1::CreateTexture2D"), result);
        }
    }
    SDL_SetPointerProperty(SDL_GetTextureProperties(texture), SDL_PROP_TEXTURE_D3D11_TEXTURE_POINTER, textureData->mainTexture);
#ifdef SDL_HAVE_YUV
    if (texture->format == SDL_PIXELFORMAT_YV12 ||
        texture->format == SDL_PIXELFORMAT_IYUV) {
        textureData->yuv = true;

        textureDesc.Width = (textureDesc.Width + 1) / 2;
        textureDesc.Height = (textureDesc.Height + 1) / 2;

        if (!GetTextureProperty(create_props, SDL_PROP_TEXTURE_CREATE_D3D11_TEXTURE_U_POINTER, &textureData->mainTextureU)) {
            return false;
        }
        if (!textureData->mainTextureU) {
            result = ID3D11Device_CreateTexture2D(rendererData->d3dDevice,
                                                  &textureDesc,
                                                  NULL,
                                                  &textureData->mainTextureU);
            if (FAILED(result)) {
                return WIN_SetErrorFromHRESULT(SDL_COMPOSE_ERROR("ID3D11Device1::CreateTexture2D"), result);
            }
        }
        SDL_SetPointerProperty(SDL_GetTextureProperties(texture), SDL_PROP_TEXTURE_D3D11_TEXTURE_U_POINTER, textureData->mainTextureU);

        if (!GetTextureProperty(create_props, SDL_PROP_TEXTURE_CREATE_D3D11_TEXTURE_V_POINTER, &textureData->mainTextureV)) {
            return false;
        }
        if (!textureData->mainTextureV) {
            result = ID3D11Device_CreateTexture2D(rendererData->d3dDevice,
                                                  &textureDesc,
                                                  NULL,
                                                  &textureData->mainTextureV);
            if (FAILED(result)) {
                return WIN_SetErrorFromHRESULT(SDL_COMPOSE_ERROR("ID3D11Device1::CreateTexture2D"), result);
            }
        }
        SDL_SetPointerProperty(SDL_GetTextureProperties(texture), SDL_PROP_TEXTURE_D3D11_TEXTURE_V_POINTER, textureData->mainTextureV);

        textureData->YCbCr_matrix = SDL_GetYCbCRtoRGBConversionMatrix(texture->colorspace, texture->w, texture->h, 8);
        if (!textureData->YCbCr_matrix) {
            return SDL_SetError("Unsupported YUV colorspace");
        }
    }
    if (texture->format == SDL_PIXELFORMAT_NV12 ||
        texture->format == SDL_PIXELFORMAT_NV21 ||
        texture->format == SDL_PIXELFORMAT_P010) {
        int bits_per_pixel;

        textureData->nv12 = true;

        switch (texture->format) {
        case SDL_PIXELFORMAT_P010:
            bits_per_pixel = 10;
            break;
        default:
            bits_per_pixel = 8;
            break;
        }
        textureData->YCbCr_matrix = SDL_GetYCbCRtoRGBConversionMatrix(texture->colorspace, texture->w, texture->h, bits_per_pixel);
        if (!textureData->YCbCr_matrix) {
            return SDL_SetError("Unsupported YUV colorspace");
        }
    }
#endif // SDL_HAVE_YUV
    SDL_zero(resourceViewDesc);
    resourceViewDesc.Format = SDLPixelFormatToDXGIMainResourceViewFormat(texture->format, renderer->output_colorspace);
    resourceViewDesc.ViewDimension = D3D11_SRV_DIMENSION_TEXTURE2D;
    resourceViewDesc.Texture2D.MostDetailedMip = 0;
    resourceViewDesc.Texture2D.MipLevels = textureDesc.MipLevels;
    result = ID3D11Device_CreateShaderResourceView(rendererData->d3dDevice,
                                                   (ID3D11Resource *)textureData->mainTexture,
                                                   &resourceViewDesc,
                                                   &textureData->mainTextureResourceView);
    if (FAILED(result)) {
        return WIN_SetErrorFromHRESULT(SDL_COMPOSE_ERROR("ID3D11Device1::CreateShaderResourceView"), result);
    }
#ifdef SDL_HAVE_YUV
    if (textureData->yuv) {
        result = ID3D11Device_CreateShaderResourceView(rendererData->d3dDevice,
                                                       (ID3D11Resource *)textureData->mainTextureU,
                                                       &resourceViewDesc,
                                                       &textureData->mainTextureResourceViewU);
        if (FAILED(result)) {
            return WIN_SetErrorFromHRESULT(SDL_COMPOSE_ERROR("ID3D11Device1::CreateShaderResourceView"), result);
        }
        result = ID3D11Device_CreateShaderResourceView(rendererData->d3dDevice,
                                                       (ID3D11Resource *)textureData->mainTextureV,
                                                       &resourceViewDesc,
                                                       &textureData->mainTextureResourceViewV);
        if (FAILED(result)) {
            return WIN_SetErrorFromHRESULT(SDL_COMPOSE_ERROR("ID3D11Device1::CreateShaderResourceView"), result);
        }
    }

    if (textureData->nv12) {
        D3D11_SHADER_RESOURCE_VIEW_DESC nvResourceViewDesc = resourceViewDesc;

        if (texture->format == SDL_PIXELFORMAT_NV12 || texture->format == SDL_PIXELFORMAT_NV21) {
            nvResourceViewDesc.Format = DXGI_FORMAT_R8G8_UNORM;
        } else if (texture->format == SDL_PIXELFORMAT_P010) {
            nvResourceViewDesc.Format = DXGI_FORMAT_R16G16_UNORM;
        }

        result = ID3D11Device_CreateShaderResourceView(rendererData->d3dDevice,
                                                       (ID3D11Resource *)textureData->mainTexture,
                                                       &nvResourceViewDesc,
                                                       &textureData->mainTextureResourceViewNV);
        if (FAILED(result)) {
            return WIN_SetErrorFromHRESULT(SDL_COMPOSE_ERROR("ID3D11Device1::CreateShaderResourceView"), result);
        }
    }
#endif // SDL_HAVE_YUV

    if (texture->access & SDL_TEXTUREACCESS_TARGET) {
        D3D11_RENDER_TARGET_VIEW_DESC renderTargetViewDesc;
        SDL_zero(renderTargetViewDesc);
        renderTargetViewDesc.Format = textureDesc.Format;
        renderTargetViewDesc.ViewDimension = D3D11_RTV_DIMENSION_TEXTURE2D;
        renderTargetViewDesc.Texture2D.MipSlice = 0;

        result = ID3D11Device_CreateRenderTargetView(rendererData->d3dDevice,
                                                     (ID3D11Resource *)textureData->mainTexture,
                                                     &renderTargetViewDesc,
                                                     &textureData->mainTextureRenderTargetView);
        if (FAILED(result)) {
            return WIN_SetErrorFromHRESULT(SDL_COMPOSE_ERROR("ID3D11Device1::CreateRenderTargetView"), result);
        }
    }

    return true;
}

static void D3D11_DestroyTexture(SDL_Renderer *renderer,
                                 SDL_Texture *texture)
{
    D3D11_TextureData *data = (D3D11_TextureData *)texture->internal;

    if (!data) {
        return;
    }

    SAFE_RELEASE(data->mainTexture);
    SAFE_RELEASE(data->mainTextureResourceView);
    SAFE_RELEASE(data->mainTextureRenderTargetView);
    SAFE_RELEASE(data->stagingTexture);
#ifdef SDL_HAVE_YUV
    SAFE_RELEASE(data->mainTextureU);
    SAFE_RELEASE(data->mainTextureResourceViewU);
    SAFE_RELEASE(data->mainTextureV);
    SAFE_RELEASE(data->mainTextureResourceViewV);
    SAFE_RELEASE(data->mainTextureResourceViewNV);
    SDL_free(data->pixels);
#endif
    SDL_free(data);
    texture->internal = NULL;
}

static bool D3D11_UpdateTextureInternal(D3D11_RenderData *rendererData, ID3D11Texture2D *texture, int bpp, int x, int y, int w, int h, const void *pixels, int pitch)
{
    ID3D11Texture2D *stagingTexture;
    const Uint8 *src;
    Uint8 *dst;
    int row;
    UINT length;
    HRESULT result;
    D3D11_TEXTURE2D_DESC stagingTextureDesc;
    D3D11_MAPPED_SUBRESOURCE textureMemory;

    // Create a 'staging' texture, which will be used to write to a portion of the main texture.
    ID3D11Texture2D_GetDesc(texture, &stagingTextureDesc);
    stagingTextureDesc.Width = w;
    stagingTextureDesc.Height = h;
    stagingTextureDesc.BindFlags = 0;
    stagingTextureDesc.MiscFlags = 0;
    stagingTextureDesc.CPUAccessFlags = D3D11_CPU_ACCESS_WRITE;
    stagingTextureDesc.Usage = D3D11_USAGE_STAGING;
    if (stagingTextureDesc.Format == DXGI_FORMAT_NV12 ||
        stagingTextureDesc.Format == DXGI_FORMAT_P010) {
        stagingTextureDesc.Width = (stagingTextureDesc.Width + 1) & ~1;
        stagingTextureDesc.Height = (stagingTextureDesc.Height + 1) & ~1;
    }
    result = ID3D11Device_CreateTexture2D(rendererData->d3dDevice,
                                          &stagingTextureDesc,
                                          NULL,
                                          &stagingTexture);
    if (FAILED(result)) {
        return WIN_SetErrorFromHRESULT(SDL_COMPOSE_ERROR("ID3D11Device1::CreateTexture2D [create staging texture]"), result);
    }

    // Get a write-only pointer to data in the staging texture:
    result = ID3D11DeviceContext_Map(rendererData->d3dContext,
                                     (ID3D11Resource *)stagingTexture,
                                     0,
                                     D3D11_MAP_WRITE,
                                     0,
                                     &textureMemory);
    if (FAILED(result)) {
        SAFE_RELEASE(stagingTexture);
        return WIN_SetErrorFromHRESULT(SDL_COMPOSE_ERROR("ID3D11DeviceContext1::Map [map staging texture]"), result);
    }

    src = (const Uint8 *)pixels;
    dst = (Uint8 *)textureMemory.pData;
    length = w * bpp;
    if (length == (UINT)pitch && length == textureMemory.RowPitch) {
        SDL_memcpy(dst, src, (size_t)length * h);
    } else {
        if (length > (UINT)pitch) {
            length = pitch;
        }
        if (length > textureMemory.RowPitch) {
            length = textureMemory.RowPitch;
        }
        for (row = 0; row < h; ++row) {
            SDL_memcpy(dst, src, length);
            src += pitch;
            dst += textureMemory.RowPitch;
        }
    }

    if (stagingTextureDesc.Format == DXGI_FORMAT_NV12 ||
        stagingTextureDesc.Format == DXGI_FORMAT_P010) {
        // Copy the UV plane as well
        h = (h + 1) / 2;
        if (stagingTextureDesc.Format == DXGI_FORMAT_P010) {
            length = (length + 3) & ~3;
            pitch = (pitch + 3) & ~3;
        } else {
            length = (length + 1) & ~1;
            pitch = (pitch + 1) & ~1;
        }
        dst = (Uint8 *)textureMemory.pData + stagingTextureDesc.Height * textureMemory.RowPitch;
        for (row = 0; row < h; ++row) {
            SDL_memcpy(dst, src, length);
            src += pitch;
            dst += textureMemory.RowPitch;
        }
    }

    // Commit the pixel buffer's changes back to the staging texture:
    ID3D11DeviceContext_Unmap(rendererData->d3dContext,
                              (ID3D11Resource *)stagingTexture,
                              0);

    // Copy the staging texture's contents back to the texture:
    ID3D11DeviceContext_CopySubresourceRegion(rendererData->d3dContext,
                                              (ID3D11Resource *)texture,
                                              0,
                                              x,
                                              y,
                                              0,
                                              (ID3D11Resource *)stagingTexture,
                                              0,
                                              NULL);

    SAFE_RELEASE(stagingTexture);

    return true;
}

#ifdef SDL_HAVE_YUV
static bool D3D11_UpdateTextureNV(SDL_Renderer *renderer, SDL_Texture *texture,
                                 const SDL_Rect *rect,
                                 const Uint8 *Yplane, int Ypitch,
                                 const Uint8 *UVplane, int UVpitch);

static bool D3D11_UpdateTextureYUV(SDL_Renderer *renderer, SDL_Texture *texture,
                                  const SDL_Rect *rect,
                                  const Uint8 *Yplane, int Ypitch,
                                  const Uint8 *Uplane, int Upitch,
                                  const Uint8 *Vplane, int Vpitch);
#endif

static bool D3D11_UpdateTexture(SDL_Renderer *renderer, SDL_Texture *texture,
                               const SDL_Rect *rect, const void *srcPixels,
                               int srcPitch)
{
    D3D11_RenderData *rendererData = (D3D11_RenderData *)renderer->internal;
    D3D11_TextureData *textureData = (D3D11_TextureData *)texture->internal;

    if (!textureData) {
        return SDL_SetError("Texture is not currently available");
    }

#ifdef SDL_HAVE_YUV
    if (textureData->nv12) {
        const Uint8 *Yplane = (const Uint8 *)srcPixels;
        const Uint8 *UVplane = Yplane + rect->h * srcPitch;

        return D3D11_UpdateTextureNV(renderer, texture, rect, Yplane, srcPitch, UVplane, srcPitch);

    } else if (textureData->yuv) {
        int Ypitch = srcPitch;
        int UVpitch = ((Ypitch + 1) / 2);
        const Uint8 *Yplane = (const Uint8 *)srcPixels;
        const Uint8 *Uplane = Yplane + rect->h * Ypitch;
        const Uint8 *Vplane = Uplane + ((rect->h + 1) / 2) * UVpitch;

        if (texture->format == SDL_PIXELFORMAT_YV12) {
            return D3D11_UpdateTextureYUV(renderer, texture, rect, Yplane, Ypitch, Vplane, UVpitch, Uplane, UVpitch);
        } else {
            return D3D11_UpdateTextureYUV(renderer, texture, rect, Yplane, Ypitch, Uplane, UVpitch, Vplane, UVpitch);
        }
    }
#endif

    if (!D3D11_UpdateTextureInternal(rendererData, textureData->mainTexture, SDL_BYTESPERPIXEL(texture->format), rect->x, rect->y, rect->w, rect->h, srcPixels, srcPitch)) {
        return false;
    }
    return true;
}

#ifdef SDL_HAVE_YUV
static bool D3D11_UpdateTextureYUV(SDL_Renderer *renderer, SDL_Texture *texture,
                                  const SDL_Rect *rect,
                                  const Uint8 *Yplane, int Ypitch,
                                  const Uint8 *Uplane, int Upitch,
                                  const Uint8 *Vplane, int Vpitch)
{
    D3D11_RenderData *rendererData = (D3D11_RenderData *)renderer->internal;
    D3D11_TextureData *textureData = (D3D11_TextureData *)texture->internal;

    if (!textureData) {
        return SDL_SetError("Texture is not currently available");
    }

    if (!D3D11_UpdateTextureInternal(rendererData, textureData->mainTexture, SDL_BYTESPERPIXEL(texture->format), rect->x, rect->y, rect->w, rect->h, Yplane, Ypitch)) {
        return false;
    }
    if (!D3D11_UpdateTextureInternal(rendererData, textureData->mainTextureU, SDL_BYTESPERPIXEL(texture->format), rect->x / 2, rect->y / 2, (rect->w + 1) / 2, (rect->h + 1) / 2, Uplane, Upitch)) {
        return false;
    }
    if (!D3D11_UpdateTextureInternal(rendererData, textureData->mainTextureV, SDL_BYTESPERPIXEL(texture->format), rect->x / 2, rect->y / 2, (rect->w + 1) / 2, (rect->h + 1) / 2, Vplane, Vpitch)) {
        return false;
    }
    return true;
}

static bool D3D11_UpdateTextureNV(SDL_Renderer *renderer, SDL_Texture *texture,
                                 const SDL_Rect *rect,
                                 const Uint8 *Yplane, int Ypitch,
                                 const Uint8 *UVplane, int UVpitch)
{
    D3D11_RenderData *rendererData = (D3D11_RenderData *)renderer->internal;
    D3D11_TextureData *textureData = (D3D11_TextureData *)texture->internal;
    ID3D11Texture2D *stagingTexture;
    const Uint8 *src;
    Uint8 *dst;
    int w, h, row;
    UINT length;
    HRESULT result;
    D3D11_TEXTURE2D_DESC stagingTextureDesc;
    D3D11_MAPPED_SUBRESOURCE textureMemory;

    if (!textureData) {
        return SDL_SetError("Texture is not currently available");
    }

    w = rect->w;
    h = rect->h;

    // Create a 'staging' texture, which will be used to write to a portion of the main texture.
    ID3D11Texture2D_GetDesc(textureData->mainTexture, &stagingTextureDesc);
    stagingTextureDesc.Width = w;
    stagingTextureDesc.Height = h;
    stagingTextureDesc.BindFlags = 0;
    stagingTextureDesc.MiscFlags = 0;
    stagingTextureDesc.CPUAccessFlags = D3D11_CPU_ACCESS_WRITE;
    stagingTextureDesc.Usage = D3D11_USAGE_STAGING;
    if (stagingTextureDesc.Format == DXGI_FORMAT_NV12 ||
        stagingTextureDesc.Format == DXGI_FORMAT_P010) {
        stagingTextureDesc.Width = (stagingTextureDesc.Width + 1) & ~1;
        stagingTextureDesc.Height = (stagingTextureDesc.Height + 1) & ~1;
    }
    result = ID3D11Device_CreateTexture2D(rendererData->d3dDevice,
                                          &stagingTextureDesc,
                                          NULL,
                                          &stagingTexture);
    if (FAILED(result)) {
        return WIN_SetErrorFromHRESULT(SDL_COMPOSE_ERROR("ID3D11Device1::CreateTexture2D [create staging texture]"), result);
    }

    // Get a write-only pointer to data in the staging texture:
    result = ID3D11DeviceContext_Map(rendererData->d3dContext,
                                     (ID3D11Resource *)stagingTexture,
                                     0,
                                     D3D11_MAP_WRITE,
                                     0,
                                     &textureMemory);
    if (FAILED(result)) {
        SAFE_RELEASE(stagingTexture);
        return WIN_SetErrorFromHRESULT(SDL_COMPOSE_ERROR("ID3D11DeviceContext1::Map [map staging texture]"), result);
    }

    src = Yplane;
    dst = (Uint8 *)textureMemory.pData;
    length = w;
    if (length == (UINT)Ypitch && length == textureMemory.RowPitch) {
        SDL_memcpy(dst, src, (size_t)length * h);
    } else {
        if (length > (UINT)Ypitch) {
            length = Ypitch;
        }
        if (length > textureMemory.RowPitch) {
            length = textureMemory.RowPitch;
        }
        for (row = 0; row < h; ++row) {
            SDL_memcpy(dst, src, length);
            src += Ypitch;
            dst += textureMemory.RowPitch;
        }
    }

    src = UVplane;
    length = w;
    h = (h + 1) / 2;
    if (stagingTextureDesc.Format == DXGI_FORMAT_P010) {
        length = (length + 3) & ~3;
        UVpitch = (UVpitch + 3) & ~3;
    } else {
        length = (length + 1) & ~1;
        UVpitch = (UVpitch + 1) & ~1;
    }
    dst = (Uint8 *)textureMemory.pData + stagingTextureDesc.Height * textureMemory.RowPitch;
    for (row = 0; row < h; ++row) {
        SDL_memcpy(dst, src, length);
        src += UVpitch;
        dst += textureMemory.RowPitch;
    }

    // Commit the pixel buffer's changes back to the staging texture:
    ID3D11DeviceContext_Unmap(rendererData->d3dContext,
                              (ID3D11Resource *)stagingTexture,
                              0);

    // Copy the staging texture's contents back to the texture:
    ID3D11DeviceContext_CopySubresourceRegion(rendererData->d3dContext,
                                              (ID3D11Resource *)textureData->mainTexture,
                                              0,
                                              rect->x,
                                              rect->y,
                                              0,
                                              (ID3D11Resource *)stagingTexture,
                                              0,
                                              NULL);

    SAFE_RELEASE(stagingTexture);

    return true;
}
#endif

static bool D3D11_LockTexture(SDL_Renderer *renderer, SDL_Texture *texture,
                             const SDL_Rect *rect, void **pixels, int *pitch)
{
    D3D11_RenderData *rendererData = (D3D11_RenderData *)renderer->internal;
    D3D11_TextureData *textureData = (D3D11_TextureData *)texture->internal;
    HRESULT result = S_OK;
    D3D11_TEXTURE2D_DESC stagingTextureDesc;
    D3D11_MAPPED_SUBRESOURCE textureMemory;

    if (!textureData) {
        return SDL_SetError("Texture is not currently available");
    }
#ifdef SDL_HAVE_YUV
    if (textureData->yuv || textureData->nv12) {
        // It's more efficient to upload directly...
        if (!textureData->pixels) {
            textureData->pitch = texture->w;
            textureData->pixels = (Uint8 *)SDL_malloc((texture->h * textureData->pitch * 3) / 2);
            if (!textureData->pixels) {
                return false;
            }
        }
        textureData->locked_rect = *rect;
        *pixels =
            (void *)(textureData->pixels + rect->y * textureData->pitch +
                     rect->x * SDL_BYTESPERPIXEL(texture->format));
        *pitch = textureData->pitch;
        return true;
    }
#endif
    if (textureData->stagingTexture) {
        return SDL_SetError("texture is already locked");
    }

    /* Create a 'staging' texture, which will be used to write to a portion
     * of the main texture.  This is necessary, as Direct3D 11.1 does not
     * have the ability to write a CPU-bound pixel buffer to a rectangular
     * subrect of a texture.  Direct3D 11.1 can, however, write a pixel
     * buffer to an entire texture, hence the use of a staging texture.
     */
    ID3D11Texture2D_GetDesc(textureData->mainTexture, &stagingTextureDesc);
    stagingTextureDesc.Width = rect->w;
    stagingTextureDesc.Height = rect->h;
    stagingTextureDesc.BindFlags = 0;
    stagingTextureDesc.MiscFlags = 0;
    stagingTextureDesc.CPUAccessFlags = D3D11_CPU_ACCESS_WRITE;
    stagingTextureDesc.Usage = D3D11_USAGE_STAGING;
    result = ID3D11Device_CreateTexture2D(rendererData->d3dDevice,
                                          &stagingTextureDesc,
                                          NULL,
                                          &textureData->stagingTexture);
    if (FAILED(result)) {
        return WIN_SetErrorFromHRESULT(SDL_COMPOSE_ERROR("ID3D11Device1::CreateTexture2D [create staging texture]"), result);
    }

    // Get a write-only pointer to data in the staging texture:
    result = ID3D11DeviceContext_Map(rendererData->d3dContext,
                                     (ID3D11Resource *)textureData->stagingTexture,
                                     0,
                                     D3D11_MAP_WRITE,
                                     0,
                                     &textureMemory);
    if (FAILED(result)) {
        SAFE_RELEASE(textureData->stagingTexture);
        return WIN_SetErrorFromHRESULT(SDL_COMPOSE_ERROR("ID3D11DeviceContext1::Map [map staging texture]"), result);
    }

    /* Make note of where the staging texture will be written to
     * (on a call to SDL_UnlockTexture):
     */
    textureData->lockedTexturePositionX = rect->x;
    textureData->lockedTexturePositionY = rect->y;

    /* Make sure the caller has information on the texture's pixel buffer,
     * then return:
     */
    *pixels = textureMemory.pData;
    *pitch = textureMemory.RowPitch;
    return true;
}

static void D3D11_UnlockTexture(SDL_Renderer *renderer, SDL_Texture *texture)
{
    D3D11_RenderData *rendererData = (D3D11_RenderData *)renderer->internal;
    D3D11_TextureData *textureData = (D3D11_TextureData *)texture->internal;

    if (!textureData) {
        return;
    }
#ifdef SDL_HAVE_YUV
    if (textureData->yuv || textureData->nv12) {
        const SDL_Rect *rect = &textureData->locked_rect;
        void *pixels =
            (void *)(textureData->pixels + rect->y * textureData->pitch +
                     rect->x * SDL_BYTESPERPIXEL(texture->format));
        D3D11_UpdateTexture(renderer, texture, rect, pixels, textureData->pitch);
        return;
    }
#endif
    // Commit the pixel buffer's changes back to the staging texture:
    ID3D11DeviceContext_Unmap(rendererData->d3dContext,
                              (ID3D11Resource *)textureData->stagingTexture,
                              0);

    // Copy the staging texture's contents back to the main texture:
    ID3D11DeviceContext_CopySubresourceRegion(rendererData->d3dContext,
                                              (ID3D11Resource *)textureData->mainTexture,
                                              0,
                                              textureData->lockedTexturePositionX,
                                              textureData->lockedTexturePositionY,
                                              0,
                                              (ID3D11Resource *)textureData->stagingTexture,
                                              0,
                                              NULL);

    SAFE_RELEASE(textureData->stagingTexture);
}

static bool D3D11_SetRenderTarget(SDL_Renderer *renderer, SDL_Texture *texture)
{
    D3D11_RenderData *rendererData = (D3D11_RenderData *)renderer->internal;
    D3D11_TextureData *textureData = NULL;

    if (!texture) {
        rendererData->currentOffscreenRenderTargetView = NULL;
        return true;
    }

    textureData = (D3D11_TextureData *)texture->internal;

    if (!textureData->mainTextureRenderTargetView) {
        return SDL_SetError("specified texture is not a render target");
    }

    rendererData->currentOffscreenRenderTargetView = textureData->mainTextureRenderTargetView;

    return true;
}

static bool D3D11_QueueNoOp(SDL_Renderer *renderer, SDL_RenderCommand *cmd)
{
    return true; // nothing to do in this backend.
}

static bool D3D11_QueueDrawPoints(SDL_Renderer *renderer, SDL_RenderCommand *cmd, const SDL_FPoint *points, int count)
{
    D3D11_VertexPositionColor *verts = (D3D11_VertexPositionColor *)SDL_AllocateRenderVertices(renderer, count * sizeof(D3D11_VertexPositionColor), 0, &cmd->data.draw.first);
    int i;
    SDL_FColor color = cmd->data.draw.color;
    bool convert_color = SDL_RenderingLinearSpace(renderer);

    if (!verts) {
        return false;
    }

    cmd->data.draw.count = count;

    if (convert_color) {
        SDL_ConvertToLinear(&color);
    }

    for (i = 0; i < count; i++) {
        verts->pos.x = points[i].x + 0.5f;
        verts->pos.y = points[i].y + 0.5f;
        verts->tex.x = 0.0f;
        verts->tex.y = 0.0f;
        verts->color = color;
        verts++;
    }

    return true;
}

static bool D3D11_QueueGeometry(SDL_Renderer *renderer, SDL_RenderCommand *cmd, SDL_Texture *texture,
                               const float *xy, int xy_stride, const SDL_FColor *color, int color_stride, const float *uv, int uv_stride,
                               int num_vertices, const void *indices, int num_indices, int size_indices,
                               float scale_x, float scale_y)
{
    int i;
    int count = indices ? num_indices : num_vertices;
    D3D11_VertexPositionColor *verts = (D3D11_VertexPositionColor *)SDL_AllocateRenderVertices(renderer, count * sizeof(D3D11_VertexPositionColor), 0, &cmd->data.draw.first);
    bool convert_color = SDL_RenderingLinearSpace(renderer);
    D3D11_TextureData *textureData = texture ? (D3D11_TextureData *)texture->internal : NULL;
    float u_scale = textureData ? (float)texture->w / textureData->w : 0.0f;
    float v_scale = textureData ? (float)texture->h / textureData->h : 0.0f;

    if (!verts) {
        return false;
    }

    cmd->data.draw.count = count;
    size_indices = indices ? size_indices : 0;

    for (i = 0; i < count; i++) {
        int j;
        float *xy_;
        if (size_indices == 4) {
            j = ((const Uint32 *)indices)[i];
        } else if (size_indices == 2) {
            j = ((const Uint16 *)indices)[i];
        } else if (size_indices == 1) {
            j = ((const Uint8 *)indices)[i];
        } else {
            j = i;
        }

        xy_ = (float *)((char *)xy + j * xy_stride);

        verts->pos.x = xy_[0] * scale_x;
        verts->pos.y = xy_[1] * scale_y;
        verts->color = *(SDL_FColor *)((char *)color + j * color_stride);
        if (convert_color) {
            SDL_ConvertToLinear(&verts->color);
        }

        if (texture) {
            float *uv_ = (float *)((char *)uv + j * uv_stride);
            verts->tex.x = uv_[0] * u_scale;
            verts->tex.y = uv_[1] * v_scale;
        } else {
            verts->tex.x = 0.0f;
            verts->tex.y = 0.0f;
        }

        verts += 1;
    }
    return true;
}

static bool D3D11_UpdateVertexBuffer(SDL_Renderer *renderer,
                                    const void *vertexData, size_t dataSizeInBytes)
{
    D3D11_RenderData *rendererData = (D3D11_RenderData *)renderer->internal;
    HRESULT result = S_OK;
    const int vbidx = rendererData->currentVertexBuffer;
    const UINT stride = sizeof(D3D11_VertexPositionColor);
    const UINT offset = 0;

    if (dataSizeInBytes == 0) {
        return true; // nothing to do.
    }

    if (rendererData->vertexBuffers[vbidx] && rendererData->vertexBufferSizes[vbidx] >= dataSizeInBytes) {
        D3D11_MAPPED_SUBRESOURCE mappedResource;
        result = ID3D11DeviceContext_Map(rendererData->d3dContext,
                                         (ID3D11Resource *)rendererData->vertexBuffers[vbidx],
                                         0,
                                         D3D11_MAP_WRITE_DISCARD,
                                         0,
                                         &mappedResource);
        if (FAILED(result)) {
            return WIN_SetErrorFromHRESULT(SDL_COMPOSE_ERROR("ID3D11DeviceContext1::Map [vertex buffer]"), result);
        }
        SDL_memcpy(mappedResource.pData, vertexData, dataSizeInBytes);
        ID3D11DeviceContext_Unmap(rendererData->d3dContext, (ID3D11Resource *)rendererData->vertexBuffers[vbidx], 0);
    } else {
        D3D11_BUFFER_DESC vertexBufferDesc;
        D3D11_SUBRESOURCE_DATA vertexBufferData;

        SAFE_RELEASE(rendererData->vertexBuffers[vbidx]);

        SDL_zero(vertexBufferDesc);
        vertexBufferDesc.ByteWidth = (UINT)dataSizeInBytes;
        vertexBufferDesc.Usage = D3D11_USAGE_DYNAMIC;
        vertexBufferDesc.BindFlags = D3D11_BIND_VERTEX_BUFFER;
        vertexBufferDesc.CPUAccessFlags = D3D11_CPU_ACCESS_WRITE;

        SDL_zero(vertexBufferData);
        vertexBufferData.pSysMem = vertexData;
        vertexBufferData.SysMemPitch = 0;
        vertexBufferData.SysMemSlicePitch = 0;

        result = ID3D11Device_CreateBuffer(rendererData->d3dDevice,
                                           &vertexBufferDesc,
                                           &vertexBufferData,
                                           &rendererData->vertexBuffers[vbidx]);
        if (FAILED(result)) {
            return WIN_SetErrorFromHRESULT(SDL_COMPOSE_ERROR("ID3D11Device1::CreateBuffer [vertex buffer]"), result);
        }

        rendererData->vertexBufferSizes[vbidx] = dataSizeInBytes;
    }

    ID3D11DeviceContext_IASetVertexBuffers(rendererData->d3dContext,
                                           0,
                                           1,
                                           &rendererData->vertexBuffers[vbidx],
                                           &stride,
                                           &offset);

    rendererData->currentVertexBuffer++;
    if (rendererData->currentVertexBuffer >= SDL_arraysize(rendererData->vertexBuffers)) {
        rendererData->currentVertexBuffer = 0;
    }

    return true;
}

static bool D3D11_UpdateViewport(SDL_Renderer *renderer)
{
    D3D11_RenderData *data = (D3D11_RenderData *)renderer->internal;
    const SDL_Rect *viewport = &data->currentViewport;
    Float4X4 projection;
    Float4X4 view;
    SDL_FRect orientationAlignedViewport;
    BOOL swapDimensions;
    D3D11_VIEWPORT d3dviewport;
    const int rotation = D3D11_GetRotationForCurrentRenderTarget(renderer);

    if (viewport->w == 0 || viewport->h == 0) {
        /* If the viewport is empty, assume that it is because
         * SDL_CreateRenderer is calling it, and will call it again later
         * with a non-empty viewport.
         */
        // SDL_Log("%s, no viewport was set!", __FUNCTION__);
        return false;
    }

    /* Make sure the SDL viewport gets rotated to that of the physical display's rotation.
     * Keep in mind here that the Y-axis will be been inverted (from Direct3D's
     * default coordinate system) so rotations will be done in the opposite
     * direction of the DXGI_MODE_ROTATION enumeration.
     */
    switch (rotation) {
    case DXGI_MODE_ROTATION_IDENTITY:
        projection = MatrixIdentity();
        break;
    case DXGI_MODE_ROTATION_ROTATE270:
        projection = MatrixRotationZ(SDL_PI_F * 0.5f);
        break;
    case DXGI_MODE_ROTATION_ROTATE180:
        projection = MatrixRotationZ(SDL_PI_F);
        break;
    case DXGI_MODE_ROTATION_ROTATE90:
        projection = MatrixRotationZ(-SDL_PI_F * 0.5f);
        break;
    default:
        return SDL_SetError("An unknown DisplayOrientation is being used");
    }

    // Update the view matrix
    SDL_zero(view);
    view.m[0][0] = 2.0f / viewport->w;
    view.m[1][1] = -2.0f / viewport->h;
    view.m[2][2] = 1.0f;
    view.m[3][0] = -1.0f;
    view.m[3][1] = 1.0f;
    view.m[3][3] = 1.0f;

    /* Combine the projection + view matrix together now, as both only get
     * set here (as of this writing, on Dec 26, 2013).  When done, store it
     * for eventual transfer to the GPU.
     */
    data->vertexShaderConstantsData.projectionAndView = MatrixMultiply(
        view,
        projection);

    /* Update the Direct3D viewport, which seems to be aligned to the
     * swap buffer's coordinate space, which is always in either
     * a landscape mode, for all Windows 8/RT devices, or a portrait mode,
     * for Windows Phone devices.
     */
    swapDimensions = D3D11_IsDisplayRotated90Degrees(rotation);
    if (swapDimensions) {
        orientationAlignedViewport.x = (float)viewport->y;
        orientationAlignedViewport.y = (float)viewport->x;
        orientationAlignedViewport.w = (float)viewport->h;
        orientationAlignedViewport.h = (float)viewport->w;
    } else {
        orientationAlignedViewport.x = (float)viewport->x;
        orientationAlignedViewport.y = (float)viewport->y;
        orientationAlignedViewport.w = (float)viewport->w;
        orientationAlignedViewport.h = (float)viewport->h;
    }

    d3dviewport.TopLeftX = orientationAlignedViewport.x;
    d3dviewport.TopLeftY = orientationAlignedViewport.y;
    d3dviewport.Width = orientationAlignedViewport.w;
    d3dviewport.Height = orientationAlignedViewport.h;
    d3dviewport.MinDepth = 0.0f;
    d3dviewport.MaxDepth = 1.0f;
    // SDL_Log("%s: D3D viewport = {%f,%f,%f,%f}", __FUNCTION__, d3dviewport.TopLeftX, d3dviewport.TopLeftY, d3dviewport.Width, d3dviewport.Height);
    ID3D11DeviceContext_RSSetViewports(data->d3dContext, 1, &d3dviewport);

    data->viewportDirty = false;

    return true;
}

static ID3D11RenderTargetView *D3D11_GetCurrentRenderTargetView(SDL_Renderer *renderer)
{
    D3D11_RenderData *data = (D3D11_RenderData *)renderer->internal;
    if (data->currentOffscreenRenderTargetView) {
        return data->currentOffscreenRenderTargetView;
    } else {
        return data->mainRenderTargetView;
    }
}

static void D3D11_SetupShaderConstants(SDL_Renderer *renderer, const SDL_RenderCommand *cmd, const SDL_Texture *texture, D3D11_PixelShaderConstants *constants)
{
    float output_headroom;

    SDL_zerop(constants);

    constants->scRGB_output = (float)SDL_RenderingLinearSpace(renderer);
    constants->color_scale = cmd->data.draw.color_scale;

    if (texture) {
        D3D11_TextureData *textureData = (D3D11_TextureData *)texture->internal;

        switch (texture->format) {
        case SDL_PIXELFORMAT_YV12:
        case SDL_PIXELFORMAT_IYUV:
            constants->texture_type = TEXTURETYPE_YUV;
            constants->input_type = INPUTTYPE_SRGB;
            break;
        case SDL_PIXELFORMAT_NV12:
            constants->texture_type = TEXTURETYPE_NV12;
            constants->input_type = INPUTTYPE_SRGB;
            break;
        case SDL_PIXELFORMAT_NV21:
            constants->texture_type = TEXTURETYPE_NV21;
            constants->input_type = INPUTTYPE_SRGB;
            break;
        case SDL_PIXELFORMAT_P010:
            constants->texture_type = TEXTURETYPE_NV12;
            constants->input_type = INPUTTYPE_HDR10;
            break;
        default:
            if (cmd->data.draw.texture_scale_mode == SDL_SCALEMODE_PIXELART) {
                constants->texture_type = TEXTURETYPE_RGB_PIXELART;
                constants->texture_width = texture->w;
                constants->texture_height = texture->h;
                constants->texel_width = 1.0f / constants->texture_width;
                constants->texel_height = 1.0f / constants->texture_height;
            } else {
                constants->texture_type = TEXTURETYPE_RGB;
            }
            if (texture->colorspace == SDL_COLORSPACE_SRGB_LINEAR) {
                constants->input_type = INPUTTYPE_SCRGB;
            } else if (texture->colorspace == SDL_COLORSPACE_HDR10) {
                constants->input_type = INPUTTYPE_HDR10;
            } else {
                // The sampler will convert from sRGB to linear on load if working in linear colorspace
                constants->input_type = INPUTTYPE_UNSPECIFIED;
            }
            break;
        }

        constants->sdr_white_point = texture->SDR_white_point;

        if (renderer->target) {
            output_headroom = renderer->target->HDR_headroom;
        } else {
            output_headroom = renderer->HDR_headroom;
        }

        if (texture->HDR_headroom > output_headroom) {
            constants->tonemap_method = TONEMAP_CHROME;
            constants->tonemap_factor1 = (output_headroom / (texture->HDR_headroom * texture->HDR_headroom));
            constants->tonemap_factor2 = (1.0f / output_headroom);
        }

        if (textureData->YCbCr_matrix) {
            SDL_memcpy(constants->YCbCr_matrix, textureData->YCbCr_matrix, sizeof(constants->YCbCr_matrix));
        }
    }
}

static D3D11_Shader SelectShader(const D3D11_PixelShaderConstants *shader_constants)
{
    if (!shader_constants) {
        return SHADER_SOLID;
    }

    if (shader_constants->texture_type == TEXTURETYPE_RGB &&
        shader_constants->input_type == INPUTTYPE_UNSPECIFIED &&
        shader_constants->tonemap_method == TONEMAP_NONE) {
        return SHADER_RGB;
    }

    return SHADER_ADVANCED;
}

static bool D3D11_SetDrawState(SDL_Renderer *renderer, const SDL_RenderCommand *cmd,
                              const D3D11_PixelShaderConstants *shader_constants,
                              const int numShaderResources, ID3D11ShaderResourceView **shaderResources,
                              ID3D11SamplerState *sampler, const Float4X4 *matrix)

{
    D3D11_RenderData *rendererData = (D3D11_RenderData *)renderer->internal;
    const Float4X4 *newmatrix = matrix ? matrix : &rendererData->identity;
    ID3D11RasterizerState *rasterizerState;
    ID3D11RenderTargetView *renderTargetView = D3D11_GetCurrentRenderTargetView(renderer);
    ID3D11ShaderResourceView *shaderResource;
    const SDL_BlendMode blendMode = cmd->data.draw.blend;
    ID3D11BlendState *blendState = NULL;
    bool updateSubresource = false;
    D3D11_Shader shader = SelectShader(shader_constants);
    D3D11_PixelShaderState *shader_state = &rendererData->currentShaderState[shader];
    D3D11_PixelShaderConstants solid_constants;

    if (numShaderResources > 0) {
        shaderResource = shaderResources[0];
    } else {
        shaderResource = NULL;
    }

    // Make sure the render target isn't bound to a shader
    if (shaderResource != rendererData->currentShaderResource) {
        ID3D11ShaderResourceView *pNullResource = NULL;
        ID3D11DeviceContext_PSSetShaderResources(rendererData->d3dContext, 0, 1, &pNullResource);
        rendererData->currentShaderResource = NULL;
    }

    if (renderTargetView != rendererData->currentRenderTargetView) {
        ID3D11DeviceContext_OMSetRenderTargets(rendererData->d3dContext,
                                               1,
                                               &renderTargetView,
                                               NULL);
        rendererData->currentRenderTargetView = renderTargetView;
    }

    if (rendererData->viewportDirty) {
        if (D3D11_UpdateViewport(renderer)) {
            // vertexShaderConstantsData.projectionAndView has changed
            updateSubresource = true;
        }
    }

    if (rendererData->cliprectDirty) {
        if (!rendererData->currentCliprectEnabled) {
            ID3D11DeviceContext_RSSetScissorRects(rendererData->d3dContext, 0, NULL);
        } else {
            D3D11_RECT scissorRect;
            if (!D3D11_GetViewportAlignedD3DRect(renderer, &rendererData->currentCliprect, &scissorRect, TRUE)) {
                // D3D11_GetViewportAlignedD3DRect will have set the SDL error
                return false;
            }
            ID3D11DeviceContext_RSSetScissorRects(rendererData->d3dContext, 1, &scissorRect);
        }
        rendererData->cliprectDirty = false;
    }

    if (!rendererData->currentCliprectEnabled) {
        rasterizerState = rendererData->mainRasterizer;
    } else {
        rasterizerState = rendererData->clippedRasterizer;
    }
    if (rasterizerState != rendererData->currentRasterizerState) {
        ID3D11DeviceContext_RSSetState(rendererData->d3dContext, rasterizerState);
        rendererData->currentRasterizerState = rasterizerState;
    }

    if (blendMode != SDL_BLENDMODE_NONE) {
        int i;
        for (i = 0; i < rendererData->blendModesCount; ++i) {
            if (blendMode == rendererData->blendModes[i].blendMode) {
                blendState = rendererData->blendModes[i].blendState;
                break;
            }
        }
        if (!blendState) {
            blendState = D3D11_CreateBlendState(renderer, blendMode);
            if (!blendState) {
                return false;
            }
        }
    }
    if (blendState != rendererData->currentBlendState) {
        ID3D11DeviceContext_OMSetBlendState(rendererData->d3dContext, blendState, 0, 0xFFFFFFFF);
        rendererData->currentBlendState = blendState;
    }

    if (!shader_constants) {
        D3D11_SetupShaderConstants(renderer, cmd, NULL, &solid_constants);
        shader_constants = &solid_constants;
    }

    if (!shader_state->constants ||
        SDL_memcmp(shader_constants, &shader_state->shader_constants, sizeof(*shader_constants)) != 0) {
        SAFE_RELEASE(shader_state->constants);

        D3D11_BUFFER_DESC desc;
        SDL_zero(desc);
        desc.Usage = D3D11_USAGE_DEFAULT;
        desc.ByteWidth = sizeof(*shader_constants);
        desc.BindFlags = D3D11_BIND_CONSTANT_BUFFER;

        D3D11_SUBRESOURCE_DATA data;
        SDL_zero(data);
        data.pSysMem = shader_constants;

        HRESULT result = ID3D11Device_CreateBuffer(rendererData->d3dDevice, &desc, &data, &shader_state->constants);
        if (FAILED(result)) {
            WIN_SetErrorFromHRESULT(SDL_COMPOSE_ERROR("ID3D11Device::CreateBuffer [create shader constants]"), result);
            return false;
        }
        SDL_memcpy(&shader_state->shader_constants, shader_constants, sizeof(*shader_constants));

        // Force the shader parameters to be re-set
        rendererData->currentShader = SHADER_NONE;
    }
    if (shader != rendererData->currentShader) {
        if (!rendererData->pixelShaders[shader]) {
            if (!D3D11_CreatePixelShader(rendererData->d3dDevice, shader, &rendererData->pixelShaders[shader])) {
                return false;
            }
        }
        ID3D11DeviceContext_PSSetShader(rendererData->d3dContext, rendererData->pixelShaders[shader], NULL, 0);
        if (shader_state->constants) {
            ID3D11DeviceContext_PSSetConstantBuffers(rendererData->d3dContext, 0, 1, &shader_state->constants);
        }
        rendererData->currentShader = shader;
    }
    if (shaderResource != rendererData->currentShaderResource) {
        ID3D11DeviceContext_PSSetShaderResources(rendererData->d3dContext, 0, numShaderResources, shaderResources);
        rendererData->currentShaderResource = shaderResource;
    }
    if (sampler != rendererData->currentSampler) {
        ID3D11DeviceContext_PSSetSamplers(rendererData->d3dContext, 0, 1, &sampler);
        rendererData->currentSampler = sampler;
    }

    if (updateSubresource == true || SDL_memcmp(&rendererData->vertexShaderConstantsData.model, newmatrix, sizeof(*newmatrix)) != 0) {
        SDL_copyp(&rendererData->vertexShaderConstantsData.model, newmatrix);
        ID3D11DeviceContext_UpdateSubresource(rendererData->d3dContext,
                                              (ID3D11Resource *)rendererData->vertexShaderConstants,
                                              0,
                                              NULL,
                                              &rendererData->vertexShaderConstantsData,
                                              0,
                                              0);
    }

    return true;
}

static ID3D11SamplerState *D3D11_GetSamplerState(D3D11_RenderData *data, SDL_ScaleMode scale_mode, SDL_TextureAddressMode address_u, SDL_TextureAddressMode address_v)
{
    Uint32 key = RENDER_SAMPLER_HASHKEY(scale_mode, address_u, address_v);
    SDL_assert(key < SDL_arraysize(data->samplers));
    if (!data->samplers[key]) {
        D3D11_SAMPLER_DESC samplerDesc;
        SDL_zero(samplerDesc);
        samplerDesc.AddressW = D3D11_TEXTURE_ADDRESS_CLAMP;
        samplerDesc.MipLODBias = 0.0f;
        samplerDesc.MaxAnisotropy = 1;
        samplerDesc.ComparisonFunc = D3D11_COMPARISON_ALWAYS;
        samplerDesc.MinLOD = 0.0f;
        samplerDesc.MaxLOD = D3D11_FLOAT32_MAX;
        switch (scale_mode) {
        case SDL_SCALEMODE_NEAREST:
            samplerDesc.Filter = D3D11_FILTER_MIN_MAG_MIP_POINT;
            break;
        case SDL_SCALEMODE_PIXELART:    // Uses linear sampling
        case SDL_SCALEMODE_LINEAR:
            samplerDesc.Filter = D3D11_FILTER_MIN_MAG_MIP_LINEAR;
            break;
        default:
            SDL_SetError("Unknown scale mode: %d", scale_mode);
            return NULL;
        }
        switch (address_u) {
        case SDL_TEXTURE_ADDRESS_CLAMP:
            samplerDesc.AddressU = D3D11_TEXTURE_ADDRESS_CLAMP;
            break;
        case SDL_TEXTURE_ADDRESS_WRAP:
            samplerDesc.AddressU = D3D11_TEXTURE_ADDRESS_WRAP;
            break;
        default:
            SDL_SetError("Unknown texture address mode: %d", address_u);
            return NULL;
        }
        switch (address_v) {
        case SDL_TEXTURE_ADDRESS_CLAMP:
            samplerDesc.AddressV = D3D11_TEXTURE_ADDRESS_CLAMP;
            break;
        case SDL_TEXTURE_ADDRESS_WRAP:
            samplerDesc.AddressV = D3D11_TEXTURE_ADDRESS_WRAP;
            break;
        default:
            SDL_SetError("Unknown texture address mode: %d", address_v);
            return NULL;
        }
        HRESULT result = ID3D11Device_CreateSamplerState(data->d3dDevice,
                                                 &samplerDesc,
                                                 &data->samplers[key]);
        if (FAILED(result)) {
            WIN_SetErrorFromHRESULT("ID3D11Device::CreateSamplerState", result);
            return NULL;
        }
    }
    return data->samplers[key];
}

static bool D3D11_SetCopyState(SDL_Renderer *renderer, const SDL_RenderCommand *cmd, const Float4X4 *matrix)
{
    SDL_Texture *texture = cmd->data.draw.texture;
    D3D11_RenderData *rendererData = (D3D11_RenderData *)renderer->internal;
    D3D11_TextureData *textureData = (D3D11_TextureData *)texture->internal;
    ID3D11SamplerState *textureSampler;
    D3D11_PixelShaderConstants constants;

    if (!textureData) {
        return SDL_SetError("Texture is not currently available");
    }

    D3D11_SetupShaderConstants(renderer, cmd, texture, &constants);

    textureSampler = D3D11_GetSamplerState(rendererData, cmd->data.draw.texture_scale_mode, cmd->data.draw.texture_address_mode_u, cmd->data.draw.texture_address_mode_v);
    if (!textureSampler) {
        return false;
    }

#ifdef SDL_HAVE_YUV
    if (textureData->yuv) {
        ID3D11ShaderResourceView *shaderResources[3];

        shaderResources[0] = textureData->mainTextureResourceView;
        shaderResources[1] = textureData->mainTextureResourceViewU;
        shaderResources[2] = textureData->mainTextureResourceViewV;

        return D3D11_SetDrawState(renderer, cmd, &constants,
                                  SDL_arraysize(shaderResources), shaderResources, textureSampler, matrix);

    } else if (textureData->nv12) {
        ID3D11ShaderResourceView *shaderResources[2];

        shaderResources[0] = textureData->mainTextureResourceView;
        shaderResources[1] = textureData->mainTextureResourceViewNV;

        return D3D11_SetDrawState(renderer, cmd, &constants,
                                  SDL_arraysize(shaderResources), shaderResources, textureSampler, matrix);
    }
#endif // SDL_HAVE_YUV
    return D3D11_SetDrawState(renderer, cmd, &constants,
                              1, &textureData->mainTextureResourceView, textureSampler, matrix);
}

static void D3D11_DrawPrimitives(SDL_Renderer *renderer, D3D11_PRIMITIVE_TOPOLOGY primitiveTopology, const size_t vertexStart, const size_t vertexCount)
{
    D3D11_RenderData *rendererData = (D3D11_RenderData *)renderer->internal;
    ID3D11DeviceContext_IASetPrimitiveTopology(rendererData->d3dContext, primitiveTopology);
    ID3D11DeviceContext_Draw(rendererData->d3dContext, (UINT)vertexCount, (UINT)vertexStart);
}

static void D3D11_InvalidateCachedState(SDL_Renderer *renderer)
{
    D3D11_RenderData *data = (D3D11_RenderData *)renderer->internal;
    data->currentRenderTargetView = NULL;
    data->currentRasterizerState = NULL;
    data->currentBlendState = NULL;
    data->currentShader = SHADER_NONE;
    data->currentShaderResource = NULL;
    data->currentSampler = NULL;
    data->cliprectDirty = true;
    data->viewportDirty = true;
}

static bool D3D11_RunCommandQueue(SDL_Renderer *renderer, SDL_RenderCommand *cmd, void *vertices, size_t vertsize)
{
    D3D11_RenderData *rendererData = (D3D11_RenderData *)renderer->internal;
    const int viewportRotation = D3D11_GetRotationForCurrentRenderTarget(renderer);

    if (!rendererData->d3dDevice) {
        return SDL_SetError("Device lost and couldn't be recovered");
    }

    if (rendererData->pixelSizeChanged) {
        D3D11_UpdateForWindowSizeChange(renderer);
        rendererData->pixelSizeChanged = false;
    }

    if (rendererData->currentViewportRotation != viewportRotation) {
        rendererData->currentViewportRotation = viewportRotation;
        rendererData->viewportDirty = true;
    }

    if (!D3D11_UpdateVertexBuffer(renderer, vertices, vertsize)) {
        return false;
    }

    while (cmd) {
        switch (cmd->command) {
        case SDL_RENDERCMD_SETDRAWCOLOR:
        {
            break; // this isn't currently used in this render backend.
        }

        case SDL_RENDERCMD_SETVIEWPORT:
        {
            SDL_Rect *viewport = &rendererData->currentViewport;
            if (SDL_memcmp(viewport, &cmd->data.viewport.rect, sizeof(cmd->data.viewport.rect)) != 0) {
                SDL_copyp(viewport, &cmd->data.viewport.rect);
                rendererData->viewportDirty = true;
                rendererData->cliprectDirty = true;
            }
            break;
        }

        case SDL_RENDERCMD_SETCLIPRECT:
        {
            const SDL_Rect *rect = &cmd->data.cliprect.rect;
            if (rendererData->currentCliprectEnabled != cmd->data.cliprect.enabled) {
                rendererData->currentCliprectEnabled = cmd->data.cliprect.enabled;
                rendererData->cliprectDirty = true;
            }
            if (SDL_memcmp(&rendererData->currentCliprect, rect, sizeof(*rect)) != 0) {
                SDL_copyp(&rendererData->currentCliprect, rect);
                rendererData->cliprectDirty = true;
            }
            break;
        }

        case SDL_RENDERCMD_CLEAR:
        {
            bool convert_color = SDL_RenderingLinearSpace(renderer);
            SDL_FColor color = cmd->data.color.color;
            if (convert_color) {
                SDL_ConvertToLinear(&color);
            }
            color.r *= cmd->data.color.color_scale;
            color.g *= cmd->data.color.color_scale;
            color.b *= cmd->data.color.color_scale;
            ID3D11DeviceContext_ClearRenderTargetView(rendererData->d3dContext, D3D11_GetCurrentRenderTargetView(renderer), &color.r);
            break;
        }

        case SDL_RENDERCMD_DRAW_POINTS:
        {
            const size_t count = cmd->data.draw.count;
            const size_t first = cmd->data.draw.first;
            const size_t start = first / sizeof(D3D11_VertexPositionColor);
            D3D11_SetDrawState(renderer, cmd, NULL, 0, NULL, NULL, NULL);
            D3D11_DrawPrimitives(renderer, D3D11_PRIMITIVE_TOPOLOGY_POINTLIST, start, count);
            break;
        }

        case SDL_RENDERCMD_DRAW_LINES:
        {
            const size_t count = cmd->data.draw.count;
            const size_t first = cmd->data.draw.first;
            const size_t start = first / sizeof(D3D11_VertexPositionColor);
            const D3D11_VertexPositionColor *verts = (D3D11_VertexPositionColor *)(((Uint8 *)vertices) + first);
            D3D11_SetDrawState(renderer, cmd, NULL, 0, NULL, NULL, NULL);
            D3D11_DrawPrimitives(renderer, D3D11_PRIMITIVE_TOPOLOGY_LINESTRIP, start, count);
            if (verts[0].pos.x != verts[count - 1].pos.x || verts[0].pos.y != verts[count - 1].pos.y) {
                D3D11_DrawPrimitives(renderer, D3D11_PRIMITIVE_TOPOLOGY_POINTLIST, start + (count - 1), 1);
            }
            break;
        }

        case SDL_RENDERCMD_FILL_RECTS: // unused
            break;

        case SDL_RENDERCMD_COPY: // unused
            break;

        case SDL_RENDERCMD_COPY_EX: // unused
            break;

        case SDL_RENDERCMD_GEOMETRY:
        {
            SDL_Texture *texture = cmd->data.draw.texture;
            const size_t count = cmd->data.draw.count;
            const size_t first = cmd->data.draw.first;
            const size_t start = first / sizeof(D3D11_VertexPositionColor);

            if (texture) {
                D3D11_SetCopyState(renderer, cmd, NULL);
            } else {
                D3D11_SetDrawState(renderer, cmd, NULL, 0, NULL, NULL, NULL);
            }

            D3D11_DrawPrimitives(renderer, D3D11_PRIMITIVE_TOPOLOGY_TRIANGLELIST, start, count);
            break;
        }

        case SDL_RENDERCMD_NO_OP:
            break;
        }

        cmd = cmd->next;
    }

    return true;
}

static SDL_Surface *D3D11_RenderReadPixels(SDL_Renderer *renderer, const SDL_Rect *rect)
{
    D3D11_RenderData *data = (D3D11_RenderData *)renderer->internal;
    ID3D11RenderTargetView *renderTargetView = NULL;
    ID3D11Texture2D *backBuffer = NULL;
    ID3D11Texture2D *stagingTexture = NULL;
    HRESULT result;
    D3D11_TEXTURE2D_DESC stagingTextureDesc;
    D3D11_RECT srcRect = { 0, 0, 0, 0 };
    D3D11_BOX srcBox;
    D3D11_MAPPED_SUBRESOURCE textureMemory;
    SDL_Surface *output = NULL;

    renderTargetView = D3D11_GetCurrentRenderTargetView(renderer);
    if (!renderTargetView) {
        SDL_SetError("%s, ID3D11DeviceContext::OMGetRenderTargets failed", __FUNCTION__);
        goto done;
    }

    ID3D11View_GetResource(renderTargetView, (ID3D11Resource **)&backBuffer);
    if (!backBuffer) {
        SDL_SetError("%s, ID3D11View::GetResource failed", __FUNCTION__);
        goto done;
    }

    // Create a staging texture to copy the screen's data to:
    ID3D11Texture2D_GetDesc(backBuffer, &stagingTextureDesc);
    stagingTextureDesc.Width = rect->w;
    stagingTextureDesc.Height = rect->h;
    stagingTextureDesc.BindFlags = 0;
    stagingTextureDesc.MiscFlags = 0;
    stagingTextureDesc.CPUAccessFlags = D3D11_CPU_ACCESS_READ;
    stagingTextureDesc.Usage = D3D11_USAGE_STAGING;
    result = ID3D11Device_CreateTexture2D(data->d3dDevice,
                                          &stagingTextureDesc,
                                          NULL,
                                          &stagingTexture);
    if (FAILED(result)) {
        WIN_SetErrorFromHRESULT(SDL_COMPOSE_ERROR("ID3D11Device1::CreateTexture2D [create staging texture]"), result);
        goto done;
    }

    // Copy the desired portion of the back buffer to the staging texture:
    if (!D3D11_GetViewportAlignedD3DRect(renderer, rect, &srcRect, FALSE)) {
        // D3D11_GetViewportAlignedD3DRect will have set the SDL error
        goto done;
    }

    srcBox.left = srcRect.left;
    srcBox.right = srcRect.right;
    srcBox.top = srcRect.top;
    srcBox.bottom = srcRect.bottom;
    srcBox.front = 0;
    srcBox.back = 1;
    ID3D11DeviceContext_CopySubresourceRegion(data->d3dContext,
                                              (ID3D11Resource *)stagingTexture,
                                              0,
                                              0, 0, 0,
                                              (ID3D11Resource *)backBuffer,
                                              0,
                                              &srcBox);

    // Map the staging texture's data to CPU-accessible memory:
    result = ID3D11DeviceContext_Map(data->d3dContext,
                                     (ID3D11Resource *)stagingTexture,
                                     0,
                                     D3D11_MAP_READ,
                                     0,
                                     &textureMemory);
    if (FAILED(result)) {
        WIN_SetErrorFromHRESULT(SDL_COMPOSE_ERROR("ID3D11DeviceContext1::Map [map staging texture]"), result);
        goto done;
    }

    output = SDL_DuplicatePixels(
        rect->w, rect->h,
        D3D11_DXGIFormatToSDLPixelFormat(stagingTextureDesc.Format),
        renderer->target ? renderer->target->colorspace : renderer->output_colorspace,
        textureMemory.pData,
        textureMemory.RowPitch);

    // Unmap the texture:
    ID3D11DeviceContext_Unmap(data->d3dContext,
                              (ID3D11Resource *)stagingTexture,
                              0);

done:
    SAFE_RELEASE(backBuffer);
    SAFE_RELEASE(stagingTexture);
    return output;
}

static bool D3D11_RenderPresent(SDL_Renderer *renderer)
{
    D3D11_RenderData *data = (D3D11_RenderData *)renderer->internal;
    HRESULT result;
    DXGI_PRESENT_PARAMETERS parameters;

    if (!data->d3dDevice) {
        return SDL_SetError("Device lost and couldn't be recovered");
    }

    SDL_zero(parameters);

    /* The application may optionally specify "dirty" or "scroll"
     * rects to improve efficiency in certain scenarios.
     */
    result = IDXGISwapChain1_Present1(data->swapChain, data->syncInterval, data->presentFlags, &parameters);

    /* Discard the contents of the render target.
     * This is a valid operation only when the existing contents will be entirely
     * overwritten. If dirty or scroll rects are used, this call should be removed.
     */
    ID3D11DeviceContext1_DiscardView(data->d3dContext, (ID3D11View *)data->mainRenderTargetView);

    // When the present flips, it unbinds the current view, so bind it again on the next draw call
    data->currentRenderTargetView = NULL;

    if (FAILED(result) && result != DXGI_ERROR_WAS_STILL_DRAWING) {
        /* If the device was removed either by a disconnect or a driver upgrade, we
         * must recreate all device resources.
         */
        if (result == DXGI_ERROR_DEVICE_REMOVED) {
            if (D3D11_HandleDeviceLost(renderer)) {
                SDL_SetError("Present failed, device lost");
            } else {
                // Recovering from device lost failed, error is already set
            }
        } else if (result == DXGI_ERROR_INVALID_CALL) {
            // We probably went through a fullscreen <-> windowed transition
            D3D11_CreateWindowSizeDependentResources(renderer);
            WIN_SetErrorFromHRESULT(SDL_COMPOSE_ERROR("IDXGISwapChain::Present"), result);
        } else {
            WIN_SetErrorFromHRESULT(SDL_COMPOSE_ERROR("IDXGISwapChain::Present"), result);
        }
        return false;
    }
    return true;
}

static bool D3D11_SetVSync(SDL_Renderer *renderer, const int vsync)
{
    D3D11_RenderData *data = (D3D11_RenderData *)renderer->internal;

    if (vsync < 0) {
        return SDL_Unsupported();
    }

    if (vsync > 0) {
        data->syncInterval = vsync;
    } else {
        data->syncInterval = 0;
    }
    D3D11_UpdatePresentFlags(renderer);
    return true;
}

static bool D3D11_CreateRenderer(SDL_Renderer *renderer, SDL_Window *window, SDL_PropertiesID create_props)
{
    D3D11_RenderData *data;

    HWND hwnd = (HWND)SDL_GetPointerProperty(SDL_GetWindowProperties(window), SDL_PROP_WINDOW_WIN32_HWND_POINTER, NULL);
    if (!hwnd) {
        return SDL_SetError("Couldn't get window handle");
    }

    SDL_SetupRendererColorspace(renderer, create_props);

    if (renderer->output_colorspace != SDL_COLORSPACE_SRGB &&
        renderer->output_colorspace != SDL_COLORSPACE_SRGB_LINEAR
        /*&& renderer->output_colorspace != SDL_COLORSPACE_HDR10*/) {
        return SDL_SetError("Unsupported output colorspace");
    }

    data = (D3D11_RenderData *)SDL_calloc(1, sizeof(*data));
    if (!data) {
        return false;
    }

    data->identity = MatrixIdentity();

    renderer->WindowEvent = D3D11_WindowEvent;
    renderer->SupportsBlendMode = D3D11_SupportsBlendMode;
    renderer->CreateTexture = D3D11_CreateTexture;
    renderer->UpdateTexture = D3D11_UpdateTexture;
#ifdef SDL_HAVE_YUV
    renderer->UpdateTextureYUV = D3D11_UpdateTextureYUV;
    renderer->UpdateTextureNV = D3D11_UpdateTextureNV;
#endif
    renderer->LockTexture = D3D11_LockTexture;
    renderer->UnlockTexture = D3D11_UnlockTexture;
    renderer->SetRenderTarget = D3D11_SetRenderTarget;
    renderer->QueueSetViewport = D3D11_QueueNoOp;
    renderer->QueueSetDrawColor = D3D11_QueueNoOp;
    renderer->QueueDrawPoints = D3D11_QueueDrawPoints;
    renderer->QueueDrawLines = D3D11_QueueDrawPoints; // lines and points queue vertices the same way.
    renderer->QueueGeometry = D3D11_QueueGeometry;
    renderer->InvalidateCachedState = D3D11_InvalidateCachedState;
    renderer->RunCommandQueue = D3D11_RunCommandQueue;
    renderer->RenderReadPixels = D3D11_RenderReadPixels;
    renderer->RenderPresent = D3D11_RenderPresent;
    renderer->DestroyTexture = D3D11_DestroyTexture;
    renderer->DestroyRenderer = D3D11_DestroyRenderer;
    renderer->SetVSync = D3D11_SetVSync;
    renderer->internal = data;
    D3D11_InvalidateCachedState(renderer);

    renderer->name = D3D11_RenderDriver.name;
    SDL_AddSupportedTextureFormat(renderer, SDL_PIXELFORMAT_ARGB8888);
    SDL_AddSupportedTextureFormat(renderer, SDL_PIXELFORMAT_ABGR8888);
    SDL_AddSupportedTextureFormat(renderer, SDL_PIXELFORMAT_XRGB8888);
    SDL_AddSupportedTextureFormat(renderer, SDL_PIXELFORMAT_ABGR2101010);
    SDL_AddSupportedTextureFormat(renderer, SDL_PIXELFORMAT_RGBA64_FLOAT);
    SDL_AddSupportedTextureFormat(renderer, SDL_PIXELFORMAT_YV12);
    SDL_AddSupportedTextureFormat(renderer, SDL_PIXELFORMAT_IYUV);
    SDL_AddSupportedTextureFormat(renderer, SDL_PIXELFORMAT_NV12);
    SDL_AddSupportedTextureFormat(renderer, SDL_PIXELFORMAT_NV21);
    SDL_AddSupportedTextureFormat(renderer, SDL_PIXELFORMAT_P010);

    data->swapChainFlags = 0;
    data->syncInterval = 0;
    data->presentFlags = DXGI_PRESENT_DO_NOT_WAIT;

    /* HACK: make sure the SDL_Renderer references the SDL_Window data now, in
     * order to give init functions access to the underlying window handle:
     */
    renderer->window = window;

    // Initialize Direct3D resources
    if (FAILED(D3D11_CreateDeviceResources(renderer))) {
        return false;
    }
    if (FAILED(D3D11_CreateWindowSizeDependentResources(renderer))) {
        return false;
    }

    return true;
}

SDL_RenderDriver D3D11_RenderDriver = {
    D3D11_CreateRenderer, "direct3d11"
};

#endif // SDL_VIDEO_RENDER_D3D11<|MERGE_RESOLUTION|>--- conflicted
+++ resolved
@@ -509,12 +509,8 @@
     pfnCreateDXGIFactory pCreateDXGIFactory = NULL;
     pfnCreateDXGIFactory2 pCreateDXGIFactory2 = NULL;
     D3D11_RenderData *data = (D3D11_RenderData *)renderer->internal;
-<<<<<<< HEAD
     PFN_D3D11_CREATE_DEVICE pD3D11CreateDevice;
-=======
-    PFN_D3D11_CREATE_DEVICE D3D11CreateDeviceFunc;
     IDXGIAdapter *dxgiAdapter = NULL;
->>>>>>> 3f196c0a
     ID3D11Device *d3dDevice = NULL;
     ID3D11DeviceContext *d3dContext = NULL;
     IDXGIDevice1 *dxgiDevice = NULL;
@@ -661,15 +657,9 @@
     }
 
     // Create the Direct3D 11 API device object and a corresponding context.
-<<<<<<< HEAD
     result = pD3D11CreateDevice(
-        data->dxgiAdapter,
-        D3D_DRIVER_TYPE_UNKNOWN,
-=======
-    result = D3D11CreateDeviceFunc(
         dxgiAdapter,
         driverType,
->>>>>>> 3f196c0a
         NULL,
         creationFlags, // Set set debug and Direct2D compatibility flags.
         featureLevels, // List of feature levels this app can support.
