--- conflicted
+++ resolved
@@ -596,9 +596,6 @@
 static SDL_bool
 HIDAPI_DriverPS3ThirdParty_IsEnabled(void)
 {
-<<<<<<< HEAD
-    return SDL_GetHintBoolean(SDL_HINT_JOYSTICK_HIDAPI_PS3, SDL_GetHintBoolean(SDL_HINT_JOYSTICK_HIDAPI, SDL_HIDAPI_DEFAULT));
-=======
 #if 1 /* Not enabled by default, we don't know what the L3/R3 buttons are */
     return SDL_GetHintBoolean(SDL_HINT_JOYSTICK_HIDAPI_PS3, SDL_FALSE);
 #else
@@ -606,7 +603,6 @@
                SDL_GetHintBoolean(SDL_HINT_JOYSTICK_HIDAPI,
                    SDL_HIDAPI_DEFAULT));
 #endif
->>>>>>> 802c624a
 }
 
 static SDL_bool
