/*
  Simple DirectMedia Layer
  Copyright (C) 1997-2025 Sam Lantinga <slouken@libsdl.org>

  This software is provided 'as-is', without any express or implied
  warranty.  In no event will the authors be held liable for any damages
  arising from the use of this software.

  Permission is granted to anyone to use this software for any purpose,
  including commercial applications, and to alter it and redistribute it
  freely, subject to the following restrictions:

  1. The origin of this software must not be misrepresented; you must not
     claim that you wrote the original software. If you use this software
     in a product, an acknowledgment in the product documentation would be
     appreciated but is not required.
  2. Altered source versions must be plainly marked as such, and must not be
     misrepresented as being the original software.
  3. This notice may not be removed or altered from any source distribution.
*/
#include "SDL_internal.h"

// This is the gamepad API for Simple DirectMedia Layer

#include "SDL_sysjoystick.h"
#include "SDL_joystick_c.h"
#include "SDL_steam_virtual_gamepad.h"
#include "SDL_gamepad_c.h"
#include "SDL_gamepad_db.h"
#include "controller_type.h"
#include "usb_ids.h"
#include "hidapi/SDL_hidapi_nintendo.h"
#include "../events/SDL_events_c.h"


#ifdef SDL_PLATFORM_ANDROID
#endif

// Many gamepads turn the center button into an instantaneous button press
#define SDL_MINIMUM_GUIDE_BUTTON_DELAY_MS 250

#define SDL_GAMEPAD_CRC_FIELD           "crc:"
#define SDL_GAMEPAD_CRC_FIELD_SIZE      4 // hard-coded for speed
#define SDL_GAMEPAD_TYPE_FIELD          "type:"
#define SDL_GAMEPAD_TYPE_FIELD_SIZE     SDL_strlen(SDL_GAMEPAD_TYPE_FIELD)
#define SDL_GAMEPAD_FACE_FIELD          "face:"
#define SDL_GAMEPAD_FACE_FIELD_SIZE     5 // hard-coded for speed
#define SDL_GAMEPAD_PLATFORM_FIELD      "platform:"
#define SDL_GAMEPAD_PLATFORM_FIELD_SIZE SDL_strlen(SDL_GAMEPAD_PLATFORM_FIELD)
#define SDL_GAMEPAD_HINT_FIELD          "hint:"
#define SDL_GAMEPAD_HINT_FIELD_SIZE     SDL_strlen(SDL_GAMEPAD_HINT_FIELD)
#define SDL_GAMEPAD_SDKGE_FIELD         "sdk>=:"
#define SDL_GAMEPAD_SDKGE_FIELD_SIZE    SDL_strlen(SDL_GAMEPAD_SDKGE_FIELD)
#define SDL_GAMEPAD_SDKLE_FIELD         "sdk<=:"
#define SDL_GAMEPAD_SDKLE_FIELD_SIZE    SDL_strlen(SDL_GAMEPAD_SDKLE_FIELD)

static bool SDL_gamepads_initialized;
static SDL_Gamepad *SDL_gamepads SDL_GUARDED_BY(SDL_joystick_lock) = NULL;

// The face button style of a gamepad
typedef enum
{
    SDL_GAMEPAD_FACE_STYLE_UNKNOWN,
    SDL_GAMEPAD_FACE_STYLE_ABXY,
    SDL_GAMEPAD_FACE_STYLE_AXBY,
    SDL_GAMEPAD_FACE_STYLE_BAYX,
    SDL_GAMEPAD_FACE_STYLE_SONY,
} SDL_GamepadFaceStyle;

// our hard coded list of mapping support
typedef enum
{
    SDL_GAMEPAD_MAPPING_PRIORITY_DEFAULT,
    SDL_GAMEPAD_MAPPING_PRIORITY_API,
    SDL_GAMEPAD_MAPPING_PRIORITY_USER,
} SDL_GamepadMappingPriority;

#define _guarded SDL_GUARDED_BY(SDL_joystick_lock)

typedef struct GamepadMapping_t
{
    SDL_GUID guid _guarded;
    char *name _guarded;
    char *mapping _guarded;
    SDL_GamepadMappingPriority priority _guarded;
    struct GamepadMapping_t *next _guarded;
} GamepadMapping_t;

typedef struct
{
    int refcount _guarded;
    SDL_JoystickID *joysticks _guarded;
    GamepadMapping_t **joystick_mappings _guarded;

    int num_changed_mappings _guarded;
    GamepadMapping_t **changed_mappings _guarded;

} MappingChangeTracker;

#undef _guarded

static SDL_GUID s_zeroGUID;
static GamepadMapping_t *s_pSupportedGamepads SDL_GUARDED_BY(SDL_joystick_lock) = NULL;
static GamepadMapping_t *s_pDefaultMapping SDL_GUARDED_BY(SDL_joystick_lock) = NULL;
static GamepadMapping_t *s_pXInputMapping SDL_GUARDED_BY(SDL_joystick_lock) = NULL;
static MappingChangeTracker *s_mappingChangeTracker SDL_GUARDED_BY(SDL_joystick_lock) = NULL;
static SDL_HashTable *s_gamepadInstanceIDs SDL_GUARDED_BY(SDL_joystick_lock) = NULL;

#define _guarded SDL_GUARDED_BY(SDL_joystick_lock)

// The SDL gamepad structure
struct SDL_Gamepad
{
    SDL_Joystick *joystick _guarded; // underlying joystick device
    int ref_count _guarded;

    const char *name _guarded;
    SDL_GamepadType type _guarded;
    SDL_GamepadFaceStyle face_style _guarded;
    GamepadMapping_t *mapping _guarded;
    int num_bindings _guarded;
    SDL_GamepadBinding *bindings _guarded;
    SDL_GamepadBinding **last_match_axis _guarded;
    Uint8 *last_hat_mask _guarded;
    Uint64 guide_button_down _guarded;

    struct SDL_Gamepad *next _guarded; // pointer to next gamepad we have allocated
};

#undef _guarded

#define CHECK_GAMEPAD_MAGIC(gamepad, result)                    \
    if (!SDL_ObjectValid(gamepad, SDL_OBJECT_TYPE_GAMEPAD) ||   \
        !SDL_IsJoystickValid(gamepad->joystick)) {              \
        SDL_InvalidParamError("gamepad");                       \
        SDL_UnlockJoysticks();                                  \
        return result;                                          \
    }

static SDL_vidpid_list SDL_allowed_gamepads = {
    SDL_HINT_GAMECONTROLLER_IGNORE_DEVICES_EXCEPT, 0, 0, NULL,
    NULL, 0, 0, NULL,
    0, NULL,
    false
};
static SDL_vidpid_list SDL_ignored_gamepads = {
    SDL_HINT_GAMECONTROLLER_IGNORE_DEVICES, 0, 0, NULL,
    NULL, 0, 0, NULL,
    0, NULL,
    false
};

static GamepadMapping_t *SDL_PrivateAddMappingForGUID(SDL_GUID jGUID, const char *mappingString, bool *existing, SDL_GamepadMappingPriority priority);
static void SDL_PrivateLoadButtonMapping(SDL_Gamepad *gamepad, GamepadMapping_t *pGamepadMapping);
static GamepadMapping_t *SDL_PrivateGetGamepadMapping(SDL_JoystickID instance_id, bool create_mapping);
static void SDL_SendGamepadAxis(Uint64 timestamp, SDL_Gamepad *gamepad, SDL_GamepadAxis axis, Sint16 value);
static void SDL_SendGamepadButton(Uint64 timestamp, SDL_Gamepad *gamepad, SDL_GamepadButton button, bool down);

static bool HasSameOutput(SDL_GamepadBinding *a, SDL_GamepadBinding *b)
{
    if (a->output_type != b->output_type) {
        return false;
    }

    if (a->output_type == SDL_GAMEPAD_BINDTYPE_AXIS) {
        return a->output.axis.axis == b->output.axis.axis;
    } else {
        return a->output.button == b->output.button;
    }
}

static void ResetOutput(Uint64 timestamp, SDL_Gamepad *gamepad, SDL_GamepadBinding *bind)
{
    if (bind->output_type == SDL_GAMEPAD_BINDTYPE_AXIS) {
        SDL_SendGamepadAxis(timestamp, gamepad, bind->output.axis.axis, 0);
    } else {
        SDL_SendGamepadButton(timestamp, gamepad, bind->output.button, false);
    }
}

static void HandleJoystickAxis(Uint64 timestamp, SDL_Gamepad *gamepad, int axis, int value)
{
    int i;
    SDL_GamepadBinding *last_match;
    SDL_GamepadBinding *match = NULL;

    SDL_AssertJoysticksLocked();

    last_match = gamepad->last_match_axis[axis];
    for (i = 0; i < gamepad->num_bindings; ++i) {
        SDL_GamepadBinding *binding = &gamepad->bindings[i];
        if (binding->input_type == SDL_GAMEPAD_BINDTYPE_AXIS &&
            axis == binding->input.axis.axis) {
            if (binding->input.axis.axis_min < binding->input.axis.axis_max) {
                if (value >= binding->input.axis.axis_min &&
                    value <= binding->input.axis.axis_max) {
                    match = binding;
                    break;
                }
            } else {
                if (value >= binding->input.axis.axis_max &&
                    value <= binding->input.axis.axis_min) {
                    match = binding;
                    break;
                }
            }
        }
    }

    if (last_match && (!match || !HasSameOutput(last_match, match))) {
        // Clear the last input that this axis generated
        ResetOutput(timestamp, gamepad, last_match);
    }

    if (match) {
        if (match->output_type == SDL_GAMEPAD_BINDTYPE_AXIS) {
            if (match->input.axis.axis_min != match->output.axis.axis_min || match->input.axis.axis_max != match->output.axis.axis_max) {
                float normalized_value = (float)(value - match->input.axis.axis_min) / (match->input.axis.axis_max - match->input.axis.axis_min);
                value = match->output.axis.axis_min + (int)(normalized_value * (match->output.axis.axis_max - match->output.axis.axis_min));
            }
            SDL_SendGamepadAxis(timestamp, gamepad, match->output.axis.axis, (Sint16)value);
        } else {
            bool down;
            int threshold = match->input.axis.axis_min + (match->input.axis.axis_max - match->input.axis.axis_min) / 2;
            if (match->input.axis.axis_max < match->input.axis.axis_min) {
                down = (value <= threshold);
            } else {
                down = (value >= threshold);
            }
            SDL_SendGamepadButton(timestamp, gamepad, match->output.button, down);
        }
    }
    gamepad->last_match_axis[axis] = match;
}

static void HandleJoystickButton(Uint64 timestamp, SDL_Gamepad *gamepad, int button, bool down)
{
    int i;

    SDL_AssertJoysticksLocked();

    for (i = 0; i < gamepad->num_bindings; ++i) {
        SDL_GamepadBinding *binding = &gamepad->bindings[i];
        if (binding->input_type == SDL_GAMEPAD_BINDTYPE_BUTTON &&
            button == binding->input.button) {
            if (binding->output_type == SDL_GAMEPAD_BINDTYPE_AXIS) {
                int value = down ? binding->output.axis.axis_max : binding->output.axis.axis_min;
                SDL_SendGamepadAxis(timestamp, gamepad, binding->output.axis.axis, (Sint16)value);
            } else {
                SDL_SendGamepadButton(timestamp, gamepad, binding->output.button, down);
            }
            break;
        }
    }
}

static void HandleJoystickHat(Uint64 timestamp, SDL_Gamepad *gamepad, int hat, Uint8 value)
{
    int i;
    Uint8 last_mask, changed_mask;

    SDL_AssertJoysticksLocked();

    last_mask = gamepad->last_hat_mask[hat];
    changed_mask = (last_mask ^ value);
    for (i = 0; i < gamepad->num_bindings; ++i) {
        SDL_GamepadBinding *binding = &gamepad->bindings[i];
        if (binding->input_type == SDL_GAMEPAD_BINDTYPE_HAT && hat == binding->input.hat.hat) {
            if ((changed_mask & binding->input.hat.hat_mask) != 0) {
                if (value & binding->input.hat.hat_mask) {
                    if (binding->output_type == SDL_GAMEPAD_BINDTYPE_AXIS) {
                        SDL_SendGamepadAxis(timestamp, gamepad, binding->output.axis.axis, (Sint16)binding->output.axis.axis_max);
                    } else {
                        SDL_SendGamepadButton(timestamp, gamepad, binding->output.button, true);
                    }
                } else {
                    ResetOutput(timestamp, gamepad, binding);
                }
            }
        }
    }
    gamepad->last_hat_mask[hat] = value;
}

/* The joystick layer will _also_ send events to recenter before disconnect,
    but it has to make (sometimes incorrect) guesses at what being "centered"
    is. The gamepad layer, however, can set a definite logical idle
    position, so set them all here. If we happened to already be at the
    center thanks to the joystick layer or idle hands, this won't generate
    duplicate events. */
static void RecenterGamepad(SDL_Gamepad *gamepad)
{
    int i;
    Uint64 timestamp = SDL_GetTicksNS();

    for (i = 0; i < SDL_GAMEPAD_BUTTON_COUNT; ++i) {
        SDL_GamepadButton button = (SDL_GamepadButton)i;
        if (SDL_GetGamepadButton(gamepad, button)) {
            SDL_SendGamepadButton(timestamp, gamepad, button, false);
        }
    }

    for (i = 0; i < SDL_GAMEPAD_AXIS_COUNT; ++i) {
        SDL_GamepadAxis axis = (SDL_GamepadAxis)i;
        if (SDL_GetGamepadAxis(gamepad, axis) != 0) {
            SDL_SendGamepadAxis(timestamp, gamepad, axis, 0);
        }
    }
}

void SDL_PrivateGamepadAdded(SDL_JoystickID instance_id)
{
    SDL_Event event;

    if (!SDL_gamepads_initialized) {
        return;
    }

    event.type = SDL_EVENT_GAMEPAD_ADDED;
    event.common.timestamp = 0;
    event.gdevice.which = instance_id;
    SDL_PushEvent(&event);
}

void SDL_PrivateGamepadRemoved(SDL_JoystickID instance_id)
{
    SDL_Event event;
    SDL_Gamepad *gamepad;

    SDL_AssertJoysticksLocked();

    if (!SDL_gamepads_initialized) {
        return;
    }

    for (gamepad = SDL_gamepads; gamepad; gamepad = gamepad->next) {
        if (gamepad->joystick->instance_id == instance_id) {
            RecenterGamepad(gamepad);
            break;
        }
    }

    event.type = SDL_EVENT_GAMEPAD_REMOVED;
    event.common.timestamp = 0;
    event.gdevice.which = instance_id;
    SDL_PushEvent(&event);
}

static void SDL_PrivateGamepadRemapped(SDL_JoystickID instance_id)
{
    SDL_Event event;

    if (!SDL_gamepads_initialized || SDL_IsJoystickBeingAdded()) {
        return;
    }

    event.type = SDL_EVENT_GAMEPAD_REMAPPED;
    event.common.timestamp = 0;
    event.gdevice.which = instance_id;
    SDL_PushEvent(&event);
}

/*
 * Event filter to fire gamepad events from joystick ones
 */
static bool SDLCALL SDL_GamepadEventWatcher(void *userdata, SDL_Event *event)
{
    SDL_Gamepad *gamepad;

    switch (event->type) {
    case SDL_EVENT_JOYSTICK_AXIS_MOTION:
    {
        SDL_AssertJoysticksLocked();

        for (gamepad = SDL_gamepads; gamepad; gamepad = gamepad->next) {
            if (gamepad->joystick->instance_id == event->jaxis.which) {
                HandleJoystickAxis(event->common.timestamp, gamepad, event->jaxis.axis, event->jaxis.value);
                break;
            }
        }
    } break;
    case SDL_EVENT_JOYSTICK_BUTTON_DOWN:
    case SDL_EVENT_JOYSTICK_BUTTON_UP:
    {
        SDL_AssertJoysticksLocked();

        for (gamepad = SDL_gamepads; gamepad; gamepad = gamepad->next) {
            if (gamepad->joystick->instance_id == event->jbutton.which) {
                HandleJoystickButton(event->common.timestamp, gamepad, event->jbutton.button, event->jbutton.down);
                break;
            }
        }
    } break;
    case SDL_EVENT_JOYSTICK_HAT_MOTION:
    {
        SDL_AssertJoysticksLocked();

        for (gamepad = SDL_gamepads; gamepad; gamepad = gamepad->next) {
            if (gamepad->joystick->instance_id == event->jhat.which) {
                HandleJoystickHat(event->common.timestamp, gamepad, event->jhat.hat, event->jhat.value);
                break;
            }
        }
    } break;
    case SDL_EVENT_JOYSTICK_UPDATE_COMPLETE:
    {
        SDL_AssertJoysticksLocked();

        if (SDL_EventEnabled(SDL_EVENT_GAMEPAD_UPDATE_COMPLETE)) {
            for (gamepad = SDL_gamepads; gamepad; gamepad = gamepad->next) {
                if (gamepad->joystick->instance_id == event->jdevice.which) {
                    SDL_Event deviceevent;

                    deviceevent.type = SDL_EVENT_GAMEPAD_UPDATE_COMPLETE;
                    deviceevent.common.timestamp = event->jdevice.timestamp;
                    deviceevent.gdevice.which = event->jdevice.which;
                    SDL_PushEvent(&deviceevent);
                    break;
                }
            }
        }
    } break;
    default:
        break;
    }

    return true;
}

/* SDL defines sensor orientation relative to the device natural
   orientation, so when it's changed orientation to be used as a
   gamepad, change the sensor orientation to match.
 */
static void AdjustSensorOrientation(const SDL_Joystick *joystick, const float *src, float *dst)
{
    unsigned int i, j;

    SDL_AssertJoysticksLocked();

    for (i = 0; i < 3; ++i) {
        dst[i] = 0.0f;
        for (j = 0; j < 3; ++j) {
            dst[i] += joystick->sensor_transform[i][j] * src[j];
        }
    }
}

/*
 * Event filter to fire gamepad sensor events from system sensor events
 *
 * We don't use SDL_GamepadEventWatcher() for this because we want to
 * deliver gamepad sensor events when system sensor events are disabled,
 * and we also need to avoid a potential deadlock where joystick event
 * delivery locks the joysticks and then the event queue, but sensor
 * event delivery would lock the event queue and then from within the
 * event watcher function lock the joysticks.
 */
void SDL_GamepadSensorWatcher(Uint64 timestamp, SDL_SensorID sensor, Uint64 sensor_timestamp, float *data, int num_values)
{
    SDL_Gamepad *gamepad;

    SDL_LockJoysticks();
    for (gamepad = SDL_gamepads; gamepad; gamepad = gamepad->next) {
        if (gamepad->joystick->accel && gamepad->joystick->accel_sensor == sensor) {
            float gamepad_data[3];
            AdjustSensorOrientation(gamepad->joystick, data, gamepad_data);
            SDL_SendJoystickSensor(timestamp, gamepad->joystick, SDL_SENSOR_ACCEL, sensor_timestamp, gamepad_data, SDL_arraysize(gamepad_data));
        }
        if (gamepad->joystick->gyro && gamepad->joystick->gyro_sensor == sensor) {
            float gamepad_data[3];
            AdjustSensorOrientation(gamepad->joystick, data, gamepad_data);
            SDL_SendJoystickSensor(timestamp, gamepad->joystick, SDL_SENSOR_GYRO, sensor_timestamp, gamepad_data, SDL_arraysize(gamepad_data));
        }
    }
    SDL_UnlockJoysticks();
}

static void PushMappingChangeTracking(void)
{
    MappingChangeTracker *tracker;
    int i, num_joysticks;

    SDL_AssertJoysticksLocked();

    if (s_mappingChangeTracker) {
        ++s_mappingChangeTracker->refcount;
        return;
    }
    s_mappingChangeTracker = (MappingChangeTracker *)SDL_calloc(1, sizeof(*tracker));
    s_mappingChangeTracker->refcount = 1;

    // Save the list of joysticks and associated mappings
    tracker = s_mappingChangeTracker;
    tracker->joysticks = SDL_GetJoysticks(&num_joysticks);
    if (!tracker->joysticks) {
        return;
    }
    if (num_joysticks == 0) {
        return;
    }
    tracker->joystick_mappings = (GamepadMapping_t **)SDL_malloc(num_joysticks * sizeof(*tracker->joystick_mappings));
    if (!tracker->joystick_mappings) {
        return;
    }
    for (i = 0; i < num_joysticks; ++i) {
        tracker->joystick_mappings[i] = SDL_PrivateGetGamepadMapping(tracker->joysticks[i], false);
    }
}

static void AddMappingChangeTracking(GamepadMapping_t *mapping)
{
    MappingChangeTracker *tracker;
    int num_mappings;
    GamepadMapping_t **new_mappings;

    SDL_AssertJoysticksLocked();

    SDL_assert(s_mappingChangeTracker != NULL);
    tracker = s_mappingChangeTracker;
    num_mappings = tracker->num_changed_mappings;
    new_mappings = (GamepadMapping_t **)SDL_realloc(tracker->changed_mappings, (num_mappings + 1) * sizeof(*new_mappings));
    if (new_mappings) {
        tracker->changed_mappings = new_mappings;
        tracker->changed_mappings[num_mappings] = mapping;
        tracker->num_changed_mappings = (num_mappings + 1);
    }
}

static bool HasMappingChangeTracking(MappingChangeTracker *tracker, GamepadMapping_t *mapping)
{
    int i;

    SDL_AssertJoysticksLocked();

    for (i = 0; i < tracker->num_changed_mappings; ++i) {
        if (tracker->changed_mappings[i] == mapping) {
            return true;
        }
    }
    return false;
}

static void PopMappingChangeTracking(void)
{
    int i;
    MappingChangeTracker *tracker;

    SDL_AssertJoysticksLocked();

    SDL_assert(s_mappingChangeTracker != NULL);
    tracker = s_mappingChangeTracker;
    --tracker->refcount;
    if (tracker->refcount > 0) {
        return;
    }
    s_mappingChangeTracker = NULL;

    // Now check to see what gamepads changed because of the mapping changes
    if (tracker->joysticks && tracker->joystick_mappings) {
        for (i = 0; tracker->joysticks[i]; ++i) {
            // Looking up the new mapping might create one and associate it with the gamepad (and generate events)
            SDL_JoystickID joystick = tracker->joysticks[i];
            SDL_Gamepad *gamepad = SDL_GetGamepadFromID(joystick);
            GamepadMapping_t *new_mapping = SDL_PrivateGetGamepadMapping(joystick, false);
            GamepadMapping_t *old_mapping = gamepad ? gamepad->mapping : tracker->joystick_mappings[i];

            if (new_mapping && !old_mapping) {
                SDL_InsertIntoHashTable(s_gamepadInstanceIDs, (void *)(uintptr_t)joystick, (const void *)true, true);
                SDL_PrivateGamepadAdded(joystick);
            } else if (old_mapping && !new_mapping) {
                SDL_InsertIntoHashTable(s_gamepadInstanceIDs, (void *)(uintptr_t)joystick, (const void *)false, true);
                SDL_PrivateGamepadRemoved(joystick);
            } else if (old_mapping != new_mapping || HasMappingChangeTracking(tracker, new_mapping)) {
                if (gamepad) {
                    SDL_PrivateLoadButtonMapping(gamepad, new_mapping);
                }
                SDL_PrivateGamepadRemapped(joystick);
            }
        }
    }

    SDL_free(tracker->joysticks);
    SDL_free(tracker->joystick_mappings);
    SDL_free(tracker->changed_mappings);
    SDL_free(tracker);
}

#ifdef SDL_PLATFORM_ANDROID
/*
 * Helper function to guess at a mapping based on the elements reported for this gamepad
 */
static GamepadMapping_t *SDL_CreateMappingForAndroidGamepad(SDL_GUID guid)
{
    const int face_button_mask = ((1 << SDL_GAMEPAD_BUTTON_SOUTH) |
                                  (1 << SDL_GAMEPAD_BUTTON_EAST) |
                                  (1 << SDL_GAMEPAD_BUTTON_WEST) |
                                  (1 << SDL_GAMEPAD_BUTTON_NORTH));
    bool existing;
    char mapping_string[1024];
    int button_mask;
    int axis_mask;

    button_mask = SDL_Swap16LE(*(Uint16 *)(&guid.data[sizeof(guid.data) - 4]));
    axis_mask = SDL_Swap16LE(*(Uint16 *)(&guid.data[sizeof(guid.data) - 2]));
    if (!button_mask && !axis_mask) {
        // Accelerometer, shouldn't have a gamepad mapping
        return NULL;
    }
    if (!(button_mask & face_button_mask)) {
        // We don't know what buttons or axes are supported, don't make up a mapping
        return NULL;
    }

    SDL_strlcpy(mapping_string, "none,*,", sizeof(mapping_string));

    if (button_mask & (1 << SDL_GAMEPAD_BUTTON_SOUTH)) {
        SDL_strlcat(mapping_string, "a:b0,", sizeof(mapping_string));
    }
    if (button_mask & (1 << SDL_GAMEPAD_BUTTON_EAST)) {
        SDL_strlcat(mapping_string, "b:b1,", sizeof(mapping_string));
    } else if (button_mask & (1 << SDL_GAMEPAD_BUTTON_BACK)) {
        // Use the back button as "B" for easy UI navigation with TV remotes
        SDL_strlcat(mapping_string, "b:b4,", sizeof(mapping_string));
        button_mask &= ~(1 << SDL_GAMEPAD_BUTTON_BACK);
    }
    if (button_mask & (1 << SDL_GAMEPAD_BUTTON_WEST)) {
        SDL_strlcat(mapping_string, "x:b2,", sizeof(mapping_string));
    }
    if (button_mask & (1 << SDL_GAMEPAD_BUTTON_NORTH)) {
        SDL_strlcat(mapping_string, "y:b3,", sizeof(mapping_string));
    }
    if (button_mask & (1 << SDL_GAMEPAD_BUTTON_BACK)) {
        SDL_strlcat(mapping_string, "back:b4,", sizeof(mapping_string));
    }
    if (button_mask & (1 << SDL_GAMEPAD_BUTTON_GUIDE)) {
        // The guide button generally isn't functional (or acts as a home button) on most Android gamepads before Android 11
        if (SDL_GetAndroidSDKVersion() >= 30 /* Android 11 */) {
            SDL_strlcat(mapping_string, "guide:b5,", sizeof(mapping_string));
        }
    }
    if (button_mask & (1 << SDL_GAMEPAD_BUTTON_START)) {
        SDL_strlcat(mapping_string, "start:b6,", sizeof(mapping_string));
    }
    if (button_mask & (1 << SDL_GAMEPAD_BUTTON_LEFT_STICK)) {
        SDL_strlcat(mapping_string, "leftstick:b7,", sizeof(mapping_string));
    }
    if (button_mask & (1 << SDL_GAMEPAD_BUTTON_RIGHT_STICK)) {
        SDL_strlcat(mapping_string, "rightstick:b8,", sizeof(mapping_string));
    }
    if (button_mask & (1 << SDL_GAMEPAD_BUTTON_LEFT_SHOULDER)) {
        SDL_strlcat(mapping_string, "leftshoulder:b9,", sizeof(mapping_string));
    }
    if (button_mask & (1 << SDL_GAMEPAD_BUTTON_RIGHT_SHOULDER)) {
        SDL_strlcat(mapping_string, "rightshoulder:b10,", sizeof(mapping_string));
    }
    if (button_mask & (1 << SDL_GAMEPAD_BUTTON_DPAD_UP)) {
        SDL_strlcat(mapping_string, "dpup:b11,", sizeof(mapping_string));
    }
    if (button_mask & (1 << SDL_GAMEPAD_BUTTON_DPAD_DOWN)) {
        SDL_strlcat(mapping_string, "dpdown:b12,", sizeof(mapping_string));
    }
    if (button_mask & (1 << SDL_GAMEPAD_BUTTON_DPAD_LEFT)) {
        SDL_strlcat(mapping_string, "dpleft:b13,", sizeof(mapping_string));
    }
    if (button_mask & (1 << SDL_GAMEPAD_BUTTON_DPAD_RIGHT)) {
        SDL_strlcat(mapping_string, "dpright:b14,", sizeof(mapping_string));
    }
    if (axis_mask & (1 << SDL_GAMEPAD_AXIS_LEFTX)) {
        SDL_strlcat(mapping_string, "leftx:a0,", sizeof(mapping_string));
    }
    if (axis_mask & (1 << SDL_GAMEPAD_AXIS_LEFTY)) {
        SDL_strlcat(mapping_string, "lefty:a1,", sizeof(mapping_string));
    }
    if (axis_mask & (1 << SDL_GAMEPAD_AXIS_RIGHTX)) {
        SDL_strlcat(mapping_string, "rightx:a2,", sizeof(mapping_string));
    }
    if (axis_mask & (1 << SDL_GAMEPAD_AXIS_RIGHTY)) {
        SDL_strlcat(mapping_string, "righty:a3,", sizeof(mapping_string));
    }
    if (axis_mask & (1 << SDL_GAMEPAD_AXIS_LEFT_TRIGGER)) {
        SDL_strlcat(mapping_string, "lefttrigger:a4,", sizeof(mapping_string));
    }
    if (axis_mask & (1 << SDL_GAMEPAD_AXIS_RIGHT_TRIGGER)) {
        SDL_strlcat(mapping_string, "righttrigger:a5,", sizeof(mapping_string));
    }

    return SDL_PrivateAddMappingForGUID(guid, mapping_string, &existing, SDL_GAMEPAD_MAPPING_PRIORITY_DEFAULT);
}
#endif // SDL_PLATFORM_ANDROID

/*
 * Helper function to guess at a mapping for HIDAPI gamepads
 */
static GamepadMapping_t *SDL_CreateMappingForHIDAPIGamepad(SDL_GUID guid)
{
    bool existing;
    char mapping_string[1024];
    Uint16 vendor;
    Uint16 product;

    SDL_strlcpy(mapping_string, "none,*,", sizeof(mapping_string));

    SDL_GetJoystickGUIDInfo(guid, &vendor, &product, NULL, NULL);

    if (SDL_IsJoystickWheel(vendor, product)) {
        // We don't want to pick up Logitech FFB wheels here
        // Some versions of WINE will also not treat devices that show up as gamepads as wheels
        return NULL;
    }

    if ((vendor == USB_VENDOR_NINTENDO && product == USB_PRODUCT_NINTENDO_GAMECUBE_ADAPTER) ||
        (vendor == USB_VENDOR_DRAGONRISE &&
         (product == USB_PRODUCT_EVORETRO_GAMECUBE_ADAPTER1 ||
          product == USB_PRODUCT_EVORETRO_GAMECUBE_ADAPTER2 ||
          product == USB_PRODUCT_EVORETRO_GAMECUBE_ADAPTER3))) {
        // GameCube driver has 12 buttons and 6 axes
        SDL_strlcat(mapping_string, "a:b0,b:b2,dpdown:b6,dpleft:b4,dpright:b5,dpup:b7,lefttrigger:a4,leftx:a0,lefty:a1~,rightshoulder:b9,righttrigger:a5,rightx:a2,righty:a3~,start:b8,x:b1,y:b3,hint:!SDL_GAMECONTROLLER_USE_GAMECUBE_LABELS:=1,", sizeof(mapping_string));
    } else if (vendor == USB_VENDOR_NINTENDO &&
               (guid.data[15] == k_eSwitchDeviceInfoControllerType_HVCLeft ||
                guid.data[15] == k_eSwitchDeviceInfoControllerType_HVCRight ||
                guid.data[15] == k_eSwitchDeviceInfoControllerType_NESLeft ||
                guid.data[15] == k_eSwitchDeviceInfoControllerType_NESRight ||
                guid.data[15] == k_eSwitchDeviceInfoControllerType_SNES ||
                guid.data[15] == k_eSwitchDeviceInfoControllerType_N64 ||
                guid.data[15] == k_eSwitchDeviceInfoControllerType_SEGA_Genesis ||
                guid.data[15] == k_eWiiExtensionControllerType_None ||
                guid.data[15] == k_eWiiExtensionControllerType_Nunchuk ||
                guid.data[15] == k_eSwitchDeviceInfoControllerType_JoyConLeft ||
                guid.data[15] == k_eSwitchDeviceInfoControllerType_JoyConRight)) {
        switch (guid.data[15]) {
        case k_eSwitchDeviceInfoControllerType_HVCLeft:
            SDL_strlcat(mapping_string, "a:b0,b:b1,back:b4,dpdown:h0.4,dpleft:h0.8,dpright:h0.2,dpup:h0.1,leftshoulder:b9,rightshoulder:b10,start:b6,", sizeof(mapping_string));
            break;
        case k_eSwitchDeviceInfoControllerType_HVCRight:
            SDL_strlcat(mapping_string, "a:b0,b:b1,dpdown:h0.4,dpleft:h0.8,dpright:h0.2,dpup:h0.1,leftshoulder:b9,rightshoulder:b10,", sizeof(mapping_string));
            break;
        case k_eSwitchDeviceInfoControllerType_NESLeft:
        case k_eSwitchDeviceInfoControllerType_NESRight:
            SDL_strlcat(mapping_string, "a:b0,b:b1,back:b4,dpdown:h0.4,dpleft:h0.8,dpright:h0.2,dpup:h0.1,leftshoulder:b9,rightshoulder:b10,start:b6,", sizeof(mapping_string));
            break;
        case k_eSwitchDeviceInfoControllerType_SNES:
            SDL_strlcat(mapping_string, "a:b0,b:b1,back:b4,dpdown:h0.4,dpleft:h0.8,dpright:h0.2,dpup:h0.1,leftshoulder:b9,lefttrigger:a4,rightshoulder:b10,righttrigger:a5,start:b6,x:b2,y:b3,hint:!SDL_GAMECONTROLLER_USE_BUTTON_LABELS:=1,", sizeof(mapping_string));
            break;
        case k_eSwitchDeviceInfoControllerType_N64:
            SDL_strlcat(mapping_string, "a:b0,b:b1,back:b4,dpdown:h0.4,dpleft:h0.8,dpright:h0.2,dpup:h0.1,guide:b5,leftshoulder:b9,leftstick:b7,lefttrigger:a4,leftx:a0,lefty:a1,rightshoulder:b10,righttrigger:a5,start:b6,x:b2,y:b3,misc1:b11,", sizeof(mapping_string));
            break;
        case k_eSwitchDeviceInfoControllerType_SEGA_Genesis:
            SDL_strlcat(mapping_string, "a:b0,b:b1,dpdown:h0.4,dpleft:h0.8,dpright:h0.2,dpup:h0.1,guide:b5,leftshoulder:b9,rightshoulder:b10,righttrigger:a5,start:b6,x:b2,y:b3,misc1:b11,", sizeof(mapping_string));
            break;
        case k_eWiiExtensionControllerType_None:
            SDL_strlcat(mapping_string, "a:b0,b:b1,back:b4,dpdown:h0.4,dpleft:h0.8,dpright:h0.2,dpup:h0.1,guide:b5,start:b6,x:b2,y:b3,", sizeof(mapping_string));
            break;
        case k_eWiiExtensionControllerType_Nunchuk:
        {
            // FIXME: Should we map this to the left or right side?
            const bool map_nunchuck_left_side = true;

            if (map_nunchuck_left_side) {
                SDL_strlcat(mapping_string, "a:b0,b:b1,back:b4,dpdown:b12,dpleft:b13,dpright:b14,dpup:b11,guide:b5,leftshoulder:b9,lefttrigger:a4,leftx:a0,lefty:a1,start:b6,x:b2,y:b3,", sizeof(mapping_string));
            } else {
                SDL_strlcat(mapping_string, "a:b0,b:b1,back:b4,dpdown:b12,dpleft:b13,dpright:b14,dpup:b11,guide:b5,rightshoulder:b9,righttrigger:a4,rightx:a0,righty:a1,start:b6,x:b2,y:b3,", sizeof(mapping_string));
            }
        } break;
        default:
            if (SDL_GetHintBoolean(SDL_HINT_JOYSTICK_HIDAPI_VERTICAL_JOY_CONS, false)) {
                // Vertical mode
                if (guid.data[15] == k_eSwitchDeviceInfoControllerType_JoyConLeft) {
                    SDL_strlcat(mapping_string, "back:b4,dpdown:h0.4,dpleft:h0.8,dpright:h0.2,dpup:h0.1,leftshoulder:b9,leftstick:b7,lefttrigger:a4,leftx:a0,lefty:a1,misc1:b11,paddle2:b13,paddle4:b15,", sizeof(mapping_string));
                } else {
                    SDL_strlcat(mapping_string, "a:b0,b:b1,guide:b5,rightshoulder:b10,rightstick:b8,righttrigger:a5,rightx:a2,righty:a3,start:b6,x:b2,y:b3,paddle1:b12,paddle3:b14,", sizeof(mapping_string));
                }
            } else {
                // Mini gamepad mode
                if (guid.data[15] == k_eSwitchDeviceInfoControllerType_JoyConLeft) {
                    SDL_strlcat(mapping_string, "a:b0,b:b1,guide:b5,leftshoulder:b9,leftstick:b7,leftx:a0,lefty:a1,rightshoulder:b10,start:b6,x:b2,y:b3,paddle2:b13,paddle4:b15,", sizeof(mapping_string));
                } else {
                    SDL_strlcat(mapping_string, "a:b0,b:b1,guide:b5,leftshoulder:b9,leftstick:b7,leftx:a0,lefty:a1,rightshoulder:b10,start:b6,x:b2,y:b3,paddle1:b12,paddle3:b14,", sizeof(mapping_string));
                }
            }
            break;
        }
    } else if (vendor == USB_VENDOR_8BITDO &&
               (product == USB_PRODUCT_8BITDO_SF30_PRO ||
                product == USB_PRODUCT_8BITDO_SF30_PRO_BT ||
                product == USB_PRODUCT_8BITDO_SN30_PRO ||
                product == USB_PRODUCT_8BITDO_SN30_PRO_BT ||
                product == USB_PRODUCT_8BITDO_PRO_2 ||
                product == USB_PRODUCT_8BITDO_PRO_2_BT)) {
            SDL_strlcat(mapping_string, "a:b1,b:b0,back:b4,dpdown:h0.4,dpleft:h0.8,dpright:h0.2,dpup:h0.1,guide:b5,leftshoulder:b9,leftstick:b7,lefttrigger:a4,leftx:a0,lefty:a1,rightshoulder:b10,rightstick:b8,righttrigger:a5,rightx:a2,righty:a3,start:b6,x:b3,y:b2,hint:!SDL_GAMECONTROLLER_USE_BUTTON_LABELS:=1,", sizeof(mapping_string));
            if (product == USB_PRODUCT_8BITDO_PRO_2 || product == USB_PRODUCT_8BITDO_PRO_2_BT) {
                SDL_strlcat(mapping_string, "paddle1:b14,paddle2:b13,", sizeof(mapping_string));
            }
    } else if (vendor == USB_VENDOR_8BITDO &&
               (product == USB_PRODUCT_8BITDO_SF30_PRO ||
                product == USB_PRODUCT_8BITDO_SF30_PRO_BT)) {
            // This controller has no guide button
            SDL_strlcat(mapping_string, "a:b1,b:b0,back:b4,dpdown:h0.4,dpleft:h0.8,dpright:h0.2,dpup:h0.1,leftshoulder:b9,leftstick:b7,lefttrigger:a4,leftx:a0,lefty:a1,rightshoulder:b10,rightstick:b8,righttrigger:a5,rightx:a2,righty:a3,start:b6,x:b3,y:b2,hint:!SDL_GAMECONTROLLER_USE_BUTTON_LABELS:=1,", sizeof(mapping_string));
    } else {
        // All other gamepads have the standard set of 19 buttons and 6 axes
        if (SDL_IsJoystickGameCube(vendor, product)) {
            SDL_strlcat(mapping_string, "a:b0,b:b2,back:b4,dpdown:h0.4,dpleft:h0.8,dpright:h0.2,dpup:h0.1,guide:b5,leftshoulder:b9,leftstick:b7,lefttrigger:a4,leftx:a0,lefty:a1,rightshoulder:b10,rightstick:b8,righttrigger:a5,rightx:a2,righty:a3,start:b6,x:b1,y:b3,hint:!SDL_GAMECONTROLLER_USE_GAMECUBE_LABELS:=1,", sizeof(mapping_string));
        } else {
            SDL_strlcat(mapping_string, "a:b0,b:b1,back:b4,dpdown:h0.4,dpleft:h0.8,dpright:h0.2,dpup:h0.1,guide:b5,leftshoulder:b9,leftstick:b7,lefttrigger:a4,leftx:a0,lefty:a1,rightshoulder:b10,rightstick:b8,righttrigger:a5,rightx:a2,righty:a3,start:b6,x:b2,y:b3,", sizeof(mapping_string));
        }

        if (SDL_IsJoystickSteamController(vendor, product)) {
            // Steam controllers have 2 back paddle buttons
            SDL_strlcat(mapping_string, "paddle1:b12,paddle2:b11,", sizeof(mapping_string));
        } else if (SDL_IsJoystickNintendoSwitchPro(vendor, product) ||
                   SDL_IsJoystickNintendoSwitchProInputOnly(vendor, product)) {
            // Nintendo Switch Pro controllers have a screenshot button
            SDL_strlcat(mapping_string, "misc1:b11,", sizeof(mapping_string));
        } else if (SDL_IsJoystickNintendoSwitchJoyConPair(vendor, product)) {
            // The Nintendo Switch Joy-Con combined controllers has a share button and paddles
            SDL_strlcat(mapping_string, "misc1:b11,paddle1:b12,paddle2:b13,paddle3:b14,paddle4:b15,", sizeof(mapping_string));
        } else if (SDL_IsJoystickAmazonLunaController(vendor, product)) {
            // Amazon Luna Controller has a mic button under the guide button
            SDL_strlcat(mapping_string, "misc1:b11,", sizeof(mapping_string));
        } else if (SDL_IsJoystickGoogleStadiaController(vendor, product)) {
            // The Google Stadia controller has a share button and a Google Assistant button
            SDL_strlcat(mapping_string, "misc1:b11,misc2:b12,", sizeof(mapping_string));
        } else if (SDL_IsJoystickNVIDIASHIELDController(vendor, product)) {
            // The NVIDIA SHIELD controller has a share button between back and start buttons
            SDL_strlcat(mapping_string, "misc1:b11,", sizeof(mapping_string));

            if (product == USB_PRODUCT_NVIDIA_SHIELD_CONTROLLER_V103) {
                // The original SHIELD controller has a touchpad and plus/minus buttons as well
                SDL_strlcat(mapping_string, "touchpad:b12,misc2:b13,misc3:b14,", sizeof(mapping_string));
            }
        } else if (SDL_IsJoystickHoriSteamController(vendor, product)) {
            /* The Wireless HORIPad for Steam has QAM, Steam, Capsense L/R Sticks, 2 rear buttons, and 2 misc buttons */
<<<<<<< HEAD
            SDL_strlcat(mapping_string, "paddle1:b13,paddle2:b12,paddle3:b15,paddle4:b14,misc2:b11,misc3:b16,misc4:b17", sizeof(mapping_string));
        } else if (SDL_IsJoystick8BitDoController(vendor, product)) {
            SDL_strlcat(mapping_string, "paddle1:b12,paddle2:b11,paddle3:b14,paddle4:b13", sizeof(mapping_string));
        } else if (SDL_IsJoystickFlydigiController(vendor, product)) {
            SDL_strlcat(mapping_string, "paddle1:b11,paddle2:b12,paddle3:b13,paddle4:b14,misc1:b15,misc2:b16,misc3:b17", sizeof(mapping_string));
=======
            SDL_strlcat(mapping_string, "paddle1:b13,paddle2:b12,paddle3:b15,paddle4:b14,misc2:b11,misc3:b16,misc4:b17,", sizeof(mapping_string));
        } else if (vendor == USB_VENDOR_8BITDO && product == USB_PRODUCT_8BITDO_ULTIMATE2_WIRELESS) {
            SDL_strlcat(mapping_string, "paddle1:b12,paddle2:b11,paddle3:b14,paddle4:b13,", sizeof(mapping_string));
>>>>>>> 8d9a4fe8
        } else {
            switch (SDL_GetGamepadTypeFromGUID(guid, NULL)) {
            case SDL_GAMEPAD_TYPE_PS4:
                // PS4 controllers have an additional touchpad button
                SDL_strlcat(mapping_string, "touchpad:b11,", sizeof(mapping_string));
                break;
            case SDL_GAMEPAD_TYPE_PS5:
                // PS5 controllers have a microphone button and an additional touchpad button
                SDL_strlcat(mapping_string, "touchpad:b11,misc1:b12,", sizeof(mapping_string));
                // DualSense Edge controllers have paddles
                if (SDL_IsJoystickDualSenseEdge(vendor, product)) {
                    SDL_strlcat(mapping_string, "paddle1:b16,paddle2:b15,paddle3:b14,paddle4:b13,", sizeof(mapping_string));
                }
                break;
            case SDL_GAMEPAD_TYPE_XBOXONE:
                if (SDL_IsJoystickXboxOneElite(vendor, product)) {
                    // XBox One Elite Controllers have 4 back paddle buttons
                    SDL_strlcat(mapping_string, "paddle1:b11,paddle2:b13,paddle3:b12,paddle4:b14,", sizeof(mapping_string));
                } else if (SDL_IsJoystickXboxSeriesX(vendor, product)) {
                    // XBox Series X Controllers have a share button under the guide button
                    SDL_strlcat(mapping_string, "misc1:b11,", sizeof(mapping_string));
                }
                break;
            default:
                if (vendor == 0 && product == 0) {
                    // This is a Bluetooth Nintendo Switch Pro controller
                    SDL_strlcat(mapping_string, "misc1:b11,", sizeof(mapping_string));
                }
                break;
            }
        }
    }

    return SDL_PrivateAddMappingForGUID(guid, mapping_string, &existing, SDL_GAMEPAD_MAPPING_PRIORITY_DEFAULT);
}

/*
 * Helper function to guess at a mapping for RAWINPUT gamepads
 */
static GamepadMapping_t *SDL_CreateMappingForRAWINPUTGamepad(SDL_GUID guid)
{
    bool existing;
    char mapping_string[1024];

    SDL_strlcpy(mapping_string, "none,*,", sizeof(mapping_string));
    SDL_strlcat(mapping_string, "a:b0,b:b1,x:b2,y:b3,back:b6,guide:b10,start:b7,leftstick:b8,rightstick:b9,leftshoulder:b4,rightshoulder:b5,dpup:h0.1,dpdown:h0.4,dpleft:h0.8,dpright:h0.2,leftx:a0,lefty:a1,rightx:a2,righty:a3,lefttrigger:a4,righttrigger:a5,", sizeof(mapping_string));

    return SDL_PrivateAddMappingForGUID(guid, mapping_string, &existing, SDL_GAMEPAD_MAPPING_PRIORITY_DEFAULT);
}

/*
 * Helper function to guess at a mapping for WGI gamepads
 */
static GamepadMapping_t *SDL_CreateMappingForWGIGamepad(SDL_GUID guid)
{
    bool existing;
    char mapping_string[1024];

    if (guid.data[15] != SDL_JOYSTICK_TYPE_GAMEPAD) {
        return NULL;
    }

    SDL_strlcpy(mapping_string, "none,*,", sizeof(mapping_string));
    SDL_strlcat(mapping_string, "a:b0,b:b1,x:b2,y:b3,back:b6,start:b7,leftstick:b8,rightstick:b9,leftshoulder:b4,rightshoulder:b5,dpup:b10,dpdown:b12,dpleft:b13,dpright:b11,leftx:a1,lefty:a0~,rightx:a3,righty:a2~,lefttrigger:a4,righttrigger:a5,", sizeof(mapping_string));

    return SDL_PrivateAddMappingForGUID(guid, mapping_string, &existing, SDL_GAMEPAD_MAPPING_PRIORITY_DEFAULT);
}

/*
 * Helper function to scan the mappings database for a gamepad with the specified GUID
 */
static GamepadMapping_t *SDL_PrivateMatchGamepadMappingForGUID(SDL_GUID guid, bool match_version, bool exact_match_crc)
{
    GamepadMapping_t *mapping, *best_match = NULL;
    Uint16 crc = 0;

    SDL_AssertJoysticksLocked();

    SDL_GetJoystickGUIDInfo(guid, NULL, NULL, NULL, &crc);

    // Clear the CRC from the GUID for matching, the mappings never include it in the GUID
    SDL_SetJoystickGUIDCRC(&guid, 0);

    if (!match_version) {
        SDL_SetJoystickGUIDVersion(&guid, 0);
    }

    for (mapping = s_pSupportedGamepads; mapping; mapping = mapping->next) {
        SDL_GUID mapping_guid;

        if (SDL_memcmp(&mapping->guid, &s_zeroGUID, sizeof(mapping->guid)) == 0) {
            continue;
        }

        SDL_memcpy(&mapping_guid, &mapping->guid, sizeof(mapping_guid));
        if (!match_version) {
            SDL_SetJoystickGUIDVersion(&mapping_guid, 0);
        }

        if (SDL_memcmp(&guid, &mapping_guid, sizeof(guid)) == 0) {
            const char *crc_string = SDL_strstr(mapping->mapping, SDL_GAMEPAD_CRC_FIELD);
            if (crc_string) {
                Uint16 mapping_crc = (Uint16)SDL_strtol(crc_string + SDL_GAMEPAD_CRC_FIELD_SIZE, NULL, 16);
                if (mapping_crc != crc) {
                    // This mapping specified a CRC and they don't match
                    continue;
                }

                // An exact match, including CRC
                return mapping;
            } else if (crc && exact_match_crc) {
                return NULL;
            }

            if (!best_match) {
                best_match = mapping;
            }
        }
    }
    return best_match;
}

/*
 * Helper function to scan the mappings database for a gamepad with the specified GUID
 */
static GamepadMapping_t *SDL_PrivateGetGamepadMappingForGUID(SDL_GUID guid, bool adding_mapping)
{
    GamepadMapping_t *mapping;

    mapping = SDL_PrivateMatchGamepadMappingForGUID(guid, true, adding_mapping);
    if (mapping) {
        return mapping;
    }

    if (adding_mapping) {
        // We didn't find an existing mapping
        return NULL;
    }

    // Try harder to get the best match, or create a mapping

    if (SDL_JoystickGUIDUsesVersion(guid)) {
        // Try again, ignoring the version
        mapping = SDL_PrivateMatchGamepadMappingForGUID(guid, false, false);
        if (mapping) {
            return mapping;
        }
    }

#ifdef SDL_JOYSTICK_XINPUT
    if (SDL_IsJoystickXInput(guid)) {
        // This is an XInput device
        return s_pXInputMapping;
    }
#endif
    if (SDL_IsJoystickHIDAPI(guid)) {
        mapping = SDL_CreateMappingForHIDAPIGamepad(guid);
    } else if (SDL_IsJoystickRAWINPUT(guid)) {
        mapping = SDL_CreateMappingForRAWINPUTGamepad(guid);
    } else if (SDL_IsJoystickWGI(guid)) {
        mapping = SDL_CreateMappingForWGIGamepad(guid);
    } else if (SDL_IsJoystickVIRTUAL(guid)) {
        // We'll pick up a robust mapping in VIRTUAL_JoystickGetGamepadMapping
#ifdef SDL_PLATFORM_ANDROID
    } else {
        mapping = SDL_CreateMappingForAndroidGamepad(guid);
#endif
    }
    return mapping;
}

static const char *map_StringForGamepadType[] = {
    "unknown",
    "standard",
    "xbox360",
    "xboxone",
    "ps3",
    "ps4",
    "ps5",
    "switchpro",
    "joyconleft",
    "joyconright",
    "joyconpair",
    "gamecube"
};
SDL_COMPILE_TIME_ASSERT(map_StringForGamepadType, SDL_arraysize(map_StringForGamepadType) == SDL_GAMEPAD_TYPE_COUNT);

/*
 * convert a string to its enum equivalent
 */
SDL_GamepadType SDL_GetGamepadTypeFromString(const char *str)
{
    int i;

    if (!str || str[0] == '\0') {
        return SDL_GAMEPAD_TYPE_UNKNOWN;
    }

    if (*str == '+' || *str == '-') {
        ++str;
    }

    for (i = 0; i < SDL_arraysize(map_StringForGamepadType); ++i) {
        if (SDL_strcasecmp(str, map_StringForGamepadType[i]) == 0) {
            return (SDL_GamepadType)i;
        }
    }
    return SDL_GAMEPAD_TYPE_UNKNOWN;
}

/*
 * convert an enum to its string equivalent
 */
const char *SDL_GetGamepadStringForType(SDL_GamepadType type)
{
    if (type >= SDL_GAMEPAD_TYPE_STANDARD && type < SDL_GAMEPAD_TYPE_COUNT) {
        return map_StringForGamepadType[type];
    }
    return NULL;
}

static const char *map_StringForGamepadAxis[] = {
    "leftx",
    "lefty",
    "rightx",
    "righty",
    "lefttrigger",
    "righttrigger"
};
SDL_COMPILE_TIME_ASSERT(map_StringForGamepadAxis, SDL_arraysize(map_StringForGamepadAxis) == SDL_GAMEPAD_AXIS_COUNT);

/*
 * convert a string to its enum equivalent
 */
SDL_GamepadAxis SDL_GetGamepadAxisFromString(const char *str)
{
    int i;

    if (!str || str[0] == '\0') {
        return SDL_GAMEPAD_AXIS_INVALID;
    }

    if (*str == '+' || *str == '-') {
        ++str;
    }

    for (i = 0; i < SDL_arraysize(map_StringForGamepadAxis); ++i) {
        if (SDL_strcasecmp(str, map_StringForGamepadAxis[i]) == 0) {
            return (SDL_GamepadAxis)i;
        }
    }
    return SDL_GAMEPAD_AXIS_INVALID;
}

/*
 * convert an enum to its string equivalent
 */
const char *SDL_GetGamepadStringForAxis(SDL_GamepadAxis axis)
{
    if (axis > SDL_GAMEPAD_AXIS_INVALID && axis < SDL_GAMEPAD_AXIS_COUNT) {
        return map_StringForGamepadAxis[axis];
    }
    return NULL;
}

static const char *map_StringForGamepadButton[] = {
    "a",
    "b",
    "x",
    "y",
    "back",
    "guide",
    "start",
    "leftstick",
    "rightstick",
    "leftshoulder",
    "rightshoulder",
    "dpup",
    "dpdown",
    "dpleft",
    "dpright",
    "misc1",
    "paddle1",
    "paddle2",
    "paddle3",
    "paddle4",
    "touchpad",
    "misc2",
    "misc3",
    "misc4",
    "misc5",
    "misc6"
};
SDL_COMPILE_TIME_ASSERT(map_StringForGamepadButton, SDL_arraysize(map_StringForGamepadButton) == SDL_GAMEPAD_BUTTON_COUNT);

/*
 * convert a string to its enum equivalent
 */
static SDL_GamepadButton SDL_PrivateGetGamepadButtonFromString(const char *str, bool axby, bool baxy)
{
    int i;

    if (!str || str[0] == '\0') {
        return SDL_GAMEPAD_BUTTON_INVALID;
    }

    for (i = 0; i < SDL_arraysize(map_StringForGamepadButton); ++i) {
        if (SDL_strcasecmp(str, map_StringForGamepadButton[i]) == 0) {
            if (axby) {
                // Need to swap face buttons
                switch (i) {
                case SDL_GAMEPAD_BUTTON_EAST:
                    return SDL_GAMEPAD_BUTTON_WEST;
                case SDL_GAMEPAD_BUTTON_WEST:
                    return SDL_GAMEPAD_BUTTON_EAST;
                default:
                    break;
                }
            } else if (baxy) {
                // Need to swap face buttons
                switch (i) {
                case SDL_GAMEPAD_BUTTON_SOUTH:
                    return SDL_GAMEPAD_BUTTON_EAST;
                case SDL_GAMEPAD_BUTTON_EAST:
                    return SDL_GAMEPAD_BUTTON_SOUTH;
                case SDL_GAMEPAD_BUTTON_WEST:
                    return SDL_GAMEPAD_BUTTON_NORTH;
                case SDL_GAMEPAD_BUTTON_NORTH:
                    return SDL_GAMEPAD_BUTTON_WEST;
                default:
                    break;
                }
            }
            return (SDL_GamepadButton)i;
        }
    }
    return SDL_GAMEPAD_BUTTON_INVALID;
}
SDL_GamepadButton SDL_GetGamepadButtonFromString(const char *str)
{
    return SDL_PrivateGetGamepadButtonFromString(str, false, false);
}

/*
 * convert an enum to its string equivalent
 */
const char *SDL_GetGamepadStringForButton(SDL_GamepadButton button)
{
    if (button > SDL_GAMEPAD_BUTTON_INVALID && button < SDL_GAMEPAD_BUTTON_COUNT) {
        return map_StringForGamepadButton[button];
    }
    return NULL;
}

/*
 * given a gamepad button name and a joystick name update our mapping structure with it
 */
static bool SDL_PrivateParseGamepadElement(SDL_Gamepad *gamepad, const char *szGameButton, const char *szJoystickButton)
{
    SDL_GamepadBinding bind;
    SDL_GamepadButton button;
    SDL_GamepadAxis axis;
    bool invert_input = false;
    char half_axis_input = 0;
    char half_axis_output = 0;
    int i;
    SDL_GamepadBinding *new_bindings;
    bool axby_mapping = false;
    bool baxy_mapping = false;

    SDL_AssertJoysticksLocked();

    SDL_zero(bind);

    if (*szGameButton == '+' || *szGameButton == '-') {
        half_axis_output = *szGameButton++;
    }

    if (SDL_strstr(gamepad->mapping->mapping, ",hint:SDL_GAMECONTROLLER_USE_GAMECUBE_LABELS:=1") != NULL) {
        axby_mapping = true;
    }
    if (SDL_strstr(gamepad->mapping->mapping, ",hint:SDL_GAMECONTROLLER_USE_BUTTON_LABELS:=1") != NULL) {
        baxy_mapping = true;
    }
    // FIXME: We fix these up when loading the mapping, does this ever get hit?
    //SDL_assert(!axby_mapping && !baxy_mapping);

    axis = SDL_GetGamepadAxisFromString(szGameButton);
    button = SDL_PrivateGetGamepadButtonFromString(szGameButton, axby_mapping, baxy_mapping);
    if (axis != SDL_GAMEPAD_AXIS_INVALID) {
        bind.output_type = SDL_GAMEPAD_BINDTYPE_AXIS;
        bind.output.axis.axis = axis;
        if (axis == SDL_GAMEPAD_AXIS_LEFT_TRIGGER || axis == SDL_GAMEPAD_AXIS_RIGHT_TRIGGER) {
            bind.output.axis.axis_min = 0;
            bind.output.axis.axis_max = SDL_JOYSTICK_AXIS_MAX;
        } else {
            if (half_axis_output == '+') {
                bind.output.axis.axis_min = 0;
                bind.output.axis.axis_max = SDL_JOYSTICK_AXIS_MAX;
            } else if (half_axis_output == '-') {
                bind.output.axis.axis_min = 0;
                bind.output.axis.axis_max = SDL_JOYSTICK_AXIS_MIN;
            } else {
                bind.output.axis.axis_min = SDL_JOYSTICK_AXIS_MIN;
                bind.output.axis.axis_max = SDL_JOYSTICK_AXIS_MAX;
            }
        }
    } else if (button != SDL_GAMEPAD_BUTTON_INVALID) {
        bind.output_type = SDL_GAMEPAD_BINDTYPE_BUTTON;
        bind.output.button = button;
    } else {
        return false;
    }

    if (*szJoystickButton == '+' || *szJoystickButton == '-') {
        half_axis_input = *szJoystickButton++;
    }
    if (szJoystickButton[SDL_strlen(szJoystickButton) - 1] == '~') {
        invert_input = true;
    }

    if (szJoystickButton[0] == 'a' && SDL_isdigit((unsigned char)szJoystickButton[1])) {
        bind.input_type = SDL_GAMEPAD_BINDTYPE_AXIS;
        bind.input.axis.axis = SDL_atoi(&szJoystickButton[1]);
        if (half_axis_input == '+') {
            bind.input.axis.axis_min = 0;
            bind.input.axis.axis_max = SDL_JOYSTICK_AXIS_MAX;
        } else if (half_axis_input == '-') {
            bind.input.axis.axis_min = 0;
            bind.input.axis.axis_max = SDL_JOYSTICK_AXIS_MIN;
        } else {
            bind.input.axis.axis_min = SDL_JOYSTICK_AXIS_MIN;
            bind.input.axis.axis_max = SDL_JOYSTICK_AXIS_MAX;
        }
        if (invert_input) {
            int tmp = bind.input.axis.axis_min;
            bind.input.axis.axis_min = bind.input.axis.axis_max;
            bind.input.axis.axis_max = tmp;
        }
    } else if (szJoystickButton[0] == 'b' && SDL_isdigit((unsigned char)szJoystickButton[1])) {
        bind.input_type = SDL_GAMEPAD_BINDTYPE_BUTTON;
        bind.input.button = SDL_atoi(&szJoystickButton[1]);
    } else if (szJoystickButton[0] == 'h' && SDL_isdigit((unsigned char)szJoystickButton[1]) &&
               szJoystickButton[2] == '.' && SDL_isdigit((unsigned char)szJoystickButton[3])) {
        int hat = SDL_atoi(&szJoystickButton[1]);
        int mask = SDL_atoi(&szJoystickButton[3]);
        bind.input_type = SDL_GAMEPAD_BINDTYPE_HAT;
        bind.input.hat.hat = hat;
        bind.input.hat.hat_mask = mask;
    } else {
        return false;
    }

    for (i = 0; i < gamepad->num_bindings; ++i) {
        if (SDL_memcmp(&gamepad->bindings[i], &bind, sizeof(bind)) == 0) {
            // We already have this binding, could be different face button names?
            return true;
        }
    }

    ++gamepad->num_bindings;
    new_bindings = (SDL_GamepadBinding *)SDL_realloc(gamepad->bindings, gamepad->num_bindings * sizeof(*gamepad->bindings));
    if (!new_bindings) {
        SDL_free(gamepad->bindings);
        gamepad->num_bindings = 0;
        gamepad->bindings = NULL;
        return false;
    }
    gamepad->bindings = new_bindings;
    gamepad->bindings[gamepad->num_bindings - 1] = bind;
    return true;
}

/*
 * given a gamepad mapping string update our mapping object
 */
static bool SDL_PrivateParseGamepadConfigString(SDL_Gamepad *gamepad, const char *pchString)
{
    char szGameButton[20];
    char szJoystickButton[128];
    bool bGameButton = true;
    int i = 0;
    const char *pchPos = pchString;

    SDL_zeroa(szGameButton);
    SDL_zeroa(szJoystickButton);

    while (pchPos && *pchPos) {
        if (*pchPos == ':') {
            i = 0;
            bGameButton = false;
        } else if (*pchPos == ' ') {

        } else if (*pchPos == ',') {
            i = 0;
            bGameButton = true;
            SDL_PrivateParseGamepadElement(gamepad, szGameButton, szJoystickButton);
            SDL_zeroa(szGameButton);
            SDL_zeroa(szJoystickButton);

        } else if (bGameButton) {
            if (i >= sizeof(szGameButton)) {
                szGameButton[sizeof(szGameButton) - 1] = '\0';
                return SDL_SetError("Button name too large: %s", szGameButton);
            }
            szGameButton[i] = *pchPos;
            i++;
        } else {
            if (i >= sizeof(szJoystickButton)) {
                szJoystickButton[sizeof(szJoystickButton) - 1] = '\0';
                return SDL_SetError("Joystick button name too large: %s", szJoystickButton);
            }
            szJoystickButton[i] = *pchPos;
            i++;
        }
        pchPos++;
    }

    // No more values if the string was terminated by a comma. Don't report an error.
    if (szGameButton[0] != '\0' || szJoystickButton[0] != '\0') {
        SDL_PrivateParseGamepadElement(gamepad, szGameButton, szJoystickButton);
    }
    return true;
}

static void SDL_UpdateGamepadType(SDL_Gamepad *gamepad)
{
    char *type_string, *comma;

    SDL_AssertJoysticksLocked();

    gamepad->type = SDL_GAMEPAD_TYPE_UNKNOWN;

    type_string = SDL_strstr(gamepad->mapping->mapping, SDL_GAMEPAD_TYPE_FIELD);
    if (type_string) {
        type_string += SDL_GAMEPAD_TYPE_FIELD_SIZE;
        comma = SDL_strchr(type_string, ',');
        if (comma) {
            *comma = '\0';
            gamepad->type = SDL_GetGamepadTypeFromString(type_string);
            *comma = ',';
        } else {
            gamepad->type = SDL_GetGamepadTypeFromString(type_string);
        }
    }
    if (gamepad->type == SDL_GAMEPAD_TYPE_UNKNOWN) {
        gamepad->type = SDL_GetRealGamepadTypeForID(gamepad->joystick->instance_id);
    }
}

static SDL_GamepadFaceStyle SDL_GetGamepadFaceStyleFromString(const char *string)
{
    if (SDL_strcmp(string, "abxy") == 0) {
        return SDL_GAMEPAD_FACE_STYLE_ABXY;
    } else if (SDL_strcmp(string, "axby") == 0) {
        return SDL_GAMEPAD_FACE_STYLE_AXBY;
    } else if (SDL_strcmp(string, "bayx") == 0) {
        return SDL_GAMEPAD_FACE_STYLE_BAYX;
    } else if (SDL_strcmp(string, "sony") == 0) {
        return SDL_GAMEPAD_FACE_STYLE_SONY;
    } else {
        return SDL_GAMEPAD_FACE_STYLE_UNKNOWN;
    }
}

static SDL_GamepadFaceStyle SDL_GetGamepadFaceStyleForGamepadType(SDL_GamepadType type)
{
    switch (type) {
    case SDL_GAMEPAD_TYPE_PS3:
    case SDL_GAMEPAD_TYPE_PS4:
    case SDL_GAMEPAD_TYPE_PS5:
        return SDL_GAMEPAD_FACE_STYLE_SONY;
    case SDL_GAMEPAD_TYPE_NINTENDO_SWITCH_PRO:
    case SDL_GAMEPAD_TYPE_NINTENDO_SWITCH_JOYCON_LEFT:
    case SDL_GAMEPAD_TYPE_NINTENDO_SWITCH_JOYCON_RIGHT:
    case SDL_GAMEPAD_TYPE_NINTENDO_SWITCH_JOYCON_PAIR:
        return SDL_GAMEPAD_FACE_STYLE_BAYX;
    case SDL_GAMEPAD_TYPE_GAMECUBE:
        return SDL_GAMEPAD_FACE_STYLE_AXBY;
    default:
        return SDL_GAMEPAD_FACE_STYLE_ABXY;
    }
}

static void SDL_UpdateGamepadFaceStyle(SDL_Gamepad *gamepad)
{
    char *face_string, *comma;

    SDL_AssertJoysticksLocked();

    gamepad->face_style = SDL_GAMEPAD_FACE_STYLE_UNKNOWN;

    face_string = SDL_strstr(gamepad->mapping->mapping, SDL_GAMEPAD_FACE_FIELD);
    if (face_string) {
        face_string += SDL_GAMEPAD_TYPE_FIELD_SIZE;
        comma = SDL_strchr(face_string, ',');
        if (comma) {
            *comma = '\0';
            gamepad->face_style = SDL_GetGamepadFaceStyleFromString(face_string);
            *comma = ',';
        } else {
            gamepad->face_style = SDL_GetGamepadFaceStyleFromString(face_string);
        }
    }

    if (gamepad->face_style == SDL_GAMEPAD_FACE_STYLE_UNKNOWN &&
        SDL_strstr(gamepad->mapping->mapping, "SDL_GAMECONTROLLER_USE_GAMECUBE_LABELS") != NULL) {
        // This controller uses GameCube button style
        gamepad->face_style = SDL_GAMEPAD_FACE_STYLE_AXBY;
    }
    if (gamepad->face_style == SDL_GAMEPAD_FACE_STYLE_UNKNOWN &&
        SDL_strstr(gamepad->mapping->mapping, "SDL_GAMECONTROLLER_USE_BUTTON_LABELS") != NULL) {
        // This controller uses Nintendo button style
        gamepad->face_style = SDL_GAMEPAD_FACE_STYLE_BAYX;
    }
    if (gamepad->face_style == SDL_GAMEPAD_FACE_STYLE_UNKNOWN) {
        gamepad->face_style = SDL_GetGamepadFaceStyleForGamepadType(gamepad->type);
    }
}

static void SDL_FixupHIDAPIMapping(SDL_Gamepad *gamepad)
{
    // Check to see if we need fixup
    bool need_fixup = false;
    for (int i = 0; i < gamepad->num_bindings; ++i) {
        SDL_GamepadBinding *binding = &gamepad->bindings[i];
        if (binding->output_type == SDL_GAMEPAD_BINDTYPE_BUTTON &&
            binding->output.button >= SDL_GAMEPAD_BUTTON_DPAD_UP) {
            if (binding->input_type == SDL_GAMEPAD_BINDTYPE_BUTTON &&
                binding->input.button == binding->output.button) {
                // Old style binding
                need_fixup = true;
            }
            break;
        }
    }
    if (!need_fixup) {
        return;
    }

    for (int i = 0; i < gamepad->num_bindings; ++i) {
        SDL_GamepadBinding *binding = &gamepad->bindings[i];
        if (binding->input_type == SDL_GAMEPAD_BINDTYPE_BUTTON &&
            binding->output_type == SDL_GAMEPAD_BINDTYPE_BUTTON) {
            switch (binding->output.button) {
            case SDL_GAMEPAD_BUTTON_DPAD_UP:
                binding->input_type = SDL_GAMEPAD_BINDTYPE_HAT;
                binding->input.hat.hat = 0;
                binding->input.hat.hat_mask = SDL_HAT_UP;
                break;
            case SDL_GAMEPAD_BUTTON_DPAD_DOWN:
                binding->input_type = SDL_GAMEPAD_BINDTYPE_HAT;
                binding->input.hat.hat = 0;
                binding->input.hat.hat_mask = SDL_HAT_DOWN;
                break;
            case SDL_GAMEPAD_BUTTON_DPAD_LEFT:
                binding->input_type = SDL_GAMEPAD_BINDTYPE_HAT;
                binding->input.hat.hat = 0;
                binding->input.hat.hat_mask = SDL_HAT_LEFT;
                break;
            case SDL_GAMEPAD_BUTTON_DPAD_RIGHT:
                binding->input_type = SDL_GAMEPAD_BINDTYPE_HAT;
                binding->input.hat.hat = 0;
                binding->input.hat.hat_mask = SDL_HAT_RIGHT;
                break;
            default:
                if (binding->output.button > SDL_GAMEPAD_BUTTON_DPAD_RIGHT) {
                    binding->input.button -= 4;
                }
                break;
            }
        }
    }
}

/*
 * Make a new button mapping struct
 */
static void SDL_PrivateLoadButtonMapping(SDL_Gamepad *gamepad, GamepadMapping_t *pGamepadMapping)
{
    int i;

    SDL_AssertJoysticksLocked();

    gamepad->name = pGamepadMapping->name;
    gamepad->num_bindings = 0;
    gamepad->mapping = pGamepadMapping;
    if (gamepad->joystick->naxes != 0 && gamepad->last_match_axis) {
        SDL_memset(gamepad->last_match_axis, 0, gamepad->joystick->naxes * sizeof(*gamepad->last_match_axis));
    }

    SDL_UpdateGamepadType(gamepad);
    SDL_UpdateGamepadFaceStyle(gamepad);

    SDL_PrivateParseGamepadConfigString(gamepad, pGamepadMapping->mapping);

    if (SDL_IsJoystickHIDAPI(pGamepadMapping->guid)) {
        SDL_FixupHIDAPIMapping(gamepad);
    }

    // Set the zero point for triggers
    for (i = 0; i < gamepad->num_bindings; ++i) {
        SDL_GamepadBinding *binding = &gamepad->bindings[i];
        if (binding->input_type == SDL_GAMEPAD_BINDTYPE_AXIS &&
            binding->output_type == SDL_GAMEPAD_BINDTYPE_AXIS &&
            (binding->output.axis.axis == SDL_GAMEPAD_AXIS_LEFT_TRIGGER ||
             binding->output.axis.axis == SDL_GAMEPAD_AXIS_RIGHT_TRIGGER)) {
            if (binding->input.axis.axis < gamepad->joystick->naxes) {
                gamepad->joystick->axes[binding->input.axis.axis].value =
                    gamepad->joystick->axes[binding->input.axis.axis].zero = (Sint16)binding->input.axis.axis_min;
            }
        }
    }
}

/*
 * grab the guid string from a mapping string
 */
static char *SDL_PrivateGetGamepadGUIDFromMappingString(const char *pMapping)
{
    const char *pFirstComma = SDL_strchr(pMapping, ',');
    if (pFirstComma) {
        char *pchGUID = (char *)SDL_malloc(pFirstComma - pMapping + 1);
        if (!pchGUID) {
            return NULL;
        }
        SDL_memcpy(pchGUID, pMapping, pFirstComma - pMapping);
        pchGUID[pFirstComma - pMapping] = '\0';

        // Convert old style GUIDs to the new style in 2.0.5
#if defined(SDL_PLATFORM_WIN32) || defined(SDL_PLATFORM_WINGDK)
        if (SDL_strlen(pchGUID) == 32 &&
            SDL_memcmp(&pchGUID[20], "504944564944", 12) == 0) {
            SDL_memcpy(&pchGUID[20], "000000000000", 12);
            SDL_memcpy(&pchGUID[16], &pchGUID[4], 4);
            SDL_memcpy(&pchGUID[8], &pchGUID[0], 4);
            SDL_memcpy(&pchGUID[0], "03000000", 8);
        }
#elif defined(SDL_PLATFORM_MACOS)
        if (SDL_strlen(pchGUID) == 32 &&
            SDL_memcmp(&pchGUID[4], "000000000000", 12) == 0 &&
            SDL_memcmp(&pchGUID[20], "000000000000", 12) == 0) {
            SDL_memcpy(&pchGUID[20], "000000000000", 12);
            SDL_memcpy(&pchGUID[8], &pchGUID[0], 4);
            SDL_memcpy(&pchGUID[0], "03000000", 8);
        }
#endif
        return pchGUID;
    }
    return NULL;
}

/*
 * grab the name string from a mapping string
 */
static char *SDL_PrivateGetGamepadNameFromMappingString(const char *pMapping)
{
    const char *pFirstComma, *pSecondComma;
    char *pchName;

    pFirstComma = SDL_strchr(pMapping, ',');
    if (!pFirstComma) {
        return NULL;
    }

    pSecondComma = SDL_strchr(pFirstComma + 1, ',');
    if (!pSecondComma) {
        return NULL;
    }

    pchName = (char *)SDL_malloc(pSecondComma - pFirstComma);
    if (!pchName) {
        return NULL;
    }
    SDL_memcpy(pchName, pFirstComma + 1, pSecondComma - pFirstComma);
    pchName[pSecondComma - pFirstComma - 1] = 0;
    return pchName;
}

/*
 * grab the button mapping string from a mapping string
 */
static char *SDL_PrivateGetGamepadMappingFromMappingString(const char *pMapping)
{
    const char *pFirstComma, *pSecondComma;
    char *result;
    size_t length;

    pFirstComma = SDL_strchr(pMapping, ',');
    if (!pFirstComma) {
        return NULL;
    }

    pSecondComma = SDL_strchr(pFirstComma + 1, ',');
    if (!pSecondComma) {
        return NULL;
    }

    // Skip whitespace
    while (SDL_isspace(pSecondComma[1])) {
        ++pSecondComma;
    }

    result = SDL_strdup(pSecondComma + 1); // mapping is everything after the 3rd comma

    // Trim whitespace
    length = SDL_strlen(result);
    while (length > 0 && SDL_isspace(result[length - 1])) {
        --length;
    }
    result[length] = '\0';

    return result;
}

/*
 * Helper function to add a mapping for a guid
 */
static GamepadMapping_t *SDL_PrivateAddMappingForGUID(SDL_GUID jGUID, const char *mappingString, bool *existing, SDL_GamepadMappingPriority priority)
{
    char *pchName;
    char *pchMapping;
    GamepadMapping_t *pGamepadMapping;
    Uint16 crc;

    SDL_AssertJoysticksLocked();

    pchName = SDL_PrivateGetGamepadNameFromMappingString(mappingString);
    if (!pchName) {
        SDL_SetError("Couldn't parse name from %s", mappingString);
        return NULL;
    }

    pchMapping = SDL_PrivateGetGamepadMappingFromMappingString(mappingString);
    if (!pchMapping) {
        SDL_free(pchName);
        SDL_SetError("Couldn't parse %s", mappingString);
        return NULL;
    }

    // Fix up the GUID and the mapping with the CRC, if needed
    SDL_GetJoystickGUIDInfo(jGUID, NULL, NULL, NULL, &crc);
    if (crc) {
        // Make sure the mapping has the CRC
        char *new_mapping;
        const char *optional_comma;
        size_t mapping_length;
        char *crc_end = "";
        char *crc_string = SDL_strstr(pchMapping, SDL_GAMEPAD_CRC_FIELD);
        if (crc_string) {
            crc_end = SDL_strchr(crc_string, ',');
            if (crc_end) {
                ++crc_end;
            } else {
                crc_end = "";
            }
            *crc_string = '\0';
        }

        // Make sure there's a comma before the CRC
        mapping_length = SDL_strlen(pchMapping);
        if (mapping_length == 0 || pchMapping[mapping_length - 1] == ',') {
            optional_comma = "";
        } else {
            optional_comma = ",";
        }

        if (SDL_asprintf(&new_mapping, "%s%s%s%.4x,%s", pchMapping, optional_comma, SDL_GAMEPAD_CRC_FIELD, crc, crc_end) >= 0) {
            SDL_free(pchMapping);
            pchMapping = new_mapping;
        }
    } else {
        // Make sure the GUID has the CRC, for matching purposes
        char *crc_string = SDL_strstr(pchMapping, SDL_GAMEPAD_CRC_FIELD);
        if (crc_string) {
            crc = (Uint16)SDL_strtol(crc_string + SDL_GAMEPAD_CRC_FIELD_SIZE, NULL, 16);
            if (crc) {
                SDL_SetJoystickGUIDCRC(&jGUID, crc);
            }
        }
    }

    PushMappingChangeTracking();

    pGamepadMapping = SDL_PrivateGetGamepadMappingForGUID(jGUID, true);
    if (pGamepadMapping) {
        // Only overwrite the mapping if the priority is the same or higher.
        if (pGamepadMapping->priority <= priority) {
            // Update existing mapping
            SDL_free(pGamepadMapping->name);
            pGamepadMapping->name = pchName;
            SDL_free(pGamepadMapping->mapping);
            pGamepadMapping->mapping = pchMapping;
            pGamepadMapping->priority = priority;
        } else {
            SDL_free(pchName);
            SDL_free(pchMapping);
        }
        if (existing) {
            *existing = true;
        }
        AddMappingChangeTracking(pGamepadMapping);
    } else {
        pGamepadMapping = (GamepadMapping_t *)SDL_malloc(sizeof(*pGamepadMapping));
        if (!pGamepadMapping) {
            PopMappingChangeTracking();
            SDL_free(pchName);
            SDL_free(pchMapping);
            return NULL;
        }
        // Clear the CRC, we've already added it to the mapping
        if (crc) {
            SDL_SetJoystickGUIDCRC(&jGUID, 0);
        }
        pGamepadMapping->guid = jGUID;
        pGamepadMapping->name = pchName;
        pGamepadMapping->mapping = pchMapping;
        pGamepadMapping->next = NULL;
        pGamepadMapping->priority = priority;

        if (s_pSupportedGamepads) {
            // Add the mapping to the end of the list
            GamepadMapping_t *pCurrMapping, *pPrevMapping;

            for (pPrevMapping = s_pSupportedGamepads, pCurrMapping = pPrevMapping->next;
                 pCurrMapping;
                 pPrevMapping = pCurrMapping, pCurrMapping = pCurrMapping->next) {
                // continue;
            }
            pPrevMapping->next = pGamepadMapping;
        } else {
            s_pSupportedGamepads = pGamepadMapping;
        }
        if (existing) {
            *existing = false;
        }
    }

    PopMappingChangeTracking();

    return pGamepadMapping;
}

/*
 * Helper function to determine pre-calculated offset to certain joystick mappings
 */
static GamepadMapping_t *SDL_PrivateGetGamepadMappingForNameAndGUID(const char *name, SDL_GUID guid)
{
    GamepadMapping_t *mapping;

    SDL_AssertJoysticksLocked();

    mapping = SDL_PrivateGetGamepadMappingForGUID(guid, false);
#ifdef SDL_PLATFORM_LINUX
    if (!mapping && name) {
        if (SDL_strstr(name, "Xbox 360 Wireless Receiver")) {
            // The Linux driver xpad.c maps the wireless dpad to buttons
            bool existing;
            mapping = SDL_PrivateAddMappingForGUID(guid,
                                                   "none,X360 Wireless Controller,a:b0,b:b1,back:b6,dpdown:b14,dpleft:b11,dpright:b12,dpup:b13,guide:b8,leftshoulder:b4,leftstick:b9,lefttrigger:a2,leftx:a0,lefty:a1,rightshoulder:b5,rightstick:b10,righttrigger:a5,rightx:a3,righty:a4,start:b7,x:b2,y:b3,",
                                                   &existing, SDL_GAMEPAD_MAPPING_PRIORITY_DEFAULT);
        }
    }
#endif // SDL_PLATFORM_LINUX

    return mapping;
}

static void SDL_PrivateAppendToMappingString(char *mapping_string,
                                             size_t mapping_string_len,
                                             const char *input_name,
                                             SDL_InputMapping *mapping)
{
    char buffer[16];
    if (mapping->kind == EMappingKind_None) {
        return;
    }

    SDL_strlcat(mapping_string, input_name, mapping_string_len);
    SDL_strlcat(mapping_string, ":", mapping_string_len);
    switch (mapping->kind) {
    case EMappingKind_Button:
        (void)SDL_snprintf(buffer, sizeof(buffer), "b%u", mapping->target);
        break;
    case EMappingKind_Axis:
        (void)SDL_snprintf(buffer, sizeof(buffer), "%sa%u%s",
            mapping->half_axis_positive ? "+" :
            mapping->half_axis_negative ? "-" : "",
            mapping->target,
            mapping->axis_reversed ? "~" : "");
        break;
    case EMappingKind_Hat:
        (void)SDL_snprintf(buffer, sizeof(buffer), "h%i.%i", mapping->target >> 4, mapping->target & 0x0F);
        break;
    default:
        SDL_assert(false);
    }

    SDL_strlcat(mapping_string, buffer, mapping_string_len);
    SDL_strlcat(mapping_string, ",", mapping_string_len);
}

static GamepadMapping_t *SDL_PrivateGenerateAutomaticGamepadMapping(const char *name,
                                                                          SDL_GUID guid,
                                                                          SDL_GamepadMapping *raw_map)
{
    bool existing;
    char name_string[128];
    char mapping[1024];

    // Remove any commas in the name
    SDL_strlcpy(name_string, name, sizeof(name_string));
    {
        char *spot;
        for (spot = name_string; *spot; ++spot) {
            if (*spot == ',') {
                *spot = ' ';
            }
        }
    }
    (void)SDL_snprintf(mapping, sizeof(mapping), "none,%s,", name_string);
    SDL_PrivateAppendToMappingString(mapping, sizeof(mapping), "a", &raw_map->a);
    SDL_PrivateAppendToMappingString(mapping, sizeof(mapping), "b", &raw_map->b);
    SDL_PrivateAppendToMappingString(mapping, sizeof(mapping), "x", &raw_map->x);
    SDL_PrivateAppendToMappingString(mapping, sizeof(mapping), "y", &raw_map->y);
    SDL_PrivateAppendToMappingString(mapping, sizeof(mapping), "back", &raw_map->back);
    SDL_PrivateAppendToMappingString(mapping, sizeof(mapping), "guide", &raw_map->guide);
    SDL_PrivateAppendToMappingString(mapping, sizeof(mapping), "start", &raw_map->start);
    SDL_PrivateAppendToMappingString(mapping, sizeof(mapping), "leftstick", &raw_map->leftstick);
    SDL_PrivateAppendToMappingString(mapping, sizeof(mapping), "rightstick", &raw_map->rightstick);
    SDL_PrivateAppendToMappingString(mapping, sizeof(mapping), "leftshoulder", &raw_map->leftshoulder);
    SDL_PrivateAppendToMappingString(mapping, sizeof(mapping), "rightshoulder", &raw_map->rightshoulder);
    SDL_PrivateAppendToMappingString(mapping, sizeof(mapping), "dpup", &raw_map->dpup);
    SDL_PrivateAppendToMappingString(mapping, sizeof(mapping), "dpdown", &raw_map->dpdown);
    SDL_PrivateAppendToMappingString(mapping, sizeof(mapping), "dpleft", &raw_map->dpleft);
    SDL_PrivateAppendToMappingString(mapping, sizeof(mapping), "dpright", &raw_map->dpright);
    SDL_PrivateAppendToMappingString(mapping, sizeof(mapping), "misc1", &raw_map->misc1);
    SDL_PrivateAppendToMappingString(mapping, sizeof(mapping), "misc2", &raw_map->misc2);
    SDL_PrivateAppendToMappingString(mapping, sizeof(mapping), "misc3", &raw_map->misc3);
    SDL_PrivateAppendToMappingString(mapping, sizeof(mapping), "misc4", &raw_map->misc4);
    SDL_PrivateAppendToMappingString(mapping, sizeof(mapping), "misc5", &raw_map->misc5);
    SDL_PrivateAppendToMappingString(mapping, sizeof(mapping), "misc6", &raw_map->misc6);
    /* Keep using paddle1-4 in the generated mapping so that it can be
     * reused with SDL2 */
    SDL_PrivateAppendToMappingString(mapping, sizeof(mapping), "paddle1", &raw_map->right_paddle1);
    SDL_PrivateAppendToMappingString(mapping, sizeof(mapping), "paddle2", &raw_map->left_paddle1);
    SDL_PrivateAppendToMappingString(mapping, sizeof(mapping), "paddle3", &raw_map->right_paddle2);
    SDL_PrivateAppendToMappingString(mapping, sizeof(mapping), "paddle4", &raw_map->left_paddle2);
    SDL_PrivateAppendToMappingString(mapping, sizeof(mapping), "leftx", &raw_map->leftx);
    SDL_PrivateAppendToMappingString(mapping, sizeof(mapping), "lefty", &raw_map->lefty);
    SDL_PrivateAppendToMappingString(mapping, sizeof(mapping), "rightx", &raw_map->rightx);
    SDL_PrivateAppendToMappingString(mapping, sizeof(mapping), "righty", &raw_map->righty);
    SDL_PrivateAppendToMappingString(mapping, sizeof(mapping), "lefttrigger", &raw_map->lefttrigger);
    SDL_PrivateAppendToMappingString(mapping, sizeof(mapping), "righttrigger", &raw_map->righttrigger);
    SDL_PrivateAppendToMappingString(mapping, sizeof(mapping), "touchpad", &raw_map->touchpad);

    return SDL_PrivateAddMappingForGUID(guid, mapping, &existing, SDL_GAMEPAD_MAPPING_PRIORITY_DEFAULT);
}

static GamepadMapping_t *SDL_PrivateGetGamepadMapping(SDL_JoystickID instance_id, bool create_mapping)
{
    const char *name;
    SDL_GUID guid;
    GamepadMapping_t *mapping;

    SDL_AssertJoysticksLocked();

    name = SDL_GetJoystickNameForID(instance_id);
    guid = SDL_GetJoystickGUIDForID(instance_id);
    mapping = SDL_PrivateGetGamepadMappingForNameAndGUID(name, guid);
    if (!mapping && create_mapping) {
        SDL_GamepadMapping raw_map;

        SDL_zero(raw_map);
        if (SDL_PrivateJoystickGetAutoGamepadMapping(instance_id, &raw_map)) {
            mapping = SDL_PrivateGenerateAutomaticGamepadMapping(name, guid, &raw_map);
        }
    }

    if (!mapping) {
        mapping = s_pDefaultMapping;
    }
    return mapping;
}

/*
 * Add or update an entry into the Mappings Database
 */
int SDL_AddGamepadMappingsFromIO(SDL_IOStream *src, bool closeio)
{
    const char *platform = SDL_GetPlatform();
    int gamepads = 0;
    char *buf, *line, *line_end, *tmp, *comma, line_platform[64];
    size_t db_size;
    size_t platform_len;

    buf = (char *)SDL_LoadFile_IO(src, &db_size, closeio);
    if (!buf) {
        SDL_SetError("Could not allocate space to read DB into memory");
        return -1;
    }
    line = buf;

    SDL_LockJoysticks();

    PushMappingChangeTracking();

    while (line < buf + db_size) {
        line_end = SDL_strchr(line, '\n');
        if (line_end) {
            *line_end = '\0';
        } else {
            line_end = buf + db_size;
        }

        // Extract and verify the platform
        tmp = SDL_strstr(line, SDL_GAMEPAD_PLATFORM_FIELD);
        if (tmp) {
            tmp += SDL_GAMEPAD_PLATFORM_FIELD_SIZE;
            comma = SDL_strchr(tmp, ',');
            if (comma) {
                platform_len = comma - tmp + 1;
                if (platform_len + 1 < SDL_arraysize(line_platform)) {
                    SDL_strlcpy(line_platform, tmp, platform_len);
                    if (SDL_strncasecmp(line_platform, platform, platform_len) == 0 &&
                        SDL_AddGamepadMapping(line) > 0) {
                        gamepads++;
                    }
                }
            }
        }

        line = line_end + 1;
    }

    PopMappingChangeTracking();

    SDL_UnlockJoysticks();

    SDL_free(buf);
    return gamepads;
}

int SDL_AddGamepadMappingsFromFile(const char *file)
{
    return SDL_AddGamepadMappingsFromIO(SDL_IOFromFile(file, "rb"), true);
}

bool SDL_ReloadGamepadMappings(void)
{
    SDL_Gamepad *gamepad;

    SDL_LockJoysticks();

    PushMappingChangeTracking();

    for (gamepad = SDL_gamepads; gamepad; gamepad = gamepad->next) {
        AddMappingChangeTracking(gamepad->mapping);
    }

    SDL_QuitGamepadMappings();
    SDL_InitGamepadMappings();

    PopMappingChangeTracking();

    SDL_UnlockJoysticks();

    return true;
}

static char *SDL_ConvertMappingToPositionalAXBY(const char *mapping)
{
    // Add space for '!' and null terminator
    size_t length = SDL_strlen(mapping) + 1 + 1;
    char *remapped = (char *)SDL_malloc(length);
    if (remapped) {
        char *button_B;
        char *button_X;
        char *hint;

        SDL_strlcpy(remapped, mapping, length);
        button_B = SDL_strstr(remapped, ",b:");
        button_X = SDL_strstr(remapped, ",x:");
        hint = SDL_strstr(remapped, "hint:SDL_GAMECONTROLLER_USE_GAMECUBE_LABELS");

        if (button_B) {
            button_B[1] = 'x';
        }
        if (button_X) {
            button_X[1] = 'b';
        }
        if (hint) {
            hint += 5;
            SDL_memmove(hint + 1, hint, SDL_strlen(hint) + 1);
            *hint = '!';
        }
    }
    return remapped;
}

static char *SDL_ConvertMappingToPositionalBAXY(const char *mapping)
{
    // Add space for '!' and null terminator
    size_t length = SDL_strlen(mapping) + 1 + 1;
    char *remapped = (char *)SDL_malloc(length);
    if (remapped) {
        char *button_A;
        char *button_B;
        char *button_X;
        char *button_Y;
        char *hint;

        SDL_strlcpy(remapped, mapping, length);
        button_A = SDL_strstr(remapped, ",a:");
        button_B = SDL_strstr(remapped, ",b:");
        button_X = SDL_strstr(remapped, ",x:");
        button_Y = SDL_strstr(remapped, ",y:");
        hint = SDL_strstr(remapped, "hint:SDL_GAMECONTROLLER_USE_BUTTON_LABELS");

        if (button_A) {
            button_A[1] = 'b';
        }
        if (button_B) {
            button_B[1] = 'a';
        }
        if (button_X) {
            button_X[1] = 'y';
        }
        if (button_Y) {
            button_Y[1] = 'x';
        }
        if (hint) {
            hint += 5;
            SDL_memmove(hint + 1, hint, SDL_strlen(hint) + 1);
            *hint = '!';
        }
    }
    return remapped;
}

/*
 * Add or update an entry into the Mappings Database with a priority
 */
static int SDL_PrivateAddGamepadMapping(const char *mappingString, SDL_GamepadMappingPriority priority)
{
    char *appended = NULL;
    char *remapped = NULL;
    char *pchGUID;
    SDL_GUID guid;
    Uint16 vendor, product;
    bool is_default_mapping = false;
    bool is_xinput_mapping = false;
    bool existing = false;
    GamepadMapping_t *pGamepadMapping;
    int result = -1;

    SDL_AssertJoysticksLocked();

    if (!mappingString) {
        SDL_InvalidParamError("mappingString");
        return -1;
    }

    pchGUID = SDL_PrivateGetGamepadGUIDFromMappingString(mappingString);
    if (!pchGUID) {
        SDL_SetError("Couldn't parse GUID from %s", mappingString);
        return -1;
    }
    if (!SDL_strcasecmp(pchGUID, "default")) {
        is_default_mapping = true;
    } else if (!SDL_strcasecmp(pchGUID, "xinput")) {
        is_xinput_mapping = true;
    }
    guid = SDL_StringToGUID(pchGUID);
    SDL_free(pchGUID);

    SDL_GetJoystickGUIDInfo(guid, &vendor, &product, NULL, NULL);
    if (SDL_IsJoystickGameCube(vendor, product) &&
        SDL_strstr(mappingString, "SDL_GAMECONTROLLER_USE_GAMECUBE_LABELS") == NULL) {
        SDL_asprintf(&appended, "%shint:SDL_GAMECONTROLLER_USE_GAMECUBE_LABELS:=1,", mappingString);
        if (appended) {
            mappingString = appended;
        }
    }

    { // Extract and verify the hint field
        const char *tmp;

        tmp = SDL_strstr(mappingString, SDL_GAMEPAD_HINT_FIELD);
        if (tmp) {
            bool default_value, value, negate;
            int len;
            char hint[128];

            tmp += SDL_GAMEPAD_HINT_FIELD_SIZE;

            if (*tmp == '!') {
                negate = true;
                ++tmp;
            } else {
                negate = false;
            }

            len = 0;
            while (*tmp && *tmp != ',' && *tmp != ':' && len < (sizeof(hint) - 1)) {
                hint[len++] = *tmp++;
            }
            hint[len] = '\0';

            if (tmp[0] == ':' && tmp[1] == '=') {
                tmp += 2;
                default_value = SDL_atoi(tmp);
            } else {
                default_value = false;
            }

            if (SDL_strcmp(hint, "SDL_GAMECONTROLLER_USE_GAMECUBE_LABELS") == 0) {
                // This hint is used to signal whether the mapping uses positional buttons or not
                if (negate) {
                    // This mapping uses positional buttons, we can use it as-is
                } else {
                    // This mapping uses labeled buttons, we need to swap them to positional
                    remapped = SDL_ConvertMappingToPositionalAXBY(mappingString);
                    if (!remapped) {
                        goto done;
                    }
                    mappingString = remapped;
                }
            } else if (SDL_strcmp(hint, "SDL_GAMECONTROLLER_USE_BUTTON_LABELS") == 0) {
                // This hint is used to signal whether the mapping uses positional buttons or not
                if (negate) {
                    // This mapping uses positional buttons, we can use it as-is
                } else {
                    // This mapping uses labeled buttons, we need to swap them to positional
                    remapped = SDL_ConvertMappingToPositionalBAXY(mappingString);
                    if (!remapped) {
                        goto done;
                    }
                    mappingString = remapped;
                }

            } else {
                value = SDL_GetHintBoolean(hint, default_value);
                if (negate) {
                    value = !value;
                }
                if (!value) {
                    result = 0;
                    goto done;
                }
            }
        }
    }

#ifdef ANDROID
    { // Extract and verify the SDK version
        const char *tmp;

        tmp = SDL_strstr(mappingString, SDL_GAMEPAD_SDKGE_FIELD);
        if (tmp) {
            tmp += SDL_GAMEPAD_SDKGE_FIELD_SIZE;
            if (!(SDL_GetAndroidSDKVersion() >= SDL_atoi(tmp))) {
                SDL_SetError("SDK version %d < minimum version %d", SDL_GetAndroidSDKVersion(), SDL_atoi(tmp));
                goto done;
            }
        }
        tmp = SDL_strstr(mappingString, SDL_GAMEPAD_SDKLE_FIELD);
        if (tmp) {
            tmp += SDL_GAMEPAD_SDKLE_FIELD_SIZE;
            if (!(SDL_GetAndroidSDKVersion() <= SDL_atoi(tmp))) {
                SDL_SetError("SDK version %d > maximum version %d", SDL_GetAndroidSDKVersion(), SDL_atoi(tmp));
                goto done;
            }
        }
    }
#endif

    pGamepadMapping = SDL_PrivateAddMappingForGUID(guid, mappingString, &existing, priority);
    if (!pGamepadMapping) {
        goto done;
    }

    if (existing) {
        result = 0;
    } else {
        if (is_default_mapping) {
            s_pDefaultMapping = pGamepadMapping;
        } else if (is_xinput_mapping) {
            s_pXInputMapping = pGamepadMapping;
        }
        result = 1;
    }
done:
    SDL_free(appended);
    SDL_free(remapped);
    return result;
}

/*
 * Add or update an entry into the Mappings Database
 */
int SDL_AddGamepadMapping(const char *mapping)
{
    int result;

    SDL_LockJoysticks();
    {
        result = SDL_PrivateAddGamepadMapping(mapping, SDL_GAMEPAD_MAPPING_PRIORITY_API);
    }
    SDL_UnlockJoysticks();

    return result;
}

/*
 * Create a mapping string for a mapping
 */
static char *CreateMappingString(GamepadMapping_t *mapping, SDL_GUID guid)
{
    char *pMappingString, *pPlatformString;
    char pchGUID[33];
    size_t needed;
    bool need_platform = false;
    const char *platform = NULL;

    SDL_AssertJoysticksLocked();

    SDL_GUIDToString(guid, pchGUID, sizeof(pchGUID));

    // allocate enough memory for GUID + ',' + name + ',' + mapping + \0
    needed = SDL_strlen(pchGUID) + 1 + SDL_strlen(mapping->name) + 1 + SDL_strlen(mapping->mapping) + 1;

    if (!SDL_strstr(mapping->mapping, SDL_GAMEPAD_PLATFORM_FIELD)) {
        // add memory for ',' + platform:PLATFORM
        need_platform = true;
        if (mapping->mapping[SDL_strlen(mapping->mapping) - 1] != ',') {
            needed += 1;
        }
        platform = SDL_GetPlatform();
        needed += SDL_GAMEPAD_PLATFORM_FIELD_SIZE + SDL_strlen(platform) + 1;
    }

    pMappingString = (char *)SDL_malloc(needed);
    if (!pMappingString) {
        return NULL;
    }

    (void)SDL_snprintf(pMappingString, needed, "%s,%s,%s", pchGUID, mapping->name, mapping->mapping);

    if (need_platform) {
        if (mapping->mapping[SDL_strlen(mapping->mapping) - 1] != ',') {
            SDL_strlcat(pMappingString, ",", needed);
        }
        SDL_strlcat(pMappingString, SDL_GAMEPAD_PLATFORM_FIELD, needed);
        SDL_strlcat(pMappingString, platform, needed);
        SDL_strlcat(pMappingString, ",", needed);
    }

    // Make sure multiple platform strings haven't made their way into the mapping
    pPlatformString = SDL_strstr(pMappingString, SDL_GAMEPAD_PLATFORM_FIELD);
    if (pPlatformString) {
        pPlatformString = SDL_strstr(pPlatformString + 1, SDL_GAMEPAD_PLATFORM_FIELD);
        if (pPlatformString) {
            *pPlatformString = '\0';
        }
    }
    return pMappingString;
}

char **SDL_GetGamepadMappings(int *count)
{
    int num_mappings = 0;
    char **result = NULL;
    char **mappings = NULL;

    if (count) {
        *count = 0;
    }

    SDL_LockJoysticks();

    for (GamepadMapping_t *mapping = s_pSupportedGamepads; mapping; mapping = mapping->next) {
        if (SDL_memcmp(&mapping->guid, &s_zeroGUID, sizeof(mapping->guid)) == 0) {
            continue;
        }
        num_mappings++;
    }

    size_t final_allocation = sizeof (char *);  // for the NULL terminator element.
    bool failed = false;
    mappings = (char **) SDL_calloc(num_mappings + 1, sizeof (char *));
    if (!mappings) {
        failed = true;
    } else {
        int i = 0;
        for (GamepadMapping_t *mapping = s_pSupportedGamepads; mapping; mapping = mapping->next) {
            if (SDL_memcmp(&mapping->guid, &s_zeroGUID, sizeof(mapping->guid)) == 0) {
                continue;
            }

            char *mappingstr = CreateMappingString(mapping, mapping->guid);
            if (!mappingstr) {
                failed = true;
                break;  // error string is already set.
            }

            SDL_assert(i < num_mappings);
            mappings[i++] = mappingstr;

            final_allocation += SDL_strlen(mappingstr) + 1 + sizeof (char *);
        }
    }

    SDL_UnlockJoysticks();

    if (!failed) {
        result = (char **) SDL_malloc(final_allocation);
        if (result) {
            final_allocation -= (sizeof (char *) * num_mappings + 1);
            char *strptr = (char *) (result + (num_mappings + 1));
            for (int i = 0; i < num_mappings; i++) {
                result[i] = strptr;
                const size_t slen = SDL_strlcpy(strptr, mappings[i], final_allocation) + 1;
                SDL_assert(final_allocation >= slen);
                final_allocation -= slen;
                strptr += slen;
            }
            result[num_mappings] = NULL;

            if (count) {
                *count = num_mappings;
            }
        }
    }

    if (mappings) {
        for (int i = 0; i < num_mappings; i++) {
            SDL_free(mappings[i]);
        }
        SDL_free(mappings);
    }

    return result;
}

/*
 * Get the mapping string for this GUID
 */
char *SDL_GetGamepadMappingForGUID(SDL_GUID guid)
{
    char *result;

    SDL_LockJoysticks();
    {
        GamepadMapping_t *mapping = SDL_PrivateGetGamepadMappingForGUID(guid, false);
        if (mapping) {
            result = CreateMappingString(mapping, guid);
        } else {
            SDL_SetError("Mapping not available");
            result = NULL;
        }
    }
    SDL_UnlockJoysticks();

    return result;
}

/*
 * Get the mapping string for this device
 */
char *SDL_GetGamepadMapping(SDL_Gamepad *gamepad)
{
    char *result;

    SDL_LockJoysticks();
    {
        CHECK_GAMEPAD_MAGIC(gamepad, NULL);

        result = CreateMappingString(gamepad->mapping, gamepad->joystick->guid);
    }
    SDL_UnlockJoysticks();

    return result;
}

/*
 * Set the mapping string for this device
 */
bool SDL_SetGamepadMapping(SDL_JoystickID instance_id, const char *mapping)
{
    SDL_GUID guid = SDL_GetJoystickGUIDForID(instance_id);
    bool result = false;

    if (SDL_memcmp(&guid, &s_zeroGUID, sizeof(guid)) == 0) {
        return SDL_InvalidParamError("instance_id");
    }

    if (!mapping) {
        mapping = "*,*,";
    }

    SDL_LockJoysticks();
    {
        if (SDL_PrivateAddMappingForGUID(guid, mapping, NULL, SDL_GAMEPAD_MAPPING_PRIORITY_API)) {
            result = true;
        }
    }
    SDL_UnlockJoysticks();

    return result;
}

static void SDL_LoadGamepadHints(void)
{
    const char *hint = SDL_GetHint(SDL_HINT_GAMECONTROLLERCONFIG);
    if (hint && hint[0]) {
        char *pTempMappings = SDL_strdup(hint);
        char *pUserMappings = pTempMappings;

        PushMappingChangeTracking();

        while (pUserMappings) {
            char *pchNewLine = NULL;

            pchNewLine = SDL_strchr(pUserMappings, '\n');
            if (pchNewLine) {
                *pchNewLine = '\0';
            }

            SDL_PrivateAddGamepadMapping(pUserMappings, SDL_GAMEPAD_MAPPING_PRIORITY_USER);

            if (pchNewLine) {
                pUserMappings = pchNewLine + 1;
            } else {
                pUserMappings = NULL;
            }
        }

        PopMappingChangeTracking();

        SDL_free(pTempMappings);
    }
}

/*
 * Fill the given buffer with the expected gamepad mapping filepath.
 * Usually this will just be SDL_HINT_GAMECONTROLLERCONFIG_FILE, but for
 * Android, we want to get the internal storage path.
 */
static bool SDL_GetGamepadMappingFilePath(char *path, size_t size)
{
    const char *hint = SDL_GetHint(SDL_HINT_GAMECONTROLLERCONFIG_FILE);
    if (hint && *hint) {
        return SDL_strlcpy(path, hint, size) < size;
    }

#ifdef SDL_PLATFORM_ANDROID
    return SDL_snprintf(path, size, "%s/gamepad_map.txt", SDL_GetAndroidInternalStoragePath()) < size;
#else
    return false;
#endif
}

/*
 * Initialize the gamepad system, mostly load our DB of gamepad config mappings
 */
bool SDL_InitGamepadMappings(void)
{
    char szGamepadMapPath[1024];
    int i = 0;
    const char *pMappingString = NULL;

    SDL_AssertJoysticksLocked();

    PushMappingChangeTracking();

    pMappingString = s_GamepadMappings[i];
    while (pMappingString) {
        SDL_PrivateAddGamepadMapping(pMappingString, SDL_GAMEPAD_MAPPING_PRIORITY_DEFAULT);

        i++;
        pMappingString = s_GamepadMappings[i];
    }

    if (SDL_GetGamepadMappingFilePath(szGamepadMapPath, sizeof(szGamepadMapPath))) {
        SDL_AddGamepadMappingsFromFile(szGamepadMapPath);
    }

    // load in any user supplied config
    SDL_LoadGamepadHints();

    SDL_LoadVIDPIDList(&SDL_allowed_gamepads);
    SDL_LoadVIDPIDList(&SDL_ignored_gamepads);

    PopMappingChangeTracking();

    return true;
}

bool SDL_InitGamepads(void)
{
    int i;
    SDL_JoystickID *joysticks;

    SDL_gamepads_initialized = true;

    // Watch for joystick events and fire gamepad ones if needed
    SDL_AddEventWatch(SDL_GamepadEventWatcher, NULL);

    // Send added events for gamepads currently attached
    joysticks = SDL_GetJoysticks(NULL);
    if (joysticks) {
        for (i = 0; joysticks[i]; ++i) {
            if (SDL_IsGamepad(joysticks[i])) {
                SDL_PrivateGamepadAdded(joysticks[i]);
            }
        }
        SDL_free(joysticks);
    }

    return true;
}

bool SDL_HasGamepad(void)
{
    int num_joysticks = 0;
    int num_gamepads = 0;
    SDL_JoystickID *joysticks = SDL_GetJoysticks(&num_joysticks);
    if (joysticks) {
        int i;
        for (i = num_joysticks - 1; i >= 0 && num_gamepads == 0; --i) {
            if (SDL_IsGamepad(joysticks[i])) {
                ++num_gamepads;
            }
        }
        SDL_free(joysticks);
    }
    if (num_gamepads > 0) {
        return true;
    }
    return false;
}

SDL_JoystickID *SDL_GetGamepads(int *count)
{
    int num_joysticks = 0;
    int num_gamepads = 0;
    SDL_JoystickID *joysticks = SDL_GetJoysticks(&num_joysticks);
    if (joysticks) {
        int i;
        for (i = num_joysticks - 1; i >= 0; --i) {
            if (SDL_IsGamepad(joysticks[i])) {
                ++num_gamepads;
            } else {
                SDL_memmove(&joysticks[i], &joysticks[i+1], (num_gamepads + 1) * sizeof(joysticks[i]));
            }
        }
    }
    if (count) {
        *count = num_gamepads;
    }
    return joysticks;
}

const char *SDL_GetGamepadNameForID(SDL_JoystickID instance_id)
{
    const char *result = NULL;

    SDL_LockJoysticks();
    {
        GamepadMapping_t *mapping = SDL_PrivateGetGamepadMapping(instance_id, true);
        if (mapping) {
            if (SDL_strcmp(mapping->name, "*") == 0) {
                result = SDL_GetJoystickNameForID(instance_id);
            } else {
                result = SDL_GetPersistentString(mapping->name);
            }
        }
    }
    SDL_UnlockJoysticks();

    return result;
}

const char *SDL_GetGamepadPathForID(SDL_JoystickID instance_id)
{
    return SDL_GetJoystickPathForID(instance_id);
}

int SDL_GetGamepadPlayerIndexForID(SDL_JoystickID instance_id)
{
    return SDL_GetJoystickPlayerIndexForID(instance_id);
}

SDL_GUID SDL_GetGamepadGUIDForID(SDL_JoystickID instance_id)
{
    return SDL_GetJoystickGUIDForID(instance_id);
}

Uint16 SDL_GetGamepadVendorForID(SDL_JoystickID instance_id)
{
    return SDL_GetJoystickVendorForID(instance_id);
}

Uint16 SDL_GetGamepadProductForID(SDL_JoystickID instance_id)
{
    return SDL_GetJoystickProductForID(instance_id);
}

Uint16 SDL_GetGamepadProductVersionForID(SDL_JoystickID instance_id)
{
    return SDL_GetJoystickProductVersionForID(instance_id);
}

SDL_GamepadType SDL_GetGamepadTypeForID(SDL_JoystickID instance_id)
{
    SDL_GamepadType type = SDL_GAMEPAD_TYPE_UNKNOWN;

    SDL_LockJoysticks();
    {
        GamepadMapping_t *mapping = SDL_PrivateGetGamepadMapping(instance_id, true);
        if (mapping) {
            char *type_string, *comma;

            type_string = SDL_strstr(mapping->mapping, SDL_GAMEPAD_TYPE_FIELD);
            if (type_string) {
                type_string += SDL_GAMEPAD_TYPE_FIELD_SIZE;
                comma = SDL_strchr(type_string, ',');
                if (comma) {
                    *comma = '\0';
                    type = SDL_GetGamepadTypeFromString(type_string);
                    *comma = ',';
                }
            }
        }
    }
    SDL_UnlockJoysticks();

    if (type != SDL_GAMEPAD_TYPE_UNKNOWN) {
        return type;
    }
    return SDL_GetRealGamepadTypeForID(instance_id);
}

SDL_GamepadType SDL_GetRealGamepadTypeForID(SDL_JoystickID instance_id)
{
    SDL_GamepadType type = SDL_GAMEPAD_TYPE_UNKNOWN;
    const SDL_SteamVirtualGamepadInfo *info;

    SDL_LockJoysticks();
    {
        info = SDL_GetJoystickVirtualGamepadInfoForID(instance_id);
        if (info) {
            type = info->type;
        } else {
            type = SDL_GetGamepadTypeFromGUID(SDL_GetJoystickGUIDForID(instance_id), SDL_GetJoystickNameForID(instance_id));
        }
    }
    SDL_UnlockJoysticks();

    return type;
}

char *SDL_GetGamepadMappingForID(SDL_JoystickID instance_id)
{
    char *result = NULL;

    SDL_LockJoysticks();
    {
        GamepadMapping_t *mapping = SDL_PrivateGetGamepadMapping(instance_id, true);
        if (mapping) {
            char pchGUID[33];
            SDL_GUID guid = SDL_GetJoystickGUIDForID(instance_id);
            SDL_GUIDToString(guid, pchGUID, sizeof(pchGUID));
            SDL_asprintf(&result, "%s,%s,%s", pchGUID, mapping->name, mapping->mapping);
        }
    }
    SDL_UnlockJoysticks();

    return result;
}

/*
 * Return 1 if the joystick with this name and GUID is a supported gamepad
 */
bool SDL_IsGamepadNameAndGUID(const char *name, SDL_GUID guid)
{
    bool result;

    SDL_LockJoysticks();
    {
        if (s_pDefaultMapping || SDL_PrivateGetGamepadMappingForNameAndGUID(name, guid) != NULL) {
            result = true;
        } else {
            result = false;
        }
    }
    SDL_UnlockJoysticks();

    return result;
}

/*
 * Return 1 if the joystick at this device index is a supported gamepad
 */
bool SDL_IsGamepad(SDL_JoystickID instance_id)
{
    bool result;

    SDL_LockJoysticks();
    {
        const void *value;
        if (SDL_FindInHashTable(s_gamepadInstanceIDs, (void *)(uintptr_t)instance_id, &value)) {
            result = (bool)(uintptr_t)value;
        } else {
            if (SDL_PrivateGetGamepadMapping(instance_id, true) != NULL) {
                result = true;
            } else {
                result = false;
            }

            if (!s_gamepadInstanceIDs) {
                s_gamepadInstanceIDs = SDL_CreateHashTable(0, false, SDL_HashID, SDL_KeyMatchID, NULL, NULL);
            }
            SDL_InsertIntoHashTable(s_gamepadInstanceIDs, (void *)(uintptr_t)instance_id, (void *)(uintptr_t)result, true);
        }
    }
    SDL_UnlockJoysticks();

    return result;
}

/*
 * Return 1 if the gamepad should be ignored by SDL
 */
bool SDL_ShouldIgnoreGamepad(Uint16 vendor_id, Uint16 product_id, Uint16 version, const char *name)
{
#ifdef SDL_PLATFORM_LINUX
    if (SDL_endswith(name, " Motion Sensors")) {
        // Don't treat the PS3 and PS4 motion controls as a separate gamepad
        return true;
    }
    if (SDL_strncmp(name, "Nintendo ", 9) == 0 && SDL_strstr(name, " IMU") != NULL) {
        // Don't treat the Nintendo IMU as a separate gamepad
        return true;
    }
    if (SDL_endswith(name, " Accelerometer") ||
        SDL_endswith(name, " IR") ||
        SDL_endswith(name, " Motion Plus") ||
        SDL_endswith(name, " Nunchuk")) {
        // Don't treat the Wii extension controls as a separate gamepad
        return true;
    }
#endif

    if (name && SDL_strcmp(name, "uinput-fpc") == 0) {
        // The Google Pixel fingerprint sensor reports itself as a joystick
        return true;
    }

#ifdef SDL_PLATFORM_WIN32
    if (SDL_GetHintBoolean("SDL_GAMECONTROLLER_ALLOW_STEAM_VIRTUAL_GAMEPAD", false) &&
        SDL_GetHintBoolean("STEAM_COMPAT_PROTON", false)) {
        // We are launched by Steam and running under Proton
        // We can't tell whether this controller is a Steam Virtual Gamepad,
        // so assume that Proton is doing the appropriate filtering of controllers
        // and anything we see here is fine to use.
        return false;
    }
#endif // SDL_PLATFORM_WIN32

    if (SDL_IsJoystickSteamVirtualGamepad(vendor_id, product_id, version)) {
        return !SDL_GetHintBoolean("SDL_GAMECONTROLLER_ALLOW_STEAM_VIRTUAL_GAMEPAD", false);
    }

    if (SDL_allowed_gamepads.num_included_entries > 0) {
        if (SDL_VIDPIDInList(vendor_id, product_id, &SDL_allowed_gamepads)) {
            return false;
        }
        return true;
    } else {
        if (SDL_VIDPIDInList(vendor_id, product_id, &SDL_ignored_gamepads)) {
            return true;
        }
        return false;
    }
}

/*
 * Open a gamepad for use
 *
 * This function returns a gamepad identifier, or NULL if an error occurred.
 */
SDL_Gamepad *SDL_OpenGamepad(SDL_JoystickID instance_id)
{
    SDL_Gamepad *gamepad;
    SDL_Gamepad *gamepadlist;
    GamepadMapping_t *pSupportedGamepad = NULL;

    SDL_LockJoysticks();

    gamepadlist = SDL_gamepads;
    // If the gamepad is already open, return it
    while (gamepadlist) {
        if (instance_id == gamepadlist->joystick->instance_id) {
            gamepad = gamepadlist;
            ++gamepad->ref_count;
            SDL_UnlockJoysticks();
            return gamepad;
        }
        gamepadlist = gamepadlist->next;
    }

    // Find a gamepad mapping
    pSupportedGamepad = SDL_PrivateGetGamepadMapping(instance_id, true);
    if (!pSupportedGamepad) {
        SDL_SetError("Couldn't find mapping for device (%" SDL_PRIu32 ")", instance_id);
        SDL_UnlockJoysticks();
        return NULL;
    }

    // Create and initialize the gamepad
    gamepad = (SDL_Gamepad *)SDL_calloc(1, sizeof(*gamepad));
    if (!gamepad) {
        SDL_UnlockJoysticks();
        return NULL;
    }
    SDL_SetObjectValid(gamepad, SDL_OBJECT_TYPE_GAMEPAD, true);

    gamepad->joystick = SDL_OpenJoystick(instance_id);
    if (!gamepad->joystick) {
        SDL_free(gamepad);
        SDL_UnlockJoysticks();
        return NULL;
    }

    if (gamepad->joystick->naxes) {
        gamepad->last_match_axis = (SDL_GamepadBinding **)SDL_calloc(gamepad->joystick->naxes, sizeof(*gamepad->last_match_axis));
        if (!gamepad->last_match_axis) {
            SDL_CloseJoystick(gamepad->joystick);
            SDL_free(gamepad);
            SDL_UnlockJoysticks();
            return NULL;
        }
    }
    if (gamepad->joystick->nhats) {
        gamepad->last_hat_mask = (Uint8 *)SDL_calloc(gamepad->joystick->nhats, sizeof(*gamepad->last_hat_mask));
        if (!gamepad->last_hat_mask) {
            SDL_CloseJoystick(gamepad->joystick);
            SDL_free(gamepad->last_match_axis);
            SDL_free(gamepad);
            SDL_UnlockJoysticks();
            return NULL;
        }
    }

    SDL_PrivateLoadButtonMapping(gamepad, pSupportedGamepad);

    // Add the gamepad to list
    ++gamepad->ref_count;
    // Link the gamepad in the list
    gamepad->next = SDL_gamepads;
    SDL_gamepads = gamepad;

    SDL_UnlockJoysticks();

    return gamepad;
}

/*
 * Manually pump for gamepad updates.
 */
void SDL_UpdateGamepads(void)
{
    // Just for API completeness; the joystick API does all the work.
    SDL_UpdateJoysticks();
}

/**
 *  Return whether a gamepad has a given axis
 */
bool SDL_GamepadHasAxis(SDL_Gamepad *gamepad, SDL_GamepadAxis axis)
{
    bool result = false;

    SDL_LockJoysticks();
    {
        int i;

        CHECK_GAMEPAD_MAGIC(gamepad, false);

        for (i = 0; i < gamepad->num_bindings; ++i) {
            const SDL_GamepadBinding *binding = &gamepad->bindings[i];
            if (binding->output_type == SDL_GAMEPAD_BINDTYPE_AXIS && binding->output.axis.axis == axis) {
                result = true;
                break;
            }
        }
    }
    SDL_UnlockJoysticks();

    return result;
}

/*
 * Get the current state of an axis control on a gamepad
 */
Sint16 SDL_GetGamepadAxis(SDL_Gamepad *gamepad, SDL_GamepadAxis axis)
{
    Sint16 result = 0;

    SDL_LockJoysticks();
    {
        int i;

        CHECK_GAMEPAD_MAGIC(gamepad, 0);

        for (i = 0; i < gamepad->num_bindings; ++i) {
            const SDL_GamepadBinding *binding = &gamepad->bindings[i];
            if (binding->output_type == SDL_GAMEPAD_BINDTYPE_AXIS && binding->output.axis.axis == axis) {
                int value = 0;
                bool valid_input_range;
                bool valid_output_range;

                if (binding->input_type == SDL_GAMEPAD_BINDTYPE_AXIS) {
                    value = SDL_GetJoystickAxis(gamepad->joystick, binding->input.axis.axis);
                    if (binding->input.axis.axis_min < binding->input.axis.axis_max) {
                        valid_input_range = (value >= binding->input.axis.axis_min && value <= binding->input.axis.axis_max);
                    } else {
                        valid_input_range = (value >= binding->input.axis.axis_max && value <= binding->input.axis.axis_min);
                    }
                    if (valid_input_range) {
                        if (binding->input.axis.axis_min != binding->output.axis.axis_min || binding->input.axis.axis_max != binding->output.axis.axis_max) {
                            float normalized_value = (float)(value - binding->input.axis.axis_min) / (binding->input.axis.axis_max - binding->input.axis.axis_min);
                            value = binding->output.axis.axis_min + (int)(normalized_value * (binding->output.axis.axis_max - binding->output.axis.axis_min));
                        }
                    } else {
                        value = 0;
                    }
                } else if (binding->input_type == SDL_GAMEPAD_BINDTYPE_BUTTON) {
                    if (SDL_GetJoystickButton(gamepad->joystick, binding->input.button)) {
                        value = binding->output.axis.axis_max;
                    }
                } else if (binding->input_type == SDL_GAMEPAD_BINDTYPE_HAT) {
                    int hat_mask = SDL_GetJoystickHat(gamepad->joystick, binding->input.hat.hat);
                    if (hat_mask & binding->input.hat.hat_mask) {
                        value = binding->output.axis.axis_max;
                    }
                }

                if (binding->output.axis.axis_min < binding->output.axis.axis_max) {
                    valid_output_range = (value >= binding->output.axis.axis_min && value <= binding->output.axis.axis_max);
                } else {
                    valid_output_range = (value >= binding->output.axis.axis_max && value <= binding->output.axis.axis_min);
                }
                // If the value is zero, there might be another binding that makes it non-zero
                if (value != 0 && valid_output_range) {
                    result = (Sint16)value;
                    break;
                }
            }
        }
    }
    SDL_UnlockJoysticks();

    return result;
}

/**
 *  Return whether a gamepad has a given button
 */
bool SDL_GamepadHasButton(SDL_Gamepad *gamepad, SDL_GamepadButton button)
{
    bool result = false;

    SDL_LockJoysticks();
    {
        int i;

        CHECK_GAMEPAD_MAGIC(gamepad, false);

        for (i = 0; i < gamepad->num_bindings; ++i) {
            const SDL_GamepadBinding *binding = &gamepad->bindings[i];
            if (binding->output_type == SDL_GAMEPAD_BINDTYPE_BUTTON && binding->output.button == button) {
                result = true;
                break;
            }
        }
    }
    SDL_UnlockJoysticks();

    return result;
}

/*
 * Get the current state of a button on a gamepad
 */
bool SDL_GetGamepadButton(SDL_Gamepad *gamepad, SDL_GamepadButton button)
{
    bool result = false;

    SDL_LockJoysticks();
    {
        int i;

        CHECK_GAMEPAD_MAGIC(gamepad, false);

        for (i = 0; i < gamepad->num_bindings; ++i) {
            const SDL_GamepadBinding *binding = &gamepad->bindings[i];
            if (binding->output_type == SDL_GAMEPAD_BINDTYPE_BUTTON && binding->output.button == button) {
                if (binding->input_type == SDL_GAMEPAD_BINDTYPE_AXIS) {
                    bool valid_input_range;

                    int value = SDL_GetJoystickAxis(gamepad->joystick, binding->input.axis.axis);
                    int threshold = binding->input.axis.axis_min + (binding->input.axis.axis_max - binding->input.axis.axis_min) / 2;
                    if (binding->input.axis.axis_min < binding->input.axis.axis_max) {
                        valid_input_range = (value >= binding->input.axis.axis_min && value <= binding->input.axis.axis_max);
                        if (valid_input_range) {
                            result |= (value >= threshold);
                        }
                    } else {
                        valid_input_range = (value >= binding->input.axis.axis_max && value <= binding->input.axis.axis_min);
                        if (valid_input_range) {
                            result |= (value <= threshold);
                        }
                    }
                } else if (binding->input_type == SDL_GAMEPAD_BINDTYPE_BUTTON) {
                    result |= SDL_GetJoystickButton(gamepad->joystick, binding->input.button);
                } else if (binding->input_type == SDL_GAMEPAD_BINDTYPE_HAT) {
                    int hat_mask = SDL_GetJoystickHat(gamepad->joystick, binding->input.hat.hat);
                    result |= ((hat_mask & binding->input.hat.hat_mask) != 0);
                }
            }
        }
    }
    SDL_UnlockJoysticks();

    return result;
}

/**
 * Get the label of a button on a gamepad.
 */
static SDL_GamepadButtonLabel SDL_GetGamepadButtonLabelForFaceStyle(SDL_GamepadFaceStyle face_style, SDL_GamepadButton button)
{
    SDL_GamepadButtonLabel label = SDL_GAMEPAD_BUTTON_LABEL_UNKNOWN;

    switch (face_style) {
    case SDL_GAMEPAD_FACE_STYLE_ABXY:
        switch (button) {
        case SDL_GAMEPAD_BUTTON_SOUTH:
            label = SDL_GAMEPAD_BUTTON_LABEL_A;
            break;
        case SDL_GAMEPAD_BUTTON_EAST:
            label = SDL_GAMEPAD_BUTTON_LABEL_B;
            break;
        case SDL_GAMEPAD_BUTTON_WEST:
            label = SDL_GAMEPAD_BUTTON_LABEL_X;
            break;
        case SDL_GAMEPAD_BUTTON_NORTH:
            label = SDL_GAMEPAD_BUTTON_LABEL_Y;
            break;
        default:
            break;
        }
        break;
    case SDL_GAMEPAD_FACE_STYLE_AXBY:
        switch (button) {
        case SDL_GAMEPAD_BUTTON_SOUTH:
            label = SDL_GAMEPAD_BUTTON_LABEL_A;
            break;
        case SDL_GAMEPAD_BUTTON_EAST:
            label = SDL_GAMEPAD_BUTTON_LABEL_X;
            break;
        case SDL_GAMEPAD_BUTTON_WEST:
            label = SDL_GAMEPAD_BUTTON_LABEL_B;
            break;
        case SDL_GAMEPAD_BUTTON_NORTH:
            label = SDL_GAMEPAD_BUTTON_LABEL_Y;
            break;
        default:
            break;
        }
        break;
    case SDL_GAMEPAD_FACE_STYLE_BAYX:
        switch (button) {
        case SDL_GAMEPAD_BUTTON_SOUTH:
            label = SDL_GAMEPAD_BUTTON_LABEL_B;
            break;
        case SDL_GAMEPAD_BUTTON_EAST:
            label = SDL_GAMEPAD_BUTTON_LABEL_A;
            break;
        case SDL_GAMEPAD_BUTTON_WEST:
            label = SDL_GAMEPAD_BUTTON_LABEL_Y;
            break;
        case SDL_GAMEPAD_BUTTON_NORTH:
            label = SDL_GAMEPAD_BUTTON_LABEL_X;
            break;
        default:
            break;
        }
        break;
    case SDL_GAMEPAD_FACE_STYLE_SONY:
        switch (button) {
        case SDL_GAMEPAD_BUTTON_SOUTH:
            label = SDL_GAMEPAD_BUTTON_LABEL_CROSS;
            break;
        case SDL_GAMEPAD_BUTTON_EAST:
            label = SDL_GAMEPAD_BUTTON_LABEL_CIRCLE;
            break;
        case SDL_GAMEPAD_BUTTON_WEST:
            label = SDL_GAMEPAD_BUTTON_LABEL_SQUARE;
            break;
        case SDL_GAMEPAD_BUTTON_NORTH:
            label = SDL_GAMEPAD_BUTTON_LABEL_TRIANGLE;
            break;
        default:
            break;
        }
        break;
    default:
        break;
    }
    return label;
}

/**
 * Get the label of a button on a gamepad.
 */
SDL_GamepadButtonLabel SDL_GetGamepadButtonLabelForType(SDL_GamepadType type, SDL_GamepadButton button)
{
    return SDL_GetGamepadButtonLabelForFaceStyle(SDL_GetGamepadFaceStyleForGamepadType(type), button);
}

/**
 * Get the label of a button on a gamepad.
 */
SDL_GamepadButtonLabel SDL_GetGamepadButtonLabel(SDL_Gamepad *gamepad, SDL_GamepadButton button)
{
    SDL_GamepadFaceStyle face_style;

    SDL_LockJoysticks();
    {
        CHECK_GAMEPAD_MAGIC(gamepad, SDL_GAMEPAD_BUTTON_LABEL_UNKNOWN);

        face_style = gamepad->face_style;
    }
    SDL_UnlockJoysticks();

    return SDL_GetGamepadButtonLabelForFaceStyle(face_style, button);
}

/**
 *  Get the number of touchpads on a gamepad.
 */
int SDL_GetNumGamepadTouchpads(SDL_Gamepad *gamepad)
{
    int result = 0;

    SDL_LockJoysticks();
    {
        SDL_Joystick *joystick = SDL_GetGamepadJoystick(gamepad);
        if (joystick) {
            result = joystick->ntouchpads;
        }
    }
    SDL_UnlockJoysticks();

    return result;
}

/**
 *  Get the number of supported simultaneous fingers on a touchpad on a gamepad.
 */
int SDL_GetNumGamepadTouchpadFingers(SDL_Gamepad *gamepad, int touchpad)
{
    int result = 0;

    SDL_LockJoysticks();
    {
        SDL_Joystick *joystick = SDL_GetGamepadJoystick(gamepad);
        if (joystick) {
            if (touchpad >= 0 && touchpad < joystick->ntouchpads) {
                result = joystick->touchpads[touchpad].nfingers;
            }
        }
    }
    SDL_UnlockJoysticks();

    return result;
}

/**
 *  Get the current state of a finger on a touchpad on a gamepad.
 */
bool SDL_GetGamepadTouchpadFinger(SDL_Gamepad *gamepad, int touchpad, int finger, bool *down, float *x, float *y, float *pressure)
{
    bool result = false;

    SDL_LockJoysticks();
    {
        SDL_Joystick *joystick = SDL_GetGamepadJoystick(gamepad);
        if (joystick) {
            if (touchpad >= 0 && touchpad < joystick->ntouchpads) {
                SDL_JoystickTouchpadInfo *touchpad_info = &joystick->touchpads[touchpad];
                if (finger >= 0 && finger < touchpad_info->nfingers) {
                    SDL_JoystickTouchpadFingerInfo *info = &touchpad_info->fingers[finger];

                    if (down) {
                        *down = info->down;
                    }
                    if (x) {
                        *x = info->x;
                    }
                    if (y) {
                        *y = info->y;
                    }
                    if (pressure) {
                        *pressure = info->pressure;
                    }
                    result = true;
                } else {
                    result = SDL_InvalidParamError("finger");
                }
            } else {
                result = SDL_InvalidParamError("touchpad");
            }
        }
    }
    SDL_UnlockJoysticks();

    return result;
}

/**
 *  Return whether a gamepad has a particular sensor.
 */
bool SDL_GamepadHasSensor(SDL_Gamepad *gamepad, SDL_SensorType type)
{
    bool result = false;

    SDL_LockJoysticks();
    {
        SDL_Joystick *joystick = SDL_GetGamepadJoystick(gamepad);
        if (joystick) {
            int i;
            for (i = 0; i < joystick->nsensors; ++i) {
                if (joystick->sensors[i].type == type) {
                    result = true;
                    break;
                }
            }
        }
    }
    SDL_UnlockJoysticks();

    return result;
}

/*
 *  Set whether data reporting for a gamepad sensor is enabled
 */
bool SDL_SetGamepadSensorEnabled(SDL_Gamepad *gamepad, SDL_SensorType type, bool enabled)
{
    SDL_LockJoysticks();
    {
        SDL_Joystick *joystick = SDL_GetGamepadJoystick(gamepad);
        if (joystick) {
            int i;
            for (i = 0; i < joystick->nsensors; ++i) {
                SDL_JoystickSensorInfo *sensor = &joystick->sensors[i];

                if (sensor->type == type) {
                    if (sensor->enabled == (enabled != false)) {
                        SDL_UnlockJoysticks();
                        return true;
                    }

                    if (type == SDL_SENSOR_ACCEL && joystick->accel_sensor) {
                        if (enabled) {
                            joystick->accel = SDL_OpenSensor(joystick->accel_sensor);
                            if (!joystick->accel) {
                                SDL_UnlockJoysticks();
                                return false;
                            }
                        } else {
                            if (joystick->accel) {
                                SDL_CloseSensor(joystick->accel);
                                joystick->accel = NULL;
                            }
                        }
                    } else if (type == SDL_SENSOR_GYRO && joystick->gyro_sensor) {
                        if (enabled) {
                            joystick->gyro = SDL_OpenSensor(joystick->gyro_sensor);
                            if (!joystick->gyro) {
                                SDL_UnlockJoysticks();
                                return false;
                            }
                        } else {
                            if (joystick->gyro) {
                                SDL_CloseSensor(joystick->gyro);
                                joystick->gyro = NULL;
                            }
                        }
                    } else {
                        if (enabled) {
                            if (joystick->nsensors_enabled == 0) {
                                if (!joystick->driver->SetSensorsEnabled(joystick, true)) {
                                    SDL_UnlockJoysticks();
                                    return false;
                                }
                            }
                            ++joystick->nsensors_enabled;
                        } else {
                            if (joystick->nsensors_enabled == 1) {
                                if (!joystick->driver->SetSensorsEnabled(joystick, false)) {
                                    SDL_UnlockJoysticks();
                                    return false;
                                }
                            }
                            --joystick->nsensors_enabled;
                        }
                    }

                    sensor->enabled = enabled;
                    SDL_UnlockJoysticks();
                    return true;
                }
            }
        }
    }
    SDL_UnlockJoysticks();

    return SDL_Unsupported();
}

/*
 *  Query whether sensor data reporting is enabled for a gamepad
 */
bool SDL_GamepadSensorEnabled(SDL_Gamepad *gamepad, SDL_SensorType type)
{
    bool result = false;

    SDL_LockJoysticks();
    {
        SDL_Joystick *joystick = SDL_GetGamepadJoystick(gamepad);
        if (joystick) {
            int i;
            for (i = 0; i < joystick->nsensors; ++i) {
                if (joystick->sensors[i].type == type) {
                    result = joystick->sensors[i].enabled;
                    break;
                }
            }
        }
    }
    SDL_UnlockJoysticks();

    return result;
}

/*
 *  Get the data rate of a gamepad sensor.
 */
float SDL_GetGamepadSensorDataRate(SDL_Gamepad *gamepad, SDL_SensorType type)
{
    float result = 0.0f;

    SDL_LockJoysticks();
    {
        SDL_Joystick *joystick = SDL_GetGamepadJoystick(gamepad);
        if (joystick) {
            int i;
            for (i = 0; i < joystick->nsensors; ++i) {
                SDL_JoystickSensorInfo *sensor = &joystick->sensors[i];

                if (sensor->type == type) {
                    result = sensor->rate;
                    break;
                }
            }
        }
    }
    SDL_UnlockJoysticks();

    return result;
}

/*
 *  Get the current state of a gamepad sensor.
 */
bool SDL_GetGamepadSensorData(SDL_Gamepad *gamepad, SDL_SensorType type, float *data, int num_values)
{
    SDL_LockJoysticks();
    {
        SDL_Joystick *joystick = SDL_GetGamepadJoystick(gamepad);
        if (joystick) {
            int i;
            for (i = 0; i < joystick->nsensors; ++i) {
                SDL_JoystickSensorInfo *sensor = &joystick->sensors[i];

                if (sensor->type == type) {
                    num_values = SDL_min(num_values, SDL_arraysize(sensor->data));
                    SDL_memcpy(data, sensor->data, num_values * sizeof(*data));
                    SDL_UnlockJoysticks();
                    return true;
                }
            }
        }
    }
    SDL_UnlockJoysticks();

    return SDL_Unsupported();
}

SDL_JoystickID SDL_GetGamepadID(SDL_Gamepad *gamepad)
{
    SDL_Joystick *joystick = SDL_GetGamepadJoystick(gamepad);

    if (!joystick) {
        return 0;
    }
    return SDL_GetJoystickID(joystick);
}

SDL_PropertiesID SDL_GetGamepadProperties(SDL_Gamepad *gamepad)
{
    SDL_PropertiesID result = 0;

    SDL_LockJoysticks();
    {
        CHECK_GAMEPAD_MAGIC(gamepad, 0);

        result = SDL_GetJoystickProperties(gamepad->joystick);
    }
    SDL_UnlockJoysticks();

    return result;
}

const char *SDL_GetGamepadName(SDL_Gamepad *gamepad)
{
    const char *result = NULL;

    SDL_LockJoysticks();
    {
        CHECK_GAMEPAD_MAGIC(gamepad, NULL);

        if (SDL_strcmp(gamepad->name, "*") == 0 ||
            gamepad->joystick->steam_handle != 0) {
            result = SDL_GetJoystickName(gamepad->joystick);
        } else {
            result = SDL_GetPersistentString(gamepad->name);
        }
    }
    SDL_UnlockJoysticks();

    return result;
}

const char *SDL_GetGamepadPath(SDL_Gamepad *gamepad)
{
    SDL_Joystick *joystick = SDL_GetGamepadJoystick(gamepad);

    if (!joystick) {
        return NULL;
    }
    return SDL_GetJoystickPath(joystick);
}

SDL_GamepadType SDL_GetGamepadType(SDL_Gamepad *gamepad)
{
    SDL_GamepadType type;
    const SDL_SteamVirtualGamepadInfo *info;

    SDL_LockJoysticks();
    {
        CHECK_GAMEPAD_MAGIC(gamepad, SDL_GAMEPAD_TYPE_UNKNOWN);

        info = SDL_GetJoystickVirtualGamepadInfoForID(gamepad->joystick->instance_id);
        if (info) {
            type = info->type;
        } else {
            type = gamepad->type;
        }
    }
    SDL_UnlockJoysticks();

    return type;
}

SDL_GamepadType SDL_GetRealGamepadType(SDL_Gamepad *gamepad)
{
    SDL_Joystick *joystick = SDL_GetGamepadJoystick(gamepad);

    if (!joystick) {
        return SDL_GAMEPAD_TYPE_UNKNOWN;
    }
    return SDL_GetGamepadTypeFromGUID(SDL_GetJoystickGUID(joystick), SDL_GetJoystickName(joystick));
}

int SDL_GetGamepadPlayerIndex(SDL_Gamepad *gamepad)
{
    SDL_Joystick *joystick = SDL_GetGamepadJoystick(gamepad);

    if (!joystick) {
        return -1;
    }
    return SDL_GetJoystickPlayerIndex(joystick);
}

/**
 *  Set the player index of an opened gamepad
 */
bool SDL_SetGamepadPlayerIndex(SDL_Gamepad *gamepad, int player_index)
{
    SDL_Joystick *joystick = SDL_GetGamepadJoystick(gamepad);

    if (!joystick) {
        // SDL_SetError() will have been called already by SDL_GetGamepadJoystick()
        return false;
    }
    return SDL_SetJoystickPlayerIndex(joystick, player_index);
}

Uint16 SDL_GetGamepadVendor(SDL_Gamepad *gamepad)
{
    SDL_Joystick *joystick = SDL_GetGamepadJoystick(gamepad);

    if (!joystick) {
        return 0;
    }
    return SDL_GetJoystickVendor(joystick);
}

Uint16 SDL_GetGamepadProduct(SDL_Gamepad *gamepad)
{
    SDL_Joystick *joystick = SDL_GetGamepadJoystick(gamepad);

    if (!joystick) {
        return 0;
    }
    return SDL_GetJoystickProduct(joystick);
}

Uint16 SDL_GetGamepadProductVersion(SDL_Gamepad *gamepad)
{
    SDL_Joystick *joystick = SDL_GetGamepadJoystick(gamepad);

    if (!joystick) {
        return 0;
    }
    return SDL_GetJoystickProductVersion(joystick);
}

Uint16 SDL_GetGamepadFirmwareVersion(SDL_Gamepad *gamepad)
{
    SDL_Joystick *joystick = SDL_GetGamepadJoystick(gamepad);

    if (!joystick) {
        return 0;
    }
    return SDL_GetJoystickFirmwareVersion(joystick);
}

const char * SDL_GetGamepadSerial(SDL_Gamepad *gamepad)
{
    SDL_Joystick *joystick = SDL_GetGamepadJoystick(gamepad);

    if (!joystick) {
        return NULL;
    }
    return SDL_GetJoystickSerial(joystick);

}

Uint64 SDL_GetGamepadSteamHandle(SDL_Gamepad *gamepad)
{
    Uint64 handle = 0;

    SDL_LockJoysticks();
    {
        CHECK_GAMEPAD_MAGIC(gamepad, 0);

        handle = gamepad->joystick->steam_handle;
    }
    SDL_UnlockJoysticks();

    return handle;
}

SDL_JoystickConnectionState SDL_GetGamepadConnectionState(SDL_Gamepad *gamepad)
{
    SDL_Joystick *joystick = SDL_GetGamepadJoystick(gamepad);

    if (!joystick) {
        return SDL_JOYSTICK_CONNECTION_INVALID;
    }
    return SDL_GetJoystickConnectionState(joystick);
}

SDL_PowerState SDL_GetGamepadPowerInfo(SDL_Gamepad *gamepad, int *percent)
{
    SDL_Joystick *joystick = SDL_GetGamepadJoystick(gamepad);

    if (percent) {
        *percent = -1;
    }
    if (!joystick) {
        return SDL_POWERSTATE_ERROR;
    }
    return SDL_GetJoystickPowerInfo(joystick, percent);
}

/*
 * Return if the gamepad in question is currently attached to the system,
 *  \return 0 if not plugged in, 1 if still present.
 */
bool SDL_GamepadConnected(SDL_Gamepad *gamepad)
{
    SDL_Joystick *joystick = SDL_GetGamepadJoystick(gamepad);

    if (!joystick) {
        return false;
    }
    return SDL_JoystickConnected(joystick);
}

/*
 * Get the joystick for this gamepad
 */
SDL_Joystick *SDL_GetGamepadJoystick(SDL_Gamepad *gamepad)
{
    SDL_Joystick *joystick;

    SDL_LockJoysticks();
    {
        CHECK_GAMEPAD_MAGIC(gamepad, NULL);

        joystick = gamepad->joystick;
    }
    SDL_UnlockJoysticks();

    return joystick;
}

/*
 * Return the SDL_Gamepad associated with an instance id.
 */
SDL_Gamepad *SDL_GetGamepadFromID(SDL_JoystickID joyid)
{
    SDL_Gamepad *gamepad;

    SDL_LockJoysticks();
    gamepad = SDL_gamepads;
    while (gamepad) {
        if (gamepad->joystick->instance_id == joyid) {
            SDL_UnlockJoysticks();
            return gamepad;
        }
        gamepad = gamepad->next;
    }
    SDL_UnlockJoysticks();
    return NULL;
}

/**
 * Return the SDL_Gamepad associated with a player index.
 */
SDL_Gamepad *SDL_GetGamepadFromPlayerIndex(int player_index)
{
    SDL_Gamepad *result = NULL;

    SDL_LockJoysticks();
    {
        SDL_Joystick *joystick = SDL_GetJoystickFromPlayerIndex(player_index);
        if (joystick) {
            result = SDL_GetGamepadFromID(joystick->instance_id);
        }
    }
    SDL_UnlockJoysticks();

    return result;
}

/*
 * Get the SDL joystick layer bindings for this gamepad
 */
SDL_GamepadBinding **SDL_GetGamepadBindings(SDL_Gamepad *gamepad, int *count)
{
    SDL_GamepadBinding **bindings = NULL;

    if (count) {
        *count = 0;
    }

    SDL_LockJoysticks();
    {
        CHECK_GAMEPAD_MAGIC(gamepad, NULL);

        size_t pointers_size = ((gamepad->num_bindings + 1) * sizeof(SDL_GamepadBinding *));
        size_t elements_size = (gamepad->num_bindings * sizeof(SDL_GamepadBinding));
        bindings = (SDL_GamepadBinding **)SDL_malloc(pointers_size + elements_size);
        if (bindings) {
            SDL_GamepadBinding *binding = (SDL_GamepadBinding *)((Uint8 *)bindings + pointers_size);
            int i;
            for (i = 0; i < gamepad->num_bindings; ++i, ++binding) {
                bindings[i] = binding;
                SDL_copyp(binding, &gamepad->bindings[i]);
            }
            bindings[i] = NULL;

            if (count) {
                *count = gamepad->num_bindings;
            }
        }
    }
    SDL_UnlockJoysticks();

    return bindings;
}

bool SDL_RumbleGamepad(SDL_Gamepad *gamepad, Uint16 low_frequency_rumble, Uint16 high_frequency_rumble, Uint32 duration_ms)
{
    SDL_Joystick *joystick = SDL_GetGamepadJoystick(gamepad);

    if (!joystick) {
        return false;
    }
    return SDL_RumbleJoystick(joystick, low_frequency_rumble, high_frequency_rumble, duration_ms);
}

bool SDL_RumbleGamepadTriggers(SDL_Gamepad *gamepad, Uint16 left_rumble, Uint16 right_rumble, Uint32 duration_ms)
{
    SDL_Joystick *joystick = SDL_GetGamepadJoystick(gamepad);

    if (!joystick) {
        return false;
    }
    return SDL_RumbleJoystickTriggers(joystick, left_rumble, right_rumble, duration_ms);
}

bool SDL_SetGamepadLED(SDL_Gamepad *gamepad, Uint8 red, Uint8 green, Uint8 blue)
{
    SDL_Joystick *joystick = SDL_GetGamepadJoystick(gamepad);

    if (!joystick) {
        return false;
    }
    return SDL_SetJoystickLED(joystick, red, green, blue);
}

bool SDL_SendGamepadEffect(SDL_Gamepad *gamepad, const void *data, int size)
{
    SDL_Joystick *joystick = SDL_GetGamepadJoystick(gamepad);

    if (!joystick) {
        return false;
    }
    return SDL_SendJoystickEffect(joystick, data, size);
}

void SDL_CloseGamepad(SDL_Gamepad *gamepad)
{
    SDL_Gamepad *gamepadlist, *gamepadlistprev;

    SDL_LockJoysticks();

    if (!SDL_ObjectValid(gamepad, SDL_OBJECT_TYPE_GAMEPAD)) {
        SDL_UnlockJoysticks();
        return;
    }

    // First decrement ref count
    if (--gamepad->ref_count > 0) {
        SDL_UnlockJoysticks();
        return;
    }

    SDL_CloseJoystick(gamepad->joystick);

    gamepadlist = SDL_gamepads;
    gamepadlistprev = NULL;
    while (gamepadlist) {
        if (gamepad == gamepadlist) {
            if (gamepadlistprev) {
                // unlink this entry
                gamepadlistprev->next = gamepadlist->next;
            } else {
                SDL_gamepads = gamepad->next;
            }
            break;
        }
        gamepadlistprev = gamepadlist;
        gamepadlist = gamepadlist->next;
    }

    SDL_SetObjectValid(gamepad, SDL_OBJECT_TYPE_GAMEPAD, false);
    SDL_free(gamepad->bindings);
    SDL_free(gamepad->last_match_axis);
    SDL_free(gamepad->last_hat_mask);
    SDL_free(gamepad);

    SDL_UnlockJoysticks();
}

/*
 * Quit the gamepad subsystem
 */
void SDL_QuitGamepads(void)
{
    SDL_Gamepad *gamepad;

    SDL_LockJoysticks();

    for (gamepad = SDL_gamepads; gamepad; gamepad = gamepad->next) {
        SDL_PrivateGamepadRemoved(gamepad->joystick->instance_id);
    }

    SDL_gamepads_initialized = false;

    SDL_RemoveEventWatch(SDL_GamepadEventWatcher, NULL);

    while (SDL_gamepads) {
        SDL_gamepads->ref_count = 1;
        SDL_CloseGamepad(SDL_gamepads);
    }

    SDL_UnlockJoysticks();
}

void SDL_QuitGamepadMappings(void)
{
    GamepadMapping_t *pGamepadMap;

    SDL_AssertJoysticksLocked();

    while (s_pSupportedGamepads) {
        pGamepadMap = s_pSupportedGamepads;
        s_pSupportedGamepads = s_pSupportedGamepads->next;
        SDL_free(pGamepadMap->name);
        SDL_free(pGamepadMap->mapping);
        SDL_free(pGamepadMap);
    }

    SDL_FreeVIDPIDList(&SDL_allowed_gamepads);
    SDL_FreeVIDPIDList(&SDL_ignored_gamepads);

    if (s_gamepadInstanceIDs) {
        SDL_DestroyHashTable(s_gamepadInstanceIDs);
        s_gamepadInstanceIDs = NULL;
    }
}

/*
 * Event filter to transform joystick events into appropriate gamepad ones
 */
static void SDL_SendGamepadAxis(Uint64 timestamp, SDL_Gamepad *gamepad, SDL_GamepadAxis axis, Sint16 value)
{
    SDL_AssertJoysticksLocked();

    // translate the event, if desired
    if (SDL_EventEnabled(SDL_EVENT_GAMEPAD_AXIS_MOTION)) {
        SDL_Event event;
        event.type = SDL_EVENT_GAMEPAD_AXIS_MOTION;
        event.common.timestamp = timestamp;
        event.gaxis.which = gamepad->joystick->instance_id;
        event.gaxis.axis = axis;
        event.gaxis.value = value;
        SDL_PushEvent(&event);
    }
}

static void SDL_SendGamepadButton(Uint64 timestamp, SDL_Gamepad *gamepad, SDL_GamepadButton button, bool down)
{
    SDL_Event event;

    SDL_AssertJoysticksLocked();

    if (button == SDL_GAMEPAD_BUTTON_INVALID) {
        return;
    }

    if (down) {
        event.type = SDL_EVENT_GAMEPAD_BUTTON_DOWN;
    } else {
        event.type = SDL_EVENT_GAMEPAD_BUTTON_UP;
    }

    if (button == SDL_GAMEPAD_BUTTON_GUIDE) {
        Uint64 now = SDL_GetTicks();
        if (down) {
            gamepad->guide_button_down = now;

            if (gamepad->joystick->delayed_guide_button) {
                // Skip duplicate press
                return;
            }
        } else {
            if (now < (gamepad->guide_button_down + SDL_MINIMUM_GUIDE_BUTTON_DELAY_MS)) {
                gamepad->joystick->delayed_guide_button = true;
                return;
            }
            gamepad->joystick->delayed_guide_button = false;
        }
    }

    // translate the event, if desired
    if (SDL_EventEnabled(event.type)) {
        event.common.timestamp = timestamp;
        event.gbutton.which = gamepad->joystick->instance_id;
        event.gbutton.button = button;
        event.gbutton.down = down;
        SDL_PushEvent(&event);
    }
}

static const Uint32 SDL_gamepad_event_list[] = {
    SDL_EVENT_GAMEPAD_AXIS_MOTION,
    SDL_EVENT_GAMEPAD_BUTTON_DOWN,
    SDL_EVENT_GAMEPAD_BUTTON_UP,
    SDL_EVENT_GAMEPAD_ADDED,
    SDL_EVENT_GAMEPAD_REMOVED,
    SDL_EVENT_GAMEPAD_REMAPPED,
    SDL_EVENT_GAMEPAD_TOUCHPAD_DOWN,
    SDL_EVENT_GAMEPAD_TOUCHPAD_MOTION,
    SDL_EVENT_GAMEPAD_TOUCHPAD_UP,
    SDL_EVENT_GAMEPAD_SENSOR_UPDATE,
};

void SDL_SetGamepadEventsEnabled(bool enabled)
{
    unsigned int i;

    for (i = 0; i < SDL_arraysize(SDL_gamepad_event_list); ++i) {
        SDL_SetEventEnabled(SDL_gamepad_event_list[i], enabled);
    }
}

bool SDL_GamepadEventsEnabled(void)
{
    bool enabled = false;
    unsigned int i;

    for (i = 0; i < SDL_arraysize(SDL_gamepad_event_list); ++i) {
        enabled = SDL_EventEnabled(SDL_gamepad_event_list[i]);
        if (enabled) {
            break;
        }
    }
    return enabled;
}

void SDL_GamepadHandleDelayedGuideButton(SDL_Joystick *joystick)
{
    SDL_Gamepad *gamepad;

    SDL_AssertJoysticksLocked();

    for (gamepad = SDL_gamepads; gamepad; gamepad = gamepad->next) {
        if (gamepad->joystick == joystick) {
            SDL_SendGamepadButton(0, gamepad, SDL_GAMEPAD_BUTTON_GUIDE, false);

            // Make sure we send an update complete event for this change
            if (!gamepad->joystick->update_complete) {
                gamepad->joystick->update_complete = SDL_GetTicksNS();
            }
            break;
        }
    }
}

const char *SDL_GetGamepadAppleSFSymbolsNameForButton(SDL_Gamepad *gamepad, SDL_GamepadButton button)
{
    const char *result = NULL;
#ifdef SDL_JOYSTICK_MFI
    const char *IOS_GetAppleSFSymbolsNameForButton(SDL_Gamepad *gamepad, SDL_GamepadButton button);

    SDL_LockJoysticks();
    {
        CHECK_GAMEPAD_MAGIC(gamepad, NULL);

        result = IOS_GetAppleSFSymbolsNameForButton(gamepad, button);
    }
    SDL_UnlockJoysticks();
#endif
    return result;
}

const char *SDL_GetGamepadAppleSFSymbolsNameForAxis(SDL_Gamepad *gamepad, SDL_GamepadAxis axis)
{
    const char *result = NULL;
#ifdef SDL_JOYSTICK_MFI
    const char *IOS_GetAppleSFSymbolsNameForAxis(SDL_Gamepad *gamepad, SDL_GamepadAxis axis);

    SDL_LockJoysticks();
    {
        CHECK_GAMEPAD_MAGIC(gamepad, NULL);

        result = IOS_GetAppleSFSymbolsNameForAxis(gamepad, axis);
    }
    SDL_UnlockJoysticks();
#endif
    return result;
}<|MERGE_RESOLUTION|>--- conflicted
+++ resolved
@@ -829,17 +829,11 @@
             }
         } else if (SDL_IsJoystickHoriSteamController(vendor, product)) {
             /* The Wireless HORIPad for Steam has QAM, Steam, Capsense L/R Sticks, 2 rear buttons, and 2 misc buttons */
-<<<<<<< HEAD
             SDL_strlcat(mapping_string, "paddle1:b13,paddle2:b12,paddle3:b15,paddle4:b14,misc2:b11,misc3:b16,misc4:b17", sizeof(mapping_string));
-        } else if (SDL_IsJoystick8BitDoController(vendor, product)) {
-            SDL_strlcat(mapping_string, "paddle1:b12,paddle2:b11,paddle3:b14,paddle4:b13", sizeof(mapping_string));
         } else if (SDL_IsJoystickFlydigiController(vendor, product)) {
             SDL_strlcat(mapping_string, "paddle1:b11,paddle2:b12,paddle3:b13,paddle4:b14,misc1:b15,misc2:b16,misc3:b17", sizeof(mapping_string));
-=======
-            SDL_strlcat(mapping_string, "paddle1:b13,paddle2:b12,paddle3:b15,paddle4:b14,misc2:b11,misc3:b16,misc4:b17,", sizeof(mapping_string));
         } else if (vendor == USB_VENDOR_8BITDO && product == USB_PRODUCT_8BITDO_ULTIMATE2_WIRELESS) {
             SDL_strlcat(mapping_string, "paddle1:b12,paddle2:b11,paddle3:b14,paddle4:b13,", sizeof(mapping_string));
->>>>>>> 8d9a4fe8
         } else {
             switch (SDL_GetGamepadTypeFromGUID(guid, NULL)) {
             case SDL_GAMEPAD_TYPE_PS4:
