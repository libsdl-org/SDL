/*
  Simple DirectMedia Layer
  Copyright (C) 1997-2025 Sam Lantinga <slouken@libsdl.org>

  This software is provided 'as-is', without any express or implied
  warranty.  In no event will the authors be held liable for any damages
  arising from the use of this software.

  Permission is granted to anyone to use this software for any purpose,
  including commercial applications, and to alter it and redistribute it
  freely, subject to the following restrictions:

  1. The origin of this software must not be misrepresented; you must not
     claim that you wrote the original software. If you use this software
     in a product, an acknowledgment in the product documentation would be
     appreciated but is not required.
  2. Altered source versions must be plainly marked as such, and must not be
     misrepresented as being the original software.
  3. This notice may not be removed or altered from any source distribution.
*/
#include "SDL_internal.h"

// This is the joystick API for Simple DirectMedia Layer

#include "SDL_sysjoystick.h"
#include "../SDL_hints_c.h"
#include "SDL_gamepad_c.h"
#include "SDL_joystick_c.h"
#include "SDL_steam_virtual_gamepad.h"

#include "../events/SDL_events_c.h"
#include "../video/SDL_sysvideo.h"
#include "../sensor/SDL_sensor_c.h"
#include "hidapi/SDL_hidapijoystick_c.h"

// This is included in only one place because it has a large static list of controllers
#include "controller_type.h"

#if defined(SDL_PLATFORM_WIN32) || defined(SDL_PLATFORM_WINGDK)
// Needed for checking for input remapping programs
#include "../core/windows/SDL_windows.h"

#undef UNICODE // We want ASCII functions
#include <tlhelp32.h>
#endif

#ifdef SDL_JOYSTICK_VIRTUAL
#include "./virtual/SDL_virtualjoystick_c.h"
#endif

static SDL_JoystickDriver *SDL_joystick_drivers[] = {
#ifdef SDL_JOYSTICK_HIDAPI // Highest priority driver for supported devices
    &SDL_HIDAPI_JoystickDriver,
#endif
#ifdef SDL_JOYSTICK_PRIVATE
    &SDL_PRIVATE_JoystickDriver,
#endif
#ifdef SDL_JOYSTICK_GAMEINPUT // Higher priority than other Windows drivers
    &SDL_GAMEINPUT_JoystickDriver,
#endif
#ifdef SDL_JOYSTICK_RAWINPUT // Before WINDOWS driver, as WINDOWS wants to check if this driver is handling things
    &SDL_RAWINPUT_JoystickDriver,
#endif
#if defined(SDL_JOYSTICK_DINPUT) || defined(SDL_JOYSTICK_XINPUT) // Before WGI driver, as WGI wants to check if this driver is handling things
    &SDL_WINDOWS_JoystickDriver,
#endif
#ifdef SDL_JOYSTICK_WGI
    &SDL_WGI_JoystickDriver,
#endif
#ifdef SDL_JOYSTICK_WINMM
    &SDL_WINMM_JoystickDriver,
#endif
#ifdef SDL_JOYSTICK_LINUX
    &SDL_LINUX_JoystickDriver,
#endif
#ifdef SDL_JOYSTICK_IOKIT
    &SDL_DARWIN_JoystickDriver,
#endif
#if (defined(SDL_PLATFORM_MACOS) || defined(SDL_PLATFORM_IOS) || defined(SDL_PLATFORM_TVOS)) && !defined(SDL_JOYSTICK_DISABLED)
    &SDL_IOS_JoystickDriver,
#endif
#ifdef SDL_JOYSTICK_ANDROID
    &SDL_ANDROID_JoystickDriver,
#endif
#ifdef SDL_JOYSTICK_EMSCRIPTEN
    &SDL_EMSCRIPTEN_JoystickDriver,
#endif
#ifdef SDL_JOYSTICK_HAIKU
    &SDL_HAIKU_JoystickDriver,
#endif
#ifdef SDL_JOYSTICK_USBHID /* !!! FIXME: "USBHID" is a generic name, and doubly-confusing with HIDAPI next to it. This is the *BSD interface, rename this. */
    &SDL_BSD_JoystickDriver,
#endif
#ifdef SDL_JOYSTICK_PS2
    &SDL_PS2_JoystickDriver,
#endif
#ifdef SDL_JOYSTICK_PSP
    &SDL_PSP_JoystickDriver,
#endif
#ifdef SDL_JOYSTICK_VIRTUAL
    &SDL_VIRTUAL_JoystickDriver,
#endif
#ifdef SDL_JOYSTICK_VITA
    &SDL_VITA_JoystickDriver,
#endif
#ifdef SDL_JOYSTICK_N3DS
    &SDL_N3DS_JoystickDriver,
#endif
#if defined(SDL_JOYSTICK_DUMMY) || defined(SDL_JOYSTICK_DISABLED)
    &SDL_DUMMY_JoystickDriver
#endif
};

#ifndef SDL_THREAD_SAFETY_ANALYSIS
static
#endif
SDL_Mutex *SDL_joystick_lock = NULL; // This needs to support recursive locks
static SDL_AtomicInt SDL_joystick_lock_pending;
static int SDL_joysticks_locked;
static bool SDL_joysticks_initialized;
static bool SDL_joysticks_quitting;
static bool SDL_joystick_being_added;
static SDL_Joystick *SDL_joysticks SDL_GUARDED_BY(SDL_joystick_lock) = NULL;
static int SDL_joystick_player_count SDL_GUARDED_BY(SDL_joystick_lock) = 0;
static SDL_JoystickID *SDL_joystick_players SDL_GUARDED_BY(SDL_joystick_lock) = NULL;
static bool SDL_joystick_allows_background_events = false;

static Uint32 initial_old_xboxone_controllers[] = {
    MAKE_VIDPID(0x0000, 0x6686),
    MAKE_VIDPID(0x0079, 0x18a1),
    MAKE_VIDPID(0x0079, 0x18c2),
    MAKE_VIDPID(0x0079, 0x18c8),
    MAKE_VIDPID(0x0079, 0x18cf),
    MAKE_VIDPID(0x03f0, 0x0495),
    MAKE_VIDPID(0x045e, 0x02d1),
    MAKE_VIDPID(0x045e, 0x02dd),
    MAKE_VIDPID(0x045e, 0x02e0),
    MAKE_VIDPID(0x045e, 0x02e3),
    MAKE_VIDPID(0x045e, 0x02ea),
    MAKE_VIDPID(0x045e, 0x02fd),
    MAKE_VIDPID(0x045e, 0x02ff),
    MAKE_VIDPID(0x045e, 0x0867),
    MAKE_VIDPID(0x045e, 0x0b00),
    MAKE_VIDPID(0x045e, 0x0b05),
    MAKE_VIDPID(0x045e, 0x0b0a),
    MAKE_VIDPID(0x045e, 0x0b0c),
    MAKE_VIDPID(0x045e, 0x0b20),
    MAKE_VIDPID(0x045e, 0x0b21),
    MAKE_VIDPID(0x045e, 0x0b22),
    MAKE_VIDPID(0x046d, 0x0000),
    MAKE_VIDPID(0x046d, 0x1004),
    MAKE_VIDPID(0x046d, 0x1007),
    MAKE_VIDPID(0x046d, 0x1008),
    MAKE_VIDPID(0x046d, 0xf301),
    MAKE_VIDPID(0x0738, 0x02a0),
    MAKE_VIDPID(0x0738, 0x4a01),
    MAKE_VIDPID(0x0738, 0x7263),
    MAKE_VIDPID(0x0738, 0xb738),
    MAKE_VIDPID(0x0738, 0xcb29),
    MAKE_VIDPID(0x0738, 0xf401),
    MAKE_VIDPID(0x0c12, 0x0e17),
    MAKE_VIDPID(0x0c12, 0x0e1c),
    MAKE_VIDPID(0x0c12, 0x0e22),
    MAKE_VIDPID(0x0c12, 0x0e30),
    MAKE_VIDPID(0x0d62, 0x9a1a),
    MAKE_VIDPID(0x0d62, 0x9a1b),
    MAKE_VIDPID(0x0e00, 0x0e00),
    MAKE_VIDPID(0x0e6f, 0x012a),
    MAKE_VIDPID(0x0e6f, 0x0139),
    MAKE_VIDPID(0x0e6f, 0x013B),
    MAKE_VIDPID(0x0e6f, 0x013a),
    MAKE_VIDPID(0x0e6f, 0x0145),
    MAKE_VIDPID(0x0e6f, 0x0146),
    MAKE_VIDPID(0x0e6f, 0x0152),
    MAKE_VIDPID(0x0e6f, 0x015b),
    MAKE_VIDPID(0x0e6f, 0x015c),
    MAKE_VIDPID(0x0e6f, 0x015d),
    MAKE_VIDPID(0x0e6f, 0x015f),
    MAKE_VIDPID(0x0e6f, 0x0160),
    MAKE_VIDPID(0x0e6f, 0x0161),
    MAKE_VIDPID(0x0e6f, 0x0162),
    MAKE_VIDPID(0x0e6f, 0x0163),
    MAKE_VIDPID(0x0e6f, 0x0164),
    MAKE_VIDPID(0x0e6f, 0x0165),
    MAKE_VIDPID(0x0e6f, 0x0166),
    MAKE_VIDPID(0x0e6f, 0x0167),
    MAKE_VIDPID(0x0e6f, 0x0205),
    MAKE_VIDPID(0x0e6f, 0x0206),
    MAKE_VIDPID(0x0e6f, 0x0246),
    MAKE_VIDPID(0x0e6f, 0x0261),
    MAKE_VIDPID(0x0e6f, 0x0262),
    MAKE_VIDPID(0x0e6f, 0x02a0),
    MAKE_VIDPID(0x0e6f, 0x02a1),
    MAKE_VIDPID(0x0e6f, 0x02a2),
    MAKE_VIDPID(0x0e6f, 0x02a3),
    MAKE_VIDPID(0x0e6f, 0x02a4),
    MAKE_VIDPID(0x0e6f, 0x02a5),
    MAKE_VIDPID(0x0e6f, 0x02a6),
    MAKE_VIDPID(0x0e6f, 0x02a7),
    MAKE_VIDPID(0x0e6f, 0x02a8),
    MAKE_VIDPID(0x0e6f, 0x02a9),
    MAKE_VIDPID(0x0e6f, 0x02aa),
    MAKE_VIDPID(0x0e6f, 0x02ab),
    MAKE_VIDPID(0x0e6f, 0x02ac),
    MAKE_VIDPID(0x0e6f, 0x02ad),
    MAKE_VIDPID(0x0e6f, 0x02ae),
    MAKE_VIDPID(0x0e6f, 0x02af),
    MAKE_VIDPID(0x0e6f, 0x02b0),
    MAKE_VIDPID(0x0e6f, 0x02b1),
    MAKE_VIDPID(0x0e6f, 0x02b2),
    MAKE_VIDPID(0x0e6f, 0x02b3),
    MAKE_VIDPID(0x0e6f, 0x02b5),
    MAKE_VIDPID(0x0e6f, 0x02b6),
    MAKE_VIDPID(0x0e6f, 0x02b8),
    MAKE_VIDPID(0x0e6f, 0x02bd),
    MAKE_VIDPID(0x0e6f, 0x02be),
    MAKE_VIDPID(0x0e6f, 0x02bf),
    MAKE_VIDPID(0x0e6f, 0x02c0),
    MAKE_VIDPID(0x0e6f, 0x02c1),
    MAKE_VIDPID(0x0e6f, 0x02c2),
    MAKE_VIDPID(0x0e6f, 0x02c3),
    MAKE_VIDPID(0x0e6f, 0x02c4),
    MAKE_VIDPID(0x0e6f, 0x02c5),
    MAKE_VIDPID(0x0e6f, 0x02c6),
    MAKE_VIDPID(0x0e6f, 0x02c7),
    MAKE_VIDPID(0x0e6f, 0x02c8),
    MAKE_VIDPID(0x0e6f, 0x02c9),
    MAKE_VIDPID(0x0e6f, 0x02ca),
    MAKE_VIDPID(0x0e6f, 0x02cb),
    MAKE_VIDPID(0x0e6f, 0x02cd),
    MAKE_VIDPID(0x0e6f, 0x02ce),
    MAKE_VIDPID(0x0e6f, 0x02cf),
    MAKE_VIDPID(0x0e6f, 0x02d5),
    MAKE_VIDPID(0x0e6f, 0x0346),
    MAKE_VIDPID(0x0e6f, 0x0446),
    MAKE_VIDPID(0x0e6f, 0xf501),
    MAKE_VIDPID(0x0f0d, 0x0063),
    MAKE_VIDPID(0x0f0d, 0x0067),
    MAKE_VIDPID(0x0f0d, 0x0078),
    MAKE_VIDPID(0x0f0d, 0x0097),
    MAKE_VIDPID(0x0f0d, 0x00ba),
    MAKE_VIDPID(0x0f0d, 0x00c0),
    MAKE_VIDPID(0x0f0d, 0x00c5),
    MAKE_VIDPID(0x0f0d, 0x00d8),
    MAKE_VIDPID(0x0f0d, 0x00ed),
    MAKE_VIDPID(0x0fff, 0x02a1),
    MAKE_VIDPID(0x12ab, 0x0304),
    MAKE_VIDPID(0x1430, 0x0291),
    MAKE_VIDPID(0x1430, 0x02a9),
    MAKE_VIDPID(0x1430, 0x070b),
    MAKE_VIDPID(0x1430, 0x0719),
    MAKE_VIDPID(0x146b, 0x0611),
    MAKE_VIDPID(0x1532, 0x0a00),
    MAKE_VIDPID(0x1532, 0x0a03),
    MAKE_VIDPID(0x1532, 0x0a14),
    MAKE_VIDPID(0x1532, 0x0a15),
    MAKE_VIDPID(0x16d0, 0x0f3f),
    MAKE_VIDPID(0x1bad, 0x028e),
    MAKE_VIDPID(0x1bad, 0x02a0),
    MAKE_VIDPID(0x1bad, 0x5500),
    MAKE_VIDPID(0x20ab, 0x55ef),
    MAKE_VIDPID(0x24c6, 0x541a),
    MAKE_VIDPID(0x24c6, 0x542a),
    MAKE_VIDPID(0x24c6, 0x543a),
    MAKE_VIDPID(0x24c6, 0x5509),
    MAKE_VIDPID(0x24c6, 0x551a),
    MAKE_VIDPID(0x24c6, 0x561a),
    MAKE_VIDPID(0x24c6, 0x581a),
    MAKE_VIDPID(0x24c6, 0x591a),
    MAKE_VIDPID(0x24c6, 0x592a),
    MAKE_VIDPID(0x24c6, 0x791a),
    MAKE_VIDPID(0x2516, 0x0069),
    MAKE_VIDPID(0x25b1, 0x0360),
    MAKE_VIDPID(0x2c22, 0x2203),
    MAKE_VIDPID(0x2e24, 0x0652),
    MAKE_VIDPID(0x2e24, 0x1618),
    MAKE_VIDPID(0x2e24, 0x1688),
    MAKE_VIDPID(0x2f24, 0x0011),
    MAKE_VIDPID(0x2f24, 0x002e),
    MAKE_VIDPID(0x2f24, 0x0050),
    MAKE_VIDPID(0x2f24, 0x0053),
    MAKE_VIDPID(0x2f24, 0x008f),
    MAKE_VIDPID(0x2f24, 0x0091),
    MAKE_VIDPID(0x2f24, 0x00b7),
    MAKE_VIDPID(0xd2d2, 0xd2d2),
};
static SDL_vidpid_list old_xboxone_controllers = {
    "SDL_JOYSTICK_OLD_XBOXONE_CONTROLLERS", 0, 0, NULL,
    "SDL_JOYSTICK_OLD_XBOXONE_CONTROLLERS_EXCLUDED", 0, 0, NULL,
    SDL_arraysize(initial_old_xboxone_controllers), initial_old_xboxone_controllers,
    false
};

static Uint32 initial_arcadestick_devices[] = {
    MAKE_VIDPID(0x0079, 0x181a), // Venom Arcade Stick
    MAKE_VIDPID(0x0079, 0x181b), // Venom Arcade Stick
    MAKE_VIDPID(0x0c12, 0x0ef6), // Hitbox Arcade Stick
    MAKE_VIDPID(0x0e6f, 0x0109), // PDP Versus Fighting Pad
    MAKE_VIDPID(0x0f0d, 0x0016), // Hori Real Arcade Pro.EX
    MAKE_VIDPID(0x0f0d, 0x001b), // Hori Real Arcade Pro VX
    MAKE_VIDPID(0x0f0d, 0x0063), // Hori Real Arcade Pro Hayabusa (USA) Xbox One
    MAKE_VIDPID(0x0f0d, 0x006a), // Real Arcade Pro 4
    MAKE_VIDPID(0x0f0d, 0x0078), // Hori Real Arcade Pro V Kai Xbox One
    MAKE_VIDPID(0x0f0d, 0x008a), // HORI Real Arcade Pro 4
    MAKE_VIDPID(0x0f0d, 0x008c), // Hori Real Arcade Pro 4
    MAKE_VIDPID(0x0f0d, 0x00aa), // HORI Real Arcade Pro V Hayabusa in Switch Mode
    MAKE_VIDPID(0x0f0d, 0x00ed), // Hori Fighting Stick mini 4 kai
    MAKE_VIDPID(0x0f0d, 0x011c), // Hori Fighting Stick Alpha in PS4 Mode
    MAKE_VIDPID(0x0f0d, 0x011e), // Hori Fighting Stick Alpha in PC Mode
    MAKE_VIDPID(0x0f0d, 0x0184), // Hori Fighting Stick Alpha in PS5 Mode
    MAKE_VIDPID(0x146b, 0x0604), // NACON Daija Arcade Stick
    MAKE_VIDPID(0x1532, 0x0a00), // Razer Atrox Arcade Stick
    MAKE_VIDPID(0x1bad, 0xf03d), // Street Fighter IV Arcade Stick TE - Chun Li
    MAKE_VIDPID(0x1bad, 0xf502), // Hori Real Arcade Pro.VX SA
    MAKE_VIDPID(0x1bad, 0xf504), // Hori Real Arcade Pro. EX
    MAKE_VIDPID(0x1bad, 0xf506), // Hori Real Arcade Pro.EX Premium VLX
    MAKE_VIDPID(0x20d6, 0xa715), // PowerA Nintendo Switch Fusion Arcade Stick
    MAKE_VIDPID(0x24c6, 0x5000), // Razer Atrox Arcade Stick
    MAKE_VIDPID(0x24c6, 0x5501), // Hori Real Arcade Pro VX-SA
    MAKE_VIDPID(0x24c6, 0x550e), // Hori Real Arcade Pro V Kai 360
    MAKE_VIDPID(0x2c22, 0x2300), // Qanba Obsidian Arcade Joystick in PS4 Mode
    MAKE_VIDPID(0x2c22, 0x2302), // Qanba Obsidian Arcade Joystick in PS3 Mode
    MAKE_VIDPID(0x2c22, 0x2303), // Qanba Obsidian Arcade Joystick in PC Mode
    MAKE_VIDPID(0x2c22, 0x2500), // Qanba Dragon Arcade Joystick in PS4 Mode
    MAKE_VIDPID(0x2c22, 0x2502), // Qanba Dragon Arcade Joystick in PS3 Mode
    MAKE_VIDPID(0x2c22, 0x2503), // Qanba Dragon Arcade Joystick in PC Mode
};
static SDL_vidpid_list arcadestick_devices = {
    SDL_HINT_JOYSTICK_ARCADESTICK_DEVICES, 0, 0, NULL,
    SDL_HINT_JOYSTICK_ARCADESTICK_DEVICES_EXCLUDED, 0, 0, NULL,
    SDL_arraysize(initial_arcadestick_devices), initial_arcadestick_devices,
    false
};

/* This list is taken from:
   https://raw.githubusercontent.com/denilsonsa/udev-joystick-blacklist/master/generate_rules.py
 */
static Uint32 initial_blacklist_devices[] = {
    // Microsoft Microsoft Wireless Optical Desktop 2.10
    // Microsoft Wireless Desktop - Comfort Edition
    MAKE_VIDPID(0x045e, 0x009d),

    // Microsoft Microsoft Digital Media Pro Keyboard
    // Microsoft Corp. Digital Media Pro Keyboard
    MAKE_VIDPID(0x045e, 0x00b0),

    // Microsoft Microsoft Digital Media Keyboard
    // Microsoft Corp. Digital Media Keyboard 1.0A
    MAKE_VIDPID(0x045e, 0x00b4),

    // Microsoft Microsoft Digital Media Keyboard 3000
    MAKE_VIDPID(0x045e, 0x0730),

    // Microsoft Microsoft 2.4GHz Transceiver v6.0
    // Microsoft Microsoft 2.4GHz Transceiver v8.0
    // Microsoft Corp. Nano Transceiver v1.0 for Bluetooth
    // Microsoft Wireless Mobile Mouse 1000
    // Microsoft Wireless Desktop 3000
    MAKE_VIDPID(0x045e, 0x0745),

    // Microsoft SideWinder(TM) 2.4GHz Transceiver
    MAKE_VIDPID(0x045e, 0x0748),

    // Microsoft Corp. Wired Keyboard 600
    MAKE_VIDPID(0x045e, 0x0750),

    // Microsoft Corp. Sidewinder X4 keyboard
    MAKE_VIDPID(0x045e, 0x0768),

    // Microsoft Corp. Arc Touch Mouse Transceiver
    MAKE_VIDPID(0x045e, 0x0773),

    // Microsoft 2.4GHz Transceiver v9.0
    // Microsoft Nano Transceiver v2.1
    // Microsoft Sculpt Ergonomic Keyboard (5KV-00001)
    MAKE_VIDPID(0x045e, 0x07a5),

    // Microsoft Nano Transceiver v1.0
    // Microsoft Wireless Keyboard 800
    MAKE_VIDPID(0x045e, 0x07b2),

    // Microsoft Nano Transceiver v2.0
    MAKE_VIDPID(0x045e, 0x0800),

    MAKE_VIDPID(0x046d, 0xc30a), // Logitech, Inc. iTouch Composite keyboard

    MAKE_VIDPID(0x04d9, 0xa0df), // Tek Syndicate Mouse (E-Signal USB Gaming Mouse)

    // List of Wacom devices at: http://linuxwacom.sourceforge.net/wiki/index.php/Device_IDs
    MAKE_VIDPID(0x056a, 0x0010), // Wacom ET-0405 Graphire
    MAKE_VIDPID(0x056a, 0x0011), // Wacom ET-0405A Graphire2 (4x5)
    MAKE_VIDPID(0x056a, 0x0012), // Wacom ET-0507A Graphire2 (5x7)
    MAKE_VIDPID(0x056a, 0x0013), // Wacom CTE-430 Graphire3 (4x5)
    MAKE_VIDPID(0x056a, 0x0014), // Wacom CTE-630 Graphire3 (6x8)
    MAKE_VIDPID(0x056a, 0x0015), // Wacom CTE-440 Graphire4 (4x5)
    MAKE_VIDPID(0x056a, 0x0016), // Wacom CTE-640 Graphire4 (6x8)
    MAKE_VIDPID(0x056a, 0x0017), // Wacom CTE-450 Bamboo Fun (4x5)
    MAKE_VIDPID(0x056a, 0x0018), // Wacom CTE-650 Bamboo Fun 6x8
    MAKE_VIDPID(0x056a, 0x0019), // Wacom CTE-631 Bamboo One
    MAKE_VIDPID(0x056a, 0x00d1), // Wacom Bamboo Pen and Touch CTH-460
    MAKE_VIDPID(0x056a, 0x030e), // Wacom Intuos Pen (S) CTL-480

    MAKE_VIDPID(0x09da, 0x054f), // A4 Tech Co., G7 750 mouse
    MAKE_VIDPID(0x09da, 0x1410), // A4 Tech Co., Ltd Bloody AL9 mouse
    MAKE_VIDPID(0x09da, 0x3043), // A4 Tech Co., Ltd Bloody R8A Gaming Mouse
    MAKE_VIDPID(0x09da, 0x31b5), // A4 Tech Co., Ltd Bloody TL80 Terminator Laser Gaming Mouse
    MAKE_VIDPID(0x09da, 0x3997), // A4 Tech Co., Ltd Bloody RT7 Terminator Wireless
    MAKE_VIDPID(0x09da, 0x3f8b), // A4 Tech Co., Ltd Bloody V8 mouse
    MAKE_VIDPID(0x09da, 0x51f4), // Modecom MC-5006 Keyboard
    MAKE_VIDPID(0x09da, 0x5589), // A4 Tech Co., Ltd Terminator TL9 Laser Gaming Mouse
    MAKE_VIDPID(0x09da, 0x7b22), // A4 Tech Co., Ltd Bloody V5
    MAKE_VIDPID(0x09da, 0x7f2d), // A4 Tech Co., Ltd Bloody R3 mouse
    MAKE_VIDPID(0x09da, 0x8090), // A4 Tech Co., Ltd X-718BK Oscar Optical Gaming Mouse
    MAKE_VIDPID(0x09da, 0x9033), // A4 Tech Co., X7 X-705K
    MAKE_VIDPID(0x09da, 0x9066), // A4 Tech Co., Sharkoon Fireglider Optical
    MAKE_VIDPID(0x09da, 0x9090), // A4 Tech Co., Ltd XL-730K / XL-750BK / XL-755BK Laser Mouse
    MAKE_VIDPID(0x09da, 0x90c0), // A4 Tech Co., Ltd X7 G800V keyboard
    MAKE_VIDPID(0x09da, 0xf012), // A4 Tech Co., Ltd Bloody V7 mouse
    MAKE_VIDPID(0x09da, 0xf32a), // A4 Tech Co., Ltd Bloody B540 keyboard
    MAKE_VIDPID(0x09da, 0xf613), // A4 Tech Co., Ltd Bloody V2 mouse
    MAKE_VIDPID(0x09da, 0xf624), // A4 Tech Co., Ltd Bloody B120 Keyboard

    MAKE_VIDPID(0x1b1c, 0x1b3c), // Corsair Harpoon RGB gaming mouse

    MAKE_VIDPID(0x1d57, 0xad03), // [T3] 2.4GHz and IR Air Mouse Remote Control

    MAKE_VIDPID(0x1e7d, 0x2e4a), // Roccat Tyon Mouse

    MAKE_VIDPID(0x20a0, 0x422d), // Winkeyless.kr Keyboards

    MAKE_VIDPID(0x2516, 0x001f), // Cooler Master Storm Mizar Mouse
    MAKE_VIDPID(0x2516, 0x0028), // Cooler Master Storm Alcor Mouse

    /*****************************************************************/
    // Additional entries
    /*****************************************************************/

    MAKE_VIDPID(0x04d9, 0x8008), // OBINLB USB-HID Keyboard (Anne Pro II)
    MAKE_VIDPID(0x04d9, 0x8009), // OBINLB USB-HID Keyboard (Anne Pro II)
    MAKE_VIDPID(0x04d9, 0xa292), // OBINLB USB-HID Keyboard (Anne Pro II)
    MAKE_VIDPID(0x04d9, 0xa293), // OBINLB USB-HID Keyboard (Anne Pro II)
    MAKE_VIDPID(0x1532, 0x0266), // Razer Huntsman V2 Analog, non-functional DInput device
    MAKE_VIDPID(0x1532, 0x0282), // Razer Huntsman Mini Analog, non-functional DInput device
    MAKE_VIDPID(0x26ce, 0x01a2), // ASRock LED Controller
    MAKE_VIDPID(0x20d6, 0x0002), // PowerA Enhanced Wireless Controller for Nintendo Switch (charging port only)
    MAKE_VIDPID(0x3434, 0x0211), // Keychron K1 Pro System Control
};
static SDL_vidpid_list blacklist_devices = {
    SDL_HINT_JOYSTICK_BLACKLIST_DEVICES, 0, 0, NULL,
    SDL_HINT_JOYSTICK_BLACKLIST_DEVICES_EXCLUDED, 0, 0, NULL,
    SDL_arraysize(initial_blacklist_devices), initial_blacklist_devices,
    false
};

static Uint32 initial_flightstick_devices[] = {
    MAKE_VIDPID(0x044f, 0x0402), // HOTAS Warthog Joystick
    MAKE_VIDPID(0x044f, 0xb10a), // ThrustMaster, Inc. T.16000M Joystick
    MAKE_VIDPID(0x046d, 0xc215), // Logitech Extreme 3D
    MAKE_VIDPID(0x0583, 0x6258), // Padix USB joystick with viewfinder
    MAKE_VIDPID(0x0583, 0x688f), // Padix QF-688uv Windstorm Pro
    MAKE_VIDPID(0x0583, 0x7070), // Padix QF-707u Bazooka
    MAKE_VIDPID(0x0583, 0xa019), // Padix USB vibration joystick with viewfinder
    MAKE_VIDPID(0x0583, 0xa131), // Padix USB Wireless 2.4GHz
    MAKE_VIDPID(0x0583, 0xa209), // Padix MetalStrike ForceFeedback
    MAKE_VIDPID(0x0583, 0xb010), // Padix MetalStrike Pro
    MAKE_VIDPID(0x0583, 0xb012), // Padix Wireless MetalStrike
    MAKE_VIDPID(0x0583, 0xb013), // Padix USB Wireless 2.4GHZ
    MAKE_VIDPID(0x0738, 0x2221), // Saitek Pro Flight X-56 Rhino Stick
    MAKE_VIDPID(0x10f5, 0x7084), // Turtle Beach VelocityOne
    MAKE_VIDPID(0x231d, 0x0126), // Gunfighter Mk.III 'Space Combat Edition' (right)
    MAKE_VIDPID(0x231d, 0x0127), // Gunfighter Mk.III 'Space Combat Edition' (left)
    MAKE_VIDPID(0x362c, 0x0001), // Yawman Arrow
};
static SDL_vidpid_list flightstick_devices = {
    SDL_HINT_JOYSTICK_FLIGHTSTICK_DEVICES, 0, 0, NULL,
    SDL_HINT_JOYSTICK_FLIGHTSTICK_DEVICES_EXCLUDED, 0, 0, NULL,
    SDL_arraysize(initial_flightstick_devices), initial_flightstick_devices,
    false
};

static Uint32 initial_gamecube_devices[] = {
    MAKE_VIDPID(0x0079, 0x1843), // DragonRise GameCube Controller Adapter
    MAKE_VIDPID(0x0079, 0x1844), // DragonRise GameCube Controller Adapter
    MAKE_VIDPID(0x0079, 0x1846), // DragonRise GameCube Controller Adapter
    MAKE_VIDPID(0x057e, 0x0337), // Nintendo Wii U GameCube Controller Adapter
    MAKE_VIDPID(0x0926, 0x8888), // Cyber Gadget GameCube Controller
    MAKE_VIDPID(0x0e6f, 0x0185), // PDP Wired Fight Pad Pro for Nintendo Switch
    MAKE_VIDPID(0x1a34, 0xf705), // GameCube {HuiJia USB box}
    MAKE_VIDPID(0x20d6, 0xa711), // PowerA Wired Controller Nintendo GameCube Style
};
static SDL_vidpid_list gamecube_devices = {
    SDL_HINT_JOYSTICK_GAMECUBE_DEVICES, 0, 0, NULL,
    SDL_HINT_JOYSTICK_GAMECUBE_DEVICES_EXCLUDED, 0, 0, NULL,
    SDL_arraysize(initial_gamecube_devices), initial_gamecube_devices,
    false
};

static Uint32 initial_rog_gamepad_mice[] = {
    MAKE_VIDPID(0x0b05, 0x18e3), // ROG Chakram (wired) Mouse
    MAKE_VIDPID(0x0b05, 0x18e5), // ROG Chakram (wireless) Mouse
    MAKE_VIDPID(0x0b05, 0x1906), // ROG Pugio II
    MAKE_VIDPID(0x0b05, 0x1958), // ROG Chakram Core Mouse
    MAKE_VIDPID(0x0b05, 0x1a18), // ROG Chakram X (wired) Mouse
    MAKE_VIDPID(0x0b05, 0x1a1a), // ROG Chakram X (wireless) Mouse
    MAKE_VIDPID(0x0b05, 0x1a1c), // ROG Chakram X (Bluetooth) Mouse
};
static SDL_vidpid_list rog_gamepad_mice = {
    SDL_HINT_ROG_GAMEPAD_MICE, 0, 0, NULL,
    SDL_HINT_ROG_GAMEPAD_MICE_EXCLUDED, 0, 0, NULL,
    SDL_arraysize(initial_rog_gamepad_mice), initial_rog_gamepad_mice,
    false
};

static Uint32 initial_throttle_devices[] = {
    MAKE_VIDPID(0x044f, 0x0404), // HOTAS Warthog Throttle
    MAKE_VIDPID(0x0738, 0xa221), // Saitek Pro Flight X-56 Rhino Throttle
    MAKE_VIDPID(0x10f5, 0x7085), // Turtle Beach VelocityOne Throttle
};
static SDL_vidpid_list throttle_devices = {
    SDL_HINT_JOYSTICK_THROTTLE_DEVICES, 0, 0, NULL,
    SDL_HINT_JOYSTICK_THROTTLE_DEVICES_EXCLUDED, 0, 0, NULL,
    SDL_arraysize(initial_throttle_devices), initial_throttle_devices,
    false
};

static Uint32 initial_wheel_devices[] = {
    MAKE_VIDPID(0x0079, 0x1864), // DragonRise Inc. Wired Wheel (active mode) (also known as PXN V900 (PS3), Superdrive SV-750, or a Genesis Seaborg 400)
    MAKE_VIDPID(0x044f, 0xb65d), // Thrustmaster Wheel FFB
    MAKE_VIDPID(0x044f, 0xb65e), // Thrustmaster T500RS
    MAKE_VIDPID(0x044f, 0xb664), // Thrustmaster TX (initial mode)
    MAKE_VIDPID(0x044f, 0xb669), // Thrustmaster TX (active mode)
    MAKE_VIDPID(0x044f, 0xb66d), // Thrustmaster T300RS (PS4 mode)
    MAKE_VIDPID(0x044f, 0xb66d), // Thrustmaster Wheel FFB
    MAKE_VIDPID(0x044f, 0xb66e), // Thrustmaster T300RS (normal mode)
    MAKE_VIDPID(0x044f, 0xb66f), // Thrustmaster T300RS (advanced mode)
    MAKE_VIDPID(0x044f, 0xb677), // Thrustmaster T150
    MAKE_VIDPID(0x044f, 0xb67f), // Thrustmaster TMX
    MAKE_VIDPID(0x044f, 0xb691), // Thrustmaster TS-XW (initial mode)
    MAKE_VIDPID(0x044f, 0xb692), // Thrustmaster TS-XW (active mode)
    MAKE_VIDPID(0x044f, 0xb696), // Thrustmaster T248
    MAKE_VIDPID(0x046d, 0xc24f), // Logitech G29 (PS3)
    MAKE_VIDPID(0x046d, 0xc260), // Logitech G29 (PS4)
    MAKE_VIDPID(0x046d, 0xc261), // Logitech G920 (initial mode)
    MAKE_VIDPID(0x046d, 0xc262), // Logitech G920 (active mode)
    MAKE_VIDPID(0x046d, 0xc266), // Logitech G923 for Playstation 4 and PC (PC mode)
    MAKE_VIDPID(0x046d, 0xc267), // Logitech G923 for Playstation 4 and PC (PS4 mode)
    MAKE_VIDPID(0x046d, 0xc268), // Logitech PRO Racing Wheel (PC mode)
    MAKE_VIDPID(0x046d, 0xc269), // Logitech PRO Racing Wheel (PS4/PS5 mode)
    MAKE_VIDPID(0x046d, 0xc26d), // Logitech G923 (Xbox)
    MAKE_VIDPID(0x046d, 0xc26e), // Logitech G923
    MAKE_VIDPID(0x046d, 0xc272), // Logitech PRO Racing Wheel for Xbox (PC mode)
    MAKE_VIDPID(0x046d, 0xc294), // Logitech generic wheel
    MAKE_VIDPID(0x046d, 0xc295), // Logitech Momo Force
    MAKE_VIDPID(0x046d, 0xc298), // Logitech Driving Force Pro
    MAKE_VIDPID(0x046d, 0xc299), // Logitech G25
    MAKE_VIDPID(0x046d, 0xc29a), // Logitech Driving Force GT
    MAKE_VIDPID(0x046d, 0xc29b), // Logitech G27
    MAKE_VIDPID(0x046d, 0xca03), // Logitech Momo Racing
    MAKE_VIDPID(0x0483, 0x0522), // Simagic Wheelbase (including M10, Alpha Mini, Alpha, Alpha U)
    MAKE_VIDPID(0x0483, 0xa355), // VRS DirectForce Pro Wheel Base
    MAKE_VIDPID(0x0583, 0xa132), // Padix USB Wireless 2.4GHz Wheelpad
    MAKE_VIDPID(0x0583, 0xa133), // Padix USB Wireless 2.4GHz Wheel
    MAKE_VIDPID(0x0583, 0xa202), // Padix Force Feedback Wheel
    MAKE_VIDPID(0x0583, 0xb002), // Padix Vibration USB Wheel
    MAKE_VIDPID(0x0583, 0xb005), // Padix USB Wheel
    MAKE_VIDPID(0x0583, 0xb008), // Padix USB Wireless 2.4GHz Wheel
    MAKE_VIDPID(0x0583, 0xb009), // Padix USB Wheel
    MAKE_VIDPID(0x0583, 0xb018), // Padix TW6 Wheel
    MAKE_VIDPID(0x0eb7, 0x0001), // Fanatec ClubSport Wheel Base V2
    MAKE_VIDPID(0x0eb7, 0x0004), // Fanatec ClubSport Wheel Base V2.5
    MAKE_VIDPID(0x0eb7, 0x0005), // Fanatec CSL Elite Wheel Base+ (PS4)
    MAKE_VIDPID(0x0eb7, 0x0006), // Fanatec Podium Wheel Base DD1
    MAKE_VIDPID(0x0eb7, 0x0007), // Fanatec Podium Wheel Base DD2
    MAKE_VIDPID(0x0eb7, 0x0011), // Fanatec Forza Motorsport (CSR Wheel / CSR Elite Wheel)
    MAKE_VIDPID(0x0eb7, 0x0020), // Fanatec generic wheel / CSL DD / GT DD Pro
    MAKE_VIDPID(0x0eb7, 0x0197), // Fanatec Porsche Wheel (Turbo / GT3 RS / Turbo S / GT3 V2 / GT2)
    MAKE_VIDPID(0x0eb7, 0x038e), // Fanatec ClubSport Wheel Base V1
    MAKE_VIDPID(0x0eb7, 0x0e03), // Fanatec CSL Elite Wheel Base
    MAKE_VIDPID(0x11ff, 0x0511), // DragonRise Inc. Wired Wheel (initial mode) (also known as PXN V900 (PS3), Superdrive SV-750, or a Genesis Seaborg 400)
    MAKE_VIDPID(0x1209, 0xffb0), // Generic FFBoard OpenFFBoard universal forcefeedback wheel
    MAKE_VIDPID(0x16d0, 0x0d5a), // Simucube 1 Wheelbase
    MAKE_VIDPID(0x16d0, 0x0d5f), // Simucube 2 Ultimate Wheelbase
    MAKE_VIDPID(0x16d0, 0x0d60), // Simucube 2 Pro Wheelbase
    MAKE_VIDPID(0x16d0, 0x0d61), // Simucube 2 Sport Wheelbase
    MAKE_VIDPID(0x2433, 0xf300), // Asetek SimSports Invicta Wheelbase
    MAKE_VIDPID(0x2433, 0xf301), // Asetek SimSports Forte Wheelbase
    MAKE_VIDPID(0x2433, 0xf303), // Asetek SimSports La Prima Wheelbase
    MAKE_VIDPID(0x2433, 0xf306), // Asetek SimSports Tony Kannan Wheelbase
    MAKE_VIDPID(0x3416, 0x0301), // Cammus C5 Wheelbase
    MAKE_VIDPID(0x3416, 0x0302), // Cammus C12 Wheelbase
    MAKE_VIDPID(0x346e, 0x0000), // Moza R16/R21 Wheelbase
    MAKE_VIDPID(0x346e, 0x0002), // Moza R9 Wheelbase
    MAKE_VIDPID(0x346e, 0x0004), // Moza R5 Wheelbase
    MAKE_VIDPID(0x346e, 0x0005), // Moza R3 Wheelbase
    MAKE_VIDPID(0x346e, 0x0006), // Moza R12 Wheelbase
};
static SDL_vidpid_list wheel_devices = {
    SDL_HINT_JOYSTICK_WHEEL_DEVICES, 0, 0, NULL,
    SDL_HINT_JOYSTICK_WHEEL_DEVICES_EXCLUDED, 0, 0, NULL,
    SDL_arraysize(initial_wheel_devices), initial_wheel_devices,
    false
};

static Uint32 initial_zero_centered_devices[] = {
    MAKE_VIDPID(0x05a0, 0x3232), // 8Bitdo Zero Gamepad
    MAKE_VIDPID(0x0e8f, 0x3013), // HuiJia SNES USB adapter
};
static SDL_vidpid_list zero_centered_devices = {
    SDL_HINT_JOYSTICK_ZERO_CENTERED_DEVICES, 0, 0, NULL,
    NULL, 0, 0, NULL,
    SDL_arraysize(initial_zero_centered_devices), initial_zero_centered_devices,
    false
};

#define CHECK_JOYSTICK_MAGIC(joystick, result)                  \
    if (!SDL_ObjectValid(joystick, SDL_OBJECT_TYPE_JOYSTICK)) { \
        SDL_InvalidParamError("joystick");                      \
        SDL_UnlockJoysticks();                                  \
        return result;                                          \
    }

#define CHECK_JOYSTICK_VIRTUAL(joystick, result)                \
    if (!joystick->is_virtual) {                                \
        SDL_SetError("joystick isn't virtual");                 \
        SDL_UnlockJoysticks();                                  \
        return result;                                          \
    }

bool SDL_JoysticksInitialized(void)
{
    return SDL_joysticks_initialized;
}

bool SDL_JoysticksQuitting(void)
{
    return SDL_joysticks_quitting;
}

void SDL_LockJoysticks(void)
{
    (void)SDL_AtomicIncRef(&SDL_joystick_lock_pending);
    SDL_LockMutex(SDL_joystick_lock);
    (void)SDL_AtomicDecRef(&SDL_joystick_lock_pending);

    ++SDL_joysticks_locked;
}

void SDL_UnlockJoysticks(void)
{
    bool last_unlock = false;

    --SDL_joysticks_locked;

    if (!SDL_joysticks_initialized) {
        // NOTE: There's a small window here where another thread could lock the mutex after we've checked for pending locks
        if (!SDL_joysticks_locked && SDL_GetAtomicInt(&SDL_joystick_lock_pending) == 0) {
            last_unlock = true;
        }
    }

    /* The last unlock after joysticks are uninitialized will cleanup the mutex,
     * allowing applications to lock joysticks while reinitializing the system.
     */
    if (last_unlock) {
        SDL_Mutex *joystick_lock = SDL_joystick_lock;

        SDL_LockMutex(joystick_lock);
        {
            SDL_UnlockMutex(SDL_joystick_lock);

            SDL_joystick_lock = NULL;
        }
        SDL_UnlockMutex(joystick_lock);
        SDL_DestroyMutex(joystick_lock);
    } else {
        SDL_UnlockMutex(SDL_joystick_lock);
    }
}

bool SDL_JoysticksLocked(void)
{
    return (SDL_joysticks_locked > 0);
}

void SDL_AssertJoysticksLocked(void)
{
    SDL_assert(SDL_JoysticksLocked());
}

/*
 * Get the driver and device index for a joystick instance ID
 * This should be called while the joystick lock is held, to prevent another thread from updating the list
 */
static bool SDL_GetDriverAndJoystickIndex(SDL_JoystickID instance_id, SDL_JoystickDriver **driver, int *driver_index)
{
    int i, num_joysticks, device_index;

    SDL_AssertJoysticksLocked();

    if (instance_id > 0) {
        for (i = 0; i < SDL_arraysize(SDL_joystick_drivers); ++i) {
            num_joysticks = SDL_joystick_drivers[i]->GetCount();
            for (device_index = 0; device_index < num_joysticks; ++device_index) {
                SDL_JoystickID joystick_id = SDL_joystick_drivers[i]->GetDeviceInstanceID(device_index);
                if (joystick_id == instance_id) {
                    *driver = SDL_joystick_drivers[i];
                    *driver_index = device_index;
                    return true;
                }
            }
        }
    }

    SDL_SetError("Joystick %" SDL_PRIu32 " not found", instance_id);
    return false;
}

static int SDL_FindFreePlayerIndex(void)
{
    int player_index;

    SDL_AssertJoysticksLocked();

    for (player_index = 0; player_index < SDL_joystick_player_count; ++player_index) {
        if (SDL_joystick_players[player_index] == 0) {
            break;
        }
    }
    return player_index;
}

static int SDL_GetPlayerIndexForJoystickID(SDL_JoystickID instance_id)
{
    int player_index;

    SDL_AssertJoysticksLocked();

    for (player_index = 0; player_index < SDL_joystick_player_count; ++player_index) {
        if (instance_id == SDL_joystick_players[player_index]) {
            break;
        }
    }
    if (player_index == SDL_joystick_player_count) {
        player_index = -1;
    }
    return player_index;
}

static SDL_JoystickID SDL_GetJoystickIDForPlayerIndex(int player_index)
{
    SDL_AssertJoysticksLocked();

    if (player_index < 0 || player_index >= SDL_joystick_player_count) {
        return 0;
    }
    return SDL_joystick_players[player_index];
}

static bool SDL_SetJoystickIDForPlayerIndex(int player_index, SDL_JoystickID instance_id)
{
    SDL_JoystickID existing_instance = SDL_GetJoystickIDForPlayerIndex(player_index);
    SDL_JoystickDriver *driver;
    int device_index;
    int existing_player_index;

    SDL_AssertJoysticksLocked();

    if (player_index >= SDL_joystick_player_count) {
        SDL_JoystickID *new_players = (SDL_JoystickID *)SDL_realloc(SDL_joystick_players, (player_index + 1) * sizeof(*SDL_joystick_players));
        if (!new_players) {
            return false;
        }

        SDL_joystick_players = new_players;
        SDL_memset(&SDL_joystick_players[SDL_joystick_player_count], 0, (player_index - SDL_joystick_player_count + 1) * sizeof(SDL_joystick_players[0]));
        SDL_joystick_player_count = player_index + 1;
    } else if (player_index >= 0 && SDL_joystick_players[player_index] == instance_id) {
        // Joystick is already assigned the requested player index
        return true;
    }

    // Clear the old player index
    existing_player_index = SDL_GetPlayerIndexForJoystickID(instance_id);
    if (existing_player_index >= 0) {
        SDL_joystick_players[existing_player_index] = 0;
    }

    if (player_index >= 0) {
        SDL_joystick_players[player_index] = instance_id;
    }

    // Update the driver with the new index
    if (SDL_GetDriverAndJoystickIndex(instance_id, &driver, &device_index)) {
        driver->SetDevicePlayerIndex(device_index, player_index);
    }

    // Move any existing joystick to another slot
    if (existing_instance > 0) {
        SDL_SetJoystickIDForPlayerIndex(SDL_FindFreePlayerIndex(), existing_instance);
    }
    return true;
}

static void SDLCALL SDL_JoystickAllowBackgroundEventsChanged(void *userdata, const char *name, const char *oldValue, const char *hint)
{
    if (SDL_GetStringBoolean(hint, false)) {
        SDL_joystick_allows_background_events = true;
    } else {
        SDL_joystick_allows_background_events = false;
    }
}

bool SDL_InitJoysticks(void)
{
    int i;
    bool result = false;

    // Create the joystick list lock
    if (SDL_joystick_lock == NULL) {
        SDL_joystick_lock = SDL_CreateMutex();
    }

    if (!SDL_InitSubSystem(SDL_INIT_EVENTS)) {
        return false;
    }

    SDL_LockJoysticks();

    SDL_joysticks_initialized = true;

    SDL_LoadVIDPIDList(&old_xboxone_controllers);
    SDL_LoadVIDPIDList(&arcadestick_devices);
    SDL_LoadVIDPIDList(&blacklist_devices);
    SDL_LoadVIDPIDList(&flightstick_devices);
    SDL_LoadVIDPIDList(&gamecube_devices);
    SDL_LoadVIDPIDList(&rog_gamepad_mice);
    SDL_LoadVIDPIDList(&throttle_devices);
    SDL_LoadVIDPIDList(&wheel_devices);
    SDL_LoadVIDPIDList(&zero_centered_devices);

    SDL_InitGamepadMappings();

    // See if we should allow joystick events while in the background
    SDL_AddHintCallback(SDL_HINT_JOYSTICK_ALLOW_BACKGROUND_EVENTS,
                        SDL_JoystickAllowBackgroundEventsChanged, NULL);

    SDL_InitSteamVirtualGamepadInfo();

    for (i = 0; i < SDL_arraysize(SDL_joystick_drivers); ++i) {
        if (SDL_joystick_drivers[i]->Init()) {
            result = true;
        }
    }
    SDL_UnlockJoysticks();

    if (!result) {
        SDL_QuitJoysticks();
    }

    return result;
}

bool SDL_JoysticksOpened(void)
{
    bool opened;

    SDL_LockJoysticks();
    {
        if (SDL_joysticks != NULL) {
            opened = true;
        } else {
            opened = false;
        }
    }
    SDL_UnlockJoysticks();

    return opened;
}

bool SDL_JoystickHandledByAnotherDriver(struct SDL_JoystickDriver *driver, Uint16 vendor_id, Uint16 product_id, Uint16 version, const char *name)
{
    int i;
    bool result = false;

    SDL_LockJoysticks();
    {
        for (i = 0; i < SDL_arraysize(SDL_joystick_drivers); ++i) {
            if (driver == SDL_joystick_drivers[i]) {
                // Higher priority drivers do not have this device
                break;
            }
            if (SDL_joystick_drivers[i]->IsDevicePresent(vendor_id, product_id, version, name)) {
                result = true;
                break;
            }
        }
    }
    SDL_UnlockJoysticks();

    return result;
}

bool SDL_HasJoystick(void)
{
    int i;
    int total_joysticks = 0;

    SDL_LockJoysticks();
    {
        for (i = 0; i < SDL_arraysize(SDL_joystick_drivers); ++i) {
            total_joysticks += SDL_joystick_drivers[i]->GetCount();
        }
    }
    SDL_UnlockJoysticks();

    if (total_joysticks > 0) {
        return true;
    }
    return false;
}

SDL_JoystickID *SDL_GetJoysticks(int *count)
{
    int i, num_joysticks, device_index;
    int joystick_index = 0, total_joysticks = 0;
    SDL_JoystickID *joysticks;

    SDL_LockJoysticks();
    {
        for (i = 0; i < SDL_arraysize(SDL_joystick_drivers); ++i) {
            total_joysticks += SDL_joystick_drivers[i]->GetCount();
        }

        joysticks = (SDL_JoystickID *)SDL_malloc((total_joysticks + 1) * sizeof(*joysticks));
        if (joysticks) {
            if (count) {
                *count = total_joysticks;
            }

            for (i = 0; i < SDL_arraysize(SDL_joystick_drivers); ++i) {
                num_joysticks = SDL_joystick_drivers[i]->GetCount();
                for (device_index = 0; device_index < num_joysticks; ++device_index) {
                    SDL_assert(joystick_index < total_joysticks);
                    joysticks[joystick_index] = SDL_joystick_drivers[i]->GetDeviceInstanceID(device_index);
                    SDL_assert(joysticks[joystick_index] > 0);
                    ++joystick_index;
                }
            }
            SDL_assert(joystick_index == total_joysticks);
            joysticks[joystick_index] = 0;
        } else {
            if (count) {
                *count = 0;
            }
        }
    }
    SDL_UnlockJoysticks();

    return joysticks;
}

const SDL_SteamVirtualGamepadInfo *SDL_GetJoystickVirtualGamepadInfoForID(SDL_JoystickID instance_id)
{
    SDL_JoystickDriver *driver;
    int device_index;
    const SDL_SteamVirtualGamepadInfo *info = NULL;

    if (SDL_SteamVirtualGamepadEnabled() &&
        SDL_GetDriverAndJoystickIndex(instance_id, &driver, &device_index)) {
        info = SDL_GetSteamVirtualGamepadInfo(driver->GetDeviceSteamVirtualGamepadSlot(device_index));
    }
    return info;
}

/*
 * Get the implementation dependent name of a joystick
 */
const char *SDL_GetJoystickNameForID(SDL_JoystickID instance_id)
{
    SDL_JoystickDriver *driver;
    int device_index;
    const char *name = NULL;
    const SDL_SteamVirtualGamepadInfo *info;

    SDL_LockJoysticks();
    info = SDL_GetJoystickVirtualGamepadInfoForID(instance_id);
    if (info) {
        name = SDL_GetPersistentString(info->name);
    } else if (SDL_GetDriverAndJoystickIndex(instance_id, &driver, &device_index)) {
        name = SDL_GetPersistentString(driver->GetDeviceName(device_index));
    }
    SDL_UnlockJoysticks();

    return name;
}

/*
 * Get the implementation dependent path of a joystick
 */
const char *SDL_GetJoystickPathForID(SDL_JoystickID instance_id)
{
    SDL_JoystickDriver *driver;
    int device_index;
    const char *path = NULL;

    SDL_LockJoysticks();
    if (SDL_GetDriverAndJoystickIndex(instance_id, &driver, &device_index)) {
        path = SDL_GetPersistentString(driver->GetDevicePath(device_index));
    }
    SDL_UnlockJoysticks();

    if (!path) {
        SDL_Unsupported();
    }
    return path;
}

/*
 *  Get the player index of a joystick, or -1 if it's not available
 */
int SDL_GetJoystickPlayerIndexForID(SDL_JoystickID instance_id)
{
    int player_index;

    SDL_LockJoysticks();
    player_index = SDL_GetPlayerIndexForJoystickID(instance_id);
    SDL_UnlockJoysticks();

    return player_index;
}

/*
 * Return true if this joystick is known to have all axes centered at zero
 * This isn't generally needed unless the joystick never generates an initial axis value near zero,
 * e.g. it's emulating axes with digital buttons
 */
static bool SDL_JoystickAxesCenteredAtZero(SDL_Joystick *joystick)
{
    // printf("JOYSTICK '%s' VID/PID 0x%.4x/0x%.4x AXES: %d\n", joystick->name, vendor, product, joystick->naxes);

    if (joystick->naxes == 2) {
        // Assume D-pad or thumbstick style axes are centered at 0
        return true;
    }

    return SDL_VIDPIDInList(SDL_GetJoystickVendor(joystick), SDL_GetJoystickProduct(joystick), &zero_centered_devices);
}

static bool IsROGAlly(SDL_Joystick *joystick)
{
    Uint16 vendor, product;
    SDL_GUID guid = SDL_GetJoystickGUID(joystick);

    // The ROG Ally controller spoofs an Xbox 360 controller
    SDL_GetJoystickGUIDInfo(guid, &vendor, &product, NULL, NULL);
    if (vendor == USB_VENDOR_MICROSOFT && product == USB_PRODUCT_XBOX360_WIRED_CONTROLLER) {
        // Check to see if this system has the expected sensors
        bool has_ally_accel = false;
        bool has_ally_gyro = false;

        if (SDL_InitSubSystem(SDL_INIT_SENSOR)) {
            SDL_SensorID *sensors = SDL_GetSensors(NULL);
            if (sensors) {
                int i;
                for (i = 0; sensors[i]; ++i) {
                    SDL_SensorID sensor = sensors[i];

                    if (!has_ally_accel && SDL_GetSensorTypeForID(sensor) == SDL_SENSOR_ACCEL) {
                        const char *sensor_name = SDL_GetSensorNameForID(sensor);
                        if (sensor_name && SDL_strcmp(sensor_name, "Sensor BMI320 Acc") == 0) {
                            has_ally_accel = true;
                        }
                    }
                    if (!has_ally_gyro && SDL_GetSensorTypeForID(sensor) == SDL_SENSOR_GYRO) {
                        const char *sensor_name = SDL_GetSensorNameForID(sensor);
                        if (sensor_name && SDL_strcmp(sensor_name, "Sensor BMI320 Gyr") == 0) {
                            has_ally_gyro = true;
                        }
                    }
                }
                SDL_free(sensors);
            }
            SDL_QuitSubSystem(SDL_INIT_SENSOR);
        }
        if (has_ally_accel && has_ally_gyro) {
            return true;
        }
    }
    return false;
}

static bool ShouldAttemptSensorFusion(SDL_Joystick *joystick, bool *invert_sensors)
{
    SDL_AssertJoysticksLocked();

    *invert_sensors = false;

    // The SDL controller sensor API is only available for gamepads (at the moment)
    if (!SDL_IsGamepad(joystick->instance_id)) {
        return false;
    }

    // If the controller already has sensors, use those
    if (joystick->nsensors > 0) {
        return false;
    }

    const char *hint = SDL_GetHint(SDL_HINT_GAMECONTROLLER_SENSOR_FUSION);
    if (hint && *hint) {
        if (*hint == '@' || SDL_strncmp(hint, "0x", 2) == 0) {
            SDL_vidpid_list gamepads;
            SDL_GUID guid;
            Uint16 vendor, product;
            bool enabled;
            SDL_zero(gamepads);

            // See if the gamepad is in our list of devices to enable
            guid = SDL_GetJoystickGUID(joystick);
            SDL_GetJoystickGUIDInfo(guid, &vendor, &product, NULL, NULL);
            SDL_LoadVIDPIDListFromHints(&gamepads, hint, NULL);
            enabled = SDL_VIDPIDInList(vendor, product, &gamepads);
            SDL_FreeVIDPIDList(&gamepads);
            if (enabled) {
                return true;
            }
        } else {
            return SDL_GetStringBoolean(hint, false);
        }
    }

    // See if this is another known wraparound gamepad
    if (joystick->name &&
        (SDL_strstr(joystick->name, "Backbone One") ||
         SDL_strstr(joystick->name, "Kishi"))) {
        return true;
    }
    if (IsROGAlly(joystick)) {
        /* I'm not sure if this is a Windows thing, or a quirk for ROG Ally,
         * but we need to invert the sensor data on all axes.
         */
        *invert_sensors = true;
        return true;
    }
    return false;
}

static void AttemptSensorFusion(SDL_Joystick *joystick, bool invert_sensors)
{
    SDL_SensorID *sensors;
    unsigned int i, j;

    SDL_AssertJoysticksLocked();

    if (!SDL_InitSubSystem(SDL_INIT_SENSOR)) {
        return;
    }

    sensors = SDL_GetSensors(NULL);
    if (sensors) {
        for (i = 0; sensors[i]; ++i) {
            SDL_SensorID sensor = sensors[i];

            if (!joystick->accel_sensor && SDL_GetSensorTypeForID(sensor) == SDL_SENSOR_ACCEL) {
                // Increment the sensor subsystem reference count
                SDL_InitSubSystem(SDL_INIT_SENSOR);

                joystick->accel_sensor = sensor;
                SDL_PrivateJoystickAddSensor(joystick, SDL_SENSOR_ACCEL, 0.0f);
            }
            if (!joystick->gyro_sensor && SDL_GetSensorTypeForID(sensor) == SDL_SENSOR_GYRO) {
                // Increment the sensor subsystem reference count
                SDL_InitSubSystem(SDL_INIT_SENSOR);

                joystick->gyro_sensor = sensor;
                SDL_PrivateJoystickAddSensor(joystick, SDL_SENSOR_GYRO, 0.0f);
            }
        }
        SDL_free(sensors);
    }
    SDL_QuitSubSystem(SDL_INIT_SENSOR);

    /* SDL defines sensor orientation for phones relative to the natural
       orientation, and for gamepads relative to being held in front of you.
       When a phone is being used as a gamepad, its orientation changes,
       so adjust sensor axes to match.
     */
    if (SDL_GetNaturalDisplayOrientation(SDL_GetPrimaryDisplay()) == SDL_ORIENTATION_LANDSCAPE) {
        /* When a device in landscape orientation is laid flat, the axes change
           orientation as follows:
            -X to +X becomes -X to +X
            -Y to +Y becomes +Z to -Z
            -Z to +Z becomes -Y to +Y
        */
        joystick->sensor_transform[0][0] = 1.0f;
        joystick->sensor_transform[1][2] = 1.0f;
        joystick->sensor_transform[2][1] = -1.0f;
    } else {
        /* When a device in portrait orientation is rotated left and laid flat,
           the axes change orientation as follows:
            -X to +X becomes +Z to -Z
            -Y to +Y becomes +X to -X
            -Z to +Z becomes -Y to +Y
        */
        joystick->sensor_transform[0][1] = -1.0f;
        joystick->sensor_transform[1][2] = 1.0f;
        joystick->sensor_transform[2][0] = -1.0f;
    }

    if (invert_sensors) {
        for (i = 0; i < SDL_arraysize(joystick->sensor_transform); ++i) {
            for (j = 0; j < SDL_arraysize(joystick->sensor_transform[i]); ++j) {
                joystick->sensor_transform[i][j] *= -1.0f;
            }
        }
    }
}

static void CleanupSensorFusion(SDL_Joystick *joystick)
{
    SDL_AssertJoysticksLocked();

    if (joystick->accel_sensor || joystick->gyro_sensor) {
        if (joystick->accel_sensor) {
            if (joystick->accel) {
                SDL_CloseSensor(joystick->accel);
                joystick->accel = NULL;
            }
            joystick->accel_sensor = 0;

            // Decrement the sensor subsystem reference count
            SDL_QuitSubSystem(SDL_INIT_SENSOR);
        }
        if (joystick->gyro_sensor) {
            if (joystick->gyro) {
                SDL_CloseSensor(joystick->gyro);
                joystick->gyro = NULL;
            }
            joystick->gyro_sensor = 0;

            // Decrement the sensor subsystem reference count
            SDL_QuitSubSystem(SDL_INIT_SENSOR);
        }
    }
}

static bool ShouldSwapFaceButtons(const SDL_SteamVirtualGamepadInfo *info)
{
    // When "Use Nintendo Button Layout" is enabled under Steam (the default)
    // it will send button 0 for the A (east) button and button 1 for the
    // B (south) button. This is done so that games that interpret the
    // buttons as Xbox input will get button 0 for "A" as they expect.
    //
    // However, SDL reports positional buttons, so we need to swap
    // the buttons so they show up in the correct position. This provides
    // consistent behavior regardless of whether we're running under Steam,
    // under the default settings.
    if (info &&
        (info->type == SDL_GAMEPAD_TYPE_NINTENDO_SWITCH_PRO ||
         info->type == SDL_GAMEPAD_TYPE_NINTENDO_SWITCH_JOYCON_LEFT ||
         info->type == SDL_GAMEPAD_TYPE_NINTENDO_SWITCH_JOYCON_RIGHT ||
         info->type == SDL_GAMEPAD_TYPE_NINTENDO_SWITCH_JOYCON_PAIR)) {
        return true;
    }
    return false;
}

/*
 * Open a joystick for use - the index passed as an argument refers to
 * the N'th joystick on the system.  This index is the value which will
 * identify this joystick in future joystick events.
 *
 * This function returns a joystick identifier, or NULL if an error occurred.
 */
SDL_Joystick *SDL_OpenJoystick(SDL_JoystickID instance_id)
{
    SDL_JoystickDriver *driver;
    int device_index;
    SDL_Joystick *joystick;
    SDL_Joystick *joysticklist;
    const char *joystickname = NULL;
    const char *joystickpath = NULL;
    bool invert_sensors = false;
    const SDL_SteamVirtualGamepadInfo *info;

    SDL_LockJoysticks();

    if (!SDL_GetDriverAndJoystickIndex(instance_id, &driver, &device_index)) {
        SDL_UnlockJoysticks();
        return NULL;
    }

    joysticklist = SDL_joysticks;
    /* If the joystick is already open, return it
     * it is important that we have a single joystick for each instance id
     */
    while (joysticklist) {
        if (instance_id == joysticklist->instance_id) {
            joystick = joysticklist;
            ++joystick->ref_count;
            SDL_UnlockJoysticks();
            return joystick;
        }
        joysticklist = joysticklist->next;
    }

    // Create and initialize the joystick
    joystick = (SDL_Joystick *)SDL_calloc(1, sizeof(*joystick));
    if (!joystick) {
        SDL_UnlockJoysticks();
        return NULL;
    }
    SDL_SetObjectValid(joystick, SDL_OBJECT_TYPE_JOYSTICK, true);
    joystick->driver = driver;
    joystick->instance_id = instance_id;
    joystick->attached = true;
    joystick->led_expiration = SDL_GetTicks();
    joystick->battery_percent = -1;
#ifdef SDL_JOYSTICK_VIRTUAL
    joystick->is_virtual = (driver == &SDL_VIRTUAL_JoystickDriver);
#endif

    if (!driver->Open(joystick, device_index)) {
        SDL_SetObjectValid(joystick, SDL_OBJECT_TYPE_JOYSTICK, false);
        SDL_free(joystick);
        SDL_UnlockJoysticks();
        return NULL;
    }

    joystickname = driver->GetDeviceName(device_index);
    if (joystickname) {
        joystick->name = SDL_strdup(joystickname);
    }

    joystickpath = driver->GetDevicePath(device_index);
    if (joystickpath) {
        joystick->path = SDL_strdup(joystickpath);
    }

    joystick->guid = driver->GetDeviceGUID(device_index);

    if (joystick->naxes > 0) {
        joystick->axes = (SDL_JoystickAxisInfo *)SDL_calloc(joystick->naxes, sizeof(*joystick->axes));
    }
    if (joystick->nballs > 0) {
        joystick->balls = (SDL_JoystickBallData *)SDL_calloc(joystick->nballs, sizeof(*joystick->balls));
    }
    if (joystick->nhats > 0) {
        joystick->hats = (Uint8 *)SDL_calloc(joystick->nhats, sizeof(*joystick->hats));
    }
    if (joystick->nbuttons > 0) {
        joystick->buttons = (bool *)SDL_calloc(joystick->nbuttons, sizeof(*joystick->buttons));
    }
    if (((joystick->naxes > 0) && !joystick->axes) ||
        ((joystick->nballs > 0) && !joystick->balls) ||
        ((joystick->nhats > 0) && !joystick->hats) ||
        ((joystick->nbuttons > 0) && !joystick->buttons)) {
        SDL_CloseJoystick(joystick);
        SDL_UnlockJoysticks();
        return NULL;
    }

    // If this joystick is known to have all zero centered axes, skip the auto-centering code
    if (SDL_JoystickAxesCenteredAtZero(joystick)) {
        int i;

        for (i = 0; i < joystick->naxes; ++i) {
            joystick->axes[i].has_initial_value = true;
        }
    }

    // Get the Steam Input API handle
    info = SDL_GetJoystickVirtualGamepadInfoForID(instance_id);
    if (info) {
        joystick->steam_handle = info->handle;
        joystick->swap_face_buttons = ShouldSwapFaceButtons(info);
    }

    // Use system gyro and accelerometer if the gamepad doesn't have built-in sensors
    if (ShouldAttemptSensorFusion(joystick, &invert_sensors)) {
        AttemptSensorFusion(joystick, invert_sensors);
    }

    // Add joystick to list
    ++joystick->ref_count;
    // Link the joystick in the list
    joystick->next = SDL_joysticks;
    SDL_joysticks = joystick;

    driver->Update(joystick);

    SDL_UnlockJoysticks();

    return joystick;
}

SDL_JoystickID SDL_AttachVirtualJoystick(const SDL_VirtualJoystickDesc *desc)
{
#ifdef SDL_JOYSTICK_VIRTUAL
    SDL_JoystickID result;

    SDL_LockJoysticks();
    result = SDL_JoystickAttachVirtualInner(desc);
    SDL_UnlockJoysticks();
    return result;
#else
    SDL_SetError("SDL not built with virtual-joystick support");
    return 0;
#endif
}

bool SDL_DetachVirtualJoystick(SDL_JoystickID instance_id)
{
#ifdef SDL_JOYSTICK_VIRTUAL
    bool result;

    SDL_LockJoysticks();
    result = SDL_JoystickDetachVirtualInner(instance_id);
    SDL_UnlockJoysticks();
    return result;
#else
    return SDL_SetError("SDL not built with virtual-joystick support");
#endif
}

bool SDL_IsJoystickVirtual(SDL_JoystickID instance_id)
{
#ifdef SDL_JOYSTICK_VIRTUAL
    SDL_JoystickDriver *driver;
    int device_index;
    bool is_virtual = false;

    SDL_LockJoysticks();
    if (SDL_GetDriverAndJoystickIndex(instance_id, &driver, &device_index)) {
        if (driver == &SDL_VIRTUAL_JoystickDriver) {
            is_virtual = true;
        }
    }
    SDL_UnlockJoysticks();

    return is_virtual;
#else
    return false;
#endif
}

bool SDL_SetJoystickVirtualAxis(SDL_Joystick *joystick, int axis, Sint16 value)
{
    bool result;

    SDL_LockJoysticks();
    {
        CHECK_JOYSTICK_MAGIC(joystick, false);
        CHECK_JOYSTICK_VIRTUAL(joystick, false);

#ifdef SDL_JOYSTICK_VIRTUAL
        result = SDL_SetJoystickVirtualAxisInner(joystick, axis, value);
#else
        result = SDL_SetError("SDL not built with virtual-joystick support");
#endif
    }
    SDL_UnlockJoysticks();

    return result;
}

bool SDL_SetJoystickVirtualBall(SDL_Joystick *joystick, int ball, Sint16 xrel, Sint16 yrel)
{
    bool result;

    SDL_LockJoysticks();
    {
        CHECK_JOYSTICK_MAGIC(joystick, false);
        CHECK_JOYSTICK_VIRTUAL(joystick, false);

#ifdef SDL_JOYSTICK_VIRTUAL
        result = SDL_SetJoystickVirtualBallInner(joystick, ball, xrel, yrel);
#else
        result = SDL_SetError("SDL not built with virtual-joystick support");
#endif
    }
    SDL_UnlockJoysticks();

    return result;
}

bool SDL_SetJoystickVirtualButton(SDL_Joystick *joystick, int button, bool down)
{
    bool result;

    SDL_LockJoysticks();
    {
        CHECK_JOYSTICK_MAGIC(joystick, false);
        CHECK_JOYSTICK_VIRTUAL(joystick, false);

#ifdef SDL_JOYSTICK_VIRTUAL
        result = SDL_SetJoystickVirtualButtonInner(joystick, button, down);
#else
        result = SDL_SetError("SDL not built with virtual-joystick support");
#endif
    }
    SDL_UnlockJoysticks();

    return result;
}

bool SDL_SetJoystickVirtualHat(SDL_Joystick *joystick, int hat, Uint8 value)
{
    bool result;

    SDL_LockJoysticks();
    {
        CHECK_JOYSTICK_MAGIC(joystick, false);
        CHECK_JOYSTICK_VIRTUAL(joystick, false);

#ifdef SDL_JOYSTICK_VIRTUAL
        result = SDL_SetJoystickVirtualHatInner(joystick, hat, value);
#else
        result = SDL_SetError("SDL not built with virtual-joystick support");
#endif
    }
    SDL_UnlockJoysticks();

    return result;
}

bool SDL_SetJoystickVirtualTouchpad(SDL_Joystick *joystick, int touchpad, int finger, bool down, float x, float y, float pressure)
{
    bool result;

    SDL_LockJoysticks();
    {
        CHECK_JOYSTICK_MAGIC(joystick, false);
        CHECK_JOYSTICK_VIRTUAL(joystick, false);

#ifdef SDL_JOYSTICK_VIRTUAL
        result = SDL_SetJoystickVirtualTouchpadInner(joystick, touchpad, finger, down, x, y, pressure);
#else
        result = SDL_SetError("SDL not built with virtual-joystick support");
#endif
    }
    SDL_UnlockJoysticks();

    return result;
}

bool SDL_SendJoystickVirtualSensorData(SDL_Joystick *joystick, SDL_SensorType type, Uint64 sensor_timestamp, const float *data, int num_values)
{
    bool result;

    SDL_LockJoysticks();
    {
        CHECK_JOYSTICK_MAGIC(joystick, false);
        CHECK_JOYSTICK_VIRTUAL(joystick, false);

#ifdef SDL_JOYSTICK_VIRTUAL
        result = SDL_SendJoystickVirtualSensorDataInner(joystick, type, sensor_timestamp, data, num_values);
#else
        result = SDL_SetError("SDL not built with virtual-joystick support");
#endif
    }
    SDL_UnlockJoysticks();

    return result;
}

/*
 * Checks to make sure the joystick is valid.
 */
bool SDL_IsJoystickValid(SDL_Joystick *joystick)
{
    SDL_AssertJoysticksLocked();
    return SDL_ObjectValid(joystick, SDL_OBJECT_TYPE_JOYSTICK);
}

bool SDL_PrivateJoystickGetAutoGamepadMapping(SDL_JoystickID instance_id, SDL_GamepadMapping *out)
{
    SDL_JoystickDriver *driver;
    int device_index;
    bool is_ok = false;

    SDL_LockJoysticks();
    if (SDL_GetDriverAndJoystickIndex(instance_id, &driver, &device_index)) {
        is_ok = driver->GetGamepadMapping(device_index, out);
    }
    SDL_UnlockJoysticks();

    return is_ok;
}

/*
 * Get the number of multi-dimensional axis controls on a joystick
 */
int SDL_GetNumJoystickAxes(SDL_Joystick *joystick)
{
    int result;

    SDL_LockJoysticks();
    {
        CHECK_JOYSTICK_MAGIC(joystick, -1);

        result = joystick->naxes;
    }
    SDL_UnlockJoysticks();

    return result;
}

/*
 * Get the number of hats on a joystick
 */
int SDL_GetNumJoystickHats(SDL_Joystick *joystick)
{
    int result;

    SDL_LockJoysticks();
    {
        CHECK_JOYSTICK_MAGIC(joystick, -1);

        result = joystick->nhats;
    }
    SDL_UnlockJoysticks();

    return result;
}

/*
 * Get the number of trackballs on a joystick
 */
int SDL_GetNumJoystickBalls(SDL_Joystick *joystick)
{
    CHECK_JOYSTICK_MAGIC(joystick, -1);

    return joystick->nballs;
}

/*
 * Get the number of buttons on a joystick
 */
int SDL_GetNumJoystickButtons(SDL_Joystick *joystick)
{
    int result;

    SDL_LockJoysticks();
    {
        CHECK_JOYSTICK_MAGIC(joystick, -1);

        result = joystick->nbuttons;
    }
    SDL_UnlockJoysticks();

    return result;
}

/*
 * Get the current state of an axis control on a joystick
 */
Sint16 SDL_GetJoystickAxis(SDL_Joystick *joystick, int axis)
{
    Sint16 state;

    SDL_LockJoysticks();
    {
        CHECK_JOYSTICK_MAGIC(joystick, 0);

        if (axis < joystick->naxes) {
            state = joystick->axes[axis].value;
        } else {
            SDL_SetError("Joystick only has %d axes", joystick->naxes);
            state = 0;
        }
    }
    SDL_UnlockJoysticks();

    return state;
}

/*
 * Get the initial state of an axis control on a joystick
 */
bool SDL_GetJoystickAxisInitialState(SDL_Joystick *joystick, int axis, Sint16 *state)
{
    bool result;

    SDL_LockJoysticks();
    {
        CHECK_JOYSTICK_MAGIC(joystick, false);

        if (axis >= joystick->naxes) {
            SDL_SetError("Joystick only has %d axes", joystick->naxes);
            result = false;
        } else {
            if (state) {
                *state = joystick->axes[axis].initial_value;
            }
            result = joystick->axes[axis].has_initial_value;
        }
    }
    SDL_UnlockJoysticks();

    return result;
}

/*
 * Get the current state of a hat on a joystick
 */
Uint8 SDL_GetJoystickHat(SDL_Joystick *joystick, int hat)
{
    Uint8 state;

    SDL_LockJoysticks();
    {
        CHECK_JOYSTICK_MAGIC(joystick, 0);

        if (hat < joystick->nhats) {
            state = joystick->hats[hat];
        } else {
            SDL_SetError("Joystick only has %d hats", joystick->nhats);
            state = 0;
        }
    }
    SDL_UnlockJoysticks();

    return state;
}

/*
 * Get the ball axis change since the last poll
 */
bool SDL_GetJoystickBall(SDL_Joystick *joystick, int ball, int *dx, int *dy)
{
    bool result;

    SDL_LockJoysticks();
    {
        CHECK_JOYSTICK_MAGIC(joystick, false);

        if (ball < joystick->nballs) {
            if (dx) {
                *dx = joystick->balls[ball].dx;
            }
            if (dy) {
                *dy = joystick->balls[ball].dy;
            }
            joystick->balls[ball].dx = 0;
            joystick->balls[ball].dy = 0;
            result = true;
        } else {
            result = SDL_SetError("Joystick only has %d balls", joystick->nballs);
        }
    }
    SDL_UnlockJoysticks();

    return result;
}

/*
 * Get the current state of a button on a joystick
 */
bool SDL_GetJoystickButton(SDL_Joystick *joystick, int button)
{
    bool down = false;

    SDL_LockJoysticks();
    {
        CHECK_JOYSTICK_MAGIC(joystick, false);

        if (button < joystick->nbuttons) {
            down = joystick->buttons[button];
        } else {
            SDL_SetError("Joystick only has %d buttons", joystick->nbuttons);
        }
    }
    SDL_UnlockJoysticks();

    return down;
}

/*
 * Return if the joystick in question is currently attached to the system,
 *  \return false if not plugged in, true if still present.
 */
bool SDL_JoystickConnected(SDL_Joystick *joystick)
{
    bool result;

    SDL_LockJoysticks();
    {
        CHECK_JOYSTICK_MAGIC(joystick, false);

        result = joystick->attached;
    }
    SDL_UnlockJoysticks();

    return result;
}

/*
 * Get the instance id for this opened joystick
 */
SDL_JoystickID SDL_GetJoystickID(SDL_Joystick *joystick)
{
    SDL_JoystickID result;

    SDL_LockJoysticks();
    {
        CHECK_JOYSTICK_MAGIC(joystick, 0);

        result = joystick->instance_id;
    }
    SDL_UnlockJoysticks();

    return result;
}

/*
 * Return the SDL_Joystick associated with an instance id.
 */
SDL_Joystick *SDL_GetJoystickFromID(SDL_JoystickID instance_id)
{
    SDL_Joystick *joystick;

    SDL_LockJoysticks();
    for (joystick = SDL_joysticks; joystick; joystick = joystick->next) {
        if (joystick->instance_id == instance_id) {
            break;
        }
    }
    SDL_UnlockJoysticks();
    return joystick;
}

/**
 * Return the SDL_Joystick associated with a player index.
 */
SDL_Joystick *SDL_GetJoystickFromPlayerIndex(int player_index)
{
    SDL_JoystickID instance_id;
    SDL_Joystick *joystick;

    SDL_LockJoysticks();
    instance_id = SDL_GetJoystickIDForPlayerIndex(player_index);
    for (joystick = SDL_joysticks; joystick; joystick = joystick->next) {
        if (joystick->instance_id == instance_id) {
            break;
        }
    }
    SDL_UnlockJoysticks();
    return joystick;
}

/*
 * Get the properties associated with a joystick
 */
SDL_PropertiesID SDL_GetJoystickProperties(SDL_Joystick *joystick)
{
    SDL_PropertiesID result;

    SDL_LockJoysticks();
    {
        CHECK_JOYSTICK_MAGIC(joystick, 0);

        if (joystick->props == 0) {
            joystick->props = SDL_CreateProperties();
        }
        result = joystick->props;
    }
    SDL_UnlockJoysticks();

    return result;
}

/*
 * Get the friendly name of this joystick
 */
const char *SDL_GetJoystickName(SDL_Joystick *joystick)
{
    const char *result;
    const SDL_SteamVirtualGamepadInfo *info;

    SDL_LockJoysticks();
    {
        CHECK_JOYSTICK_MAGIC(joystick, NULL);

        info = SDL_GetJoystickVirtualGamepadInfoForID(joystick->instance_id);
        if (info) {
            result = SDL_GetPersistentString(info->name);
        } else {
            result = SDL_GetPersistentString(joystick->name);
        }
    }
    SDL_UnlockJoysticks();

    return result;
}

/*
 * Get the implementation dependent path of this joystick
 */
const char *SDL_GetJoystickPath(SDL_Joystick *joystick)
{
    const char *result;

    SDL_LockJoysticks();
    {
        CHECK_JOYSTICK_MAGIC(joystick, NULL);

        if (joystick->path) {
            result = SDL_GetPersistentString(joystick->path);
        } else {
            SDL_Unsupported();
            result = NULL;
        }
    }
    SDL_UnlockJoysticks();

    return result;
}

/**
 *  Get the player index of an opened joystick, or -1 if it's not available
 */
int SDL_GetJoystickPlayerIndex(SDL_Joystick *joystick)
{
    int result;

    SDL_LockJoysticks();
    {
        CHECK_JOYSTICK_MAGIC(joystick, -1);

        result = SDL_GetPlayerIndexForJoystickID(joystick->instance_id);
    }
    SDL_UnlockJoysticks();

    return result;
}

/**
 *  Set the player index of an opened joystick
 */
bool SDL_SetJoystickPlayerIndex(SDL_Joystick *joystick, int player_index)
{
    bool result;

    SDL_LockJoysticks();
    {
        CHECK_JOYSTICK_MAGIC(joystick, false);

        result = SDL_SetJoystickIDForPlayerIndex(player_index, joystick->instance_id);
    }
    SDL_UnlockJoysticks();

    return result;
}

bool SDL_RumbleJoystick(SDL_Joystick *joystick, Uint16 low_frequency_rumble, Uint16 high_frequency_rumble, Uint32 duration_ms)
{
    bool result;

    SDL_LockJoysticks();
    {
        CHECK_JOYSTICK_MAGIC(joystick, false);

        if (low_frequency_rumble == joystick->low_frequency_rumble &&
            high_frequency_rumble == joystick->high_frequency_rumble) {
            // Just update the expiration
            result = true;
        } else {
            result = joystick->driver->Rumble(joystick, low_frequency_rumble, high_frequency_rumble);
            if (result) {
                joystick->rumble_resend = SDL_GetTicks() + SDL_RUMBLE_RESEND_MS;
                if (joystick->rumble_resend == 0) {
                    joystick->rumble_resend = 1;
                }
            } else {
                joystick->rumble_resend = 0;
            }
        }

        if (result) {
            joystick->low_frequency_rumble = low_frequency_rumble;
            joystick->high_frequency_rumble = high_frequency_rumble;

            if ((low_frequency_rumble || high_frequency_rumble) && duration_ms) {
                joystick->rumble_expiration = SDL_GetTicks() + SDL_min(duration_ms, SDL_MAX_RUMBLE_DURATION_MS);
                if (!joystick->rumble_expiration) {
                    joystick->rumble_expiration = 1;
                }
            } else {
                joystick->rumble_expiration = 0;
                joystick->rumble_resend = 0;
            }
        }
    }
    SDL_UnlockJoysticks();

    return result;
}

bool SDL_RumbleJoystickTriggers(SDL_Joystick *joystick, Uint16 left_rumble, Uint16 right_rumble, Uint32 duration_ms)
{
    bool result;

    SDL_LockJoysticks();
    {
        CHECK_JOYSTICK_MAGIC(joystick, false);

        if (left_rumble == joystick->left_trigger_rumble && right_rumble == joystick->right_trigger_rumble) {
            // Just update the expiration
            result = true;
        } else {
            result = joystick->driver->RumbleTriggers(joystick, left_rumble, right_rumble);
            if (result) {
                joystick->trigger_rumble_resend = SDL_GetTicks() + SDL_RUMBLE_RESEND_MS;
                if (joystick->trigger_rumble_resend == 0) {
                    joystick->trigger_rumble_resend = 1;
                }
            } else {
                joystick->trigger_rumble_resend = 0;
            }
        }

        if (result) {
            joystick->left_trigger_rumble = left_rumble;
            joystick->right_trigger_rumble = right_rumble;

            if ((left_rumble || right_rumble) && duration_ms) {
                joystick->trigger_rumble_expiration = SDL_GetTicks() + SDL_min(duration_ms, SDL_MAX_RUMBLE_DURATION_MS);
            } else {
                joystick->trigger_rumble_expiration = 0;
                joystick->trigger_rumble_resend = 0;
            }
        }
    }
    SDL_UnlockJoysticks();

    return result;
}

bool SDL_SetJoystickLED(SDL_Joystick *joystick, Uint8 red, Uint8 green, Uint8 blue)
{
    bool result;
    bool isfreshvalue;

    SDL_LockJoysticks();
    {
        CHECK_JOYSTICK_MAGIC(joystick, false);

        isfreshvalue = red != joystick->led_red ||
                       green != joystick->led_green ||
                       blue != joystick->led_blue;

        if (isfreshvalue || SDL_GetTicks() >= joystick->led_expiration) {
            result = joystick->driver->SetLED(joystick, red, green, blue);
            joystick->led_expiration = SDL_GetTicks() + SDL_LED_MIN_REPEAT_MS;
        } else {
            // Avoid spamming the driver
            result = true;
        }

        // Save the LED value regardless of success, so we don't spam the driver
        joystick->led_red = red;
        joystick->led_green = green;
        joystick->led_blue = blue;
    }
    SDL_UnlockJoysticks();

    return result;
}

bool SDL_SendJoystickEffect(SDL_Joystick *joystick, const void *data, int size)
{
    bool result;

    SDL_LockJoysticks();
    {
        CHECK_JOYSTICK_MAGIC(joystick, false);

        result = joystick->driver->SendEffect(joystick, data, size);
    }
    SDL_UnlockJoysticks();

    return result;
}

/*
 * Close a joystick previously opened with SDL_OpenJoystick()
 */
void SDL_CloseJoystick(SDL_Joystick *joystick)
{
    SDL_Joystick *joysticklist;
    SDL_Joystick *joysticklistprev;
    int i;

    SDL_LockJoysticks();
    {
        CHECK_JOYSTICK_MAGIC(joystick,);

        // First decrement ref count
        if (--joystick->ref_count > 0) {
            SDL_UnlockJoysticks();
            return;
        }

        SDL_DestroyProperties(joystick->props);

        if (joystick->rumble_expiration) {
            SDL_RumbleJoystick(joystick, 0, 0, 0);
        }
        if (joystick->trigger_rumble_expiration) {
            SDL_RumbleJoystickTriggers(joystick, 0, 0, 0);
        }

        CleanupSensorFusion(joystick);

        joystick->driver->Close(joystick);
        joystick->hwdata = NULL;
        SDL_SetObjectValid(joystick, SDL_OBJECT_TYPE_JOYSTICK, false);

        joysticklist = SDL_joysticks;
        joysticklistprev = NULL;
        while (joysticklist) {
            if (joystick == joysticklist) {
                if (joysticklistprev) {
                    // unlink this entry
                    joysticklistprev->next = joysticklist->next;
                } else {
                    SDL_joysticks = joystick->next;
                }
                break;
            }
            joysticklistprev = joysticklist;
            joysticklist = joysticklist->next;
        }

        // Free the data associated with this joystick
        SDL_free(joystick->name);
        SDL_free(joystick->path);
        SDL_free(joystick->serial);
        SDL_free(joystick->axes);
        SDL_free(joystick->balls);
        SDL_free(joystick->hats);
        SDL_free(joystick->buttons);
        for (i = 0; i < joystick->ntouchpads; i++) {
            SDL_JoystickTouchpadInfo *touchpad = &joystick->touchpads[i];
            SDL_free(touchpad->fingers);
        }
        SDL_free(joystick->touchpads);
        SDL_free(joystick->sensors);
        SDL_free(joystick);
    }
    SDL_UnlockJoysticks();
}

void SDL_QuitJoysticks(void)
{
    int i;
    SDL_JoystickID *joysticks;

    SDL_LockJoysticks();

    SDL_joysticks_quitting = true;

    joysticks = SDL_GetJoysticks(NULL);
    if (joysticks) {
        for (i = 0; joysticks[i]; ++i) {
            SDL_PrivateJoystickRemoved(joysticks[i]);
        }
        SDL_free(joysticks);
    }

    while (SDL_joysticks) {
        SDL_joysticks->ref_count = 1;
        SDL_CloseJoystick(SDL_joysticks);
    }

    // Quit drivers in reverse order to avoid breaking dependencies between drivers
    for (i = SDL_arraysize(SDL_joystick_drivers) - 1; i >= 0; --i) {
        SDL_joystick_drivers[i]->Quit();
    }

    if (SDL_joystick_players) {
        SDL_free(SDL_joystick_players);
        SDL_joystick_players = NULL;
        SDL_joystick_player_count = 0;
    }

    SDL_QuitSubSystem(SDL_INIT_EVENTS);

    SDL_QuitSteamVirtualGamepadInfo();

    SDL_RemoveHintCallback(SDL_HINT_JOYSTICK_ALLOW_BACKGROUND_EVENTS,
                        SDL_JoystickAllowBackgroundEventsChanged, NULL);

    SDL_FreeVIDPIDList(&old_xboxone_controllers);
    SDL_FreeVIDPIDList(&arcadestick_devices);
    SDL_FreeVIDPIDList(&blacklist_devices);
    SDL_FreeVIDPIDList(&flightstick_devices);
    SDL_FreeVIDPIDList(&gamecube_devices);
    SDL_FreeVIDPIDList(&rog_gamepad_mice);
    SDL_FreeVIDPIDList(&throttle_devices);
    SDL_FreeVIDPIDList(&wheel_devices);
    SDL_FreeVIDPIDList(&zero_centered_devices);

    SDL_QuitGamepadMappings();

    SDL_joysticks_quitting = false;
    SDL_joysticks_initialized = false;

    SDL_UnlockJoysticks();
}

static bool SDL_PrivateJoystickShouldIgnoreEvent(void)
{
    if (SDL_joystick_allows_background_events) {
        return false;
    }

    if (SDL_HasWindows() && SDL_GetKeyboardFocus() == NULL) {
        // We have windows but we don't have focus, ignore the event.
        return true;
    }
    return false;
}

// These are global for SDL_sysjoystick.c and SDL_events.c

void SDL_PrivateJoystickAddTouchpad(SDL_Joystick *joystick, int nfingers)
{
    int ntouchpads;
    SDL_JoystickTouchpadInfo *touchpads;

    SDL_AssertJoysticksLocked();

    ntouchpads = joystick->ntouchpads + 1;
    touchpads = (SDL_JoystickTouchpadInfo *)SDL_realloc(joystick->touchpads, (ntouchpads * sizeof(SDL_JoystickTouchpadInfo)));
    if (touchpads) {
        SDL_JoystickTouchpadInfo *touchpad = &touchpads[ntouchpads - 1];
        SDL_JoystickTouchpadFingerInfo *fingers = (SDL_JoystickTouchpadFingerInfo *)SDL_calloc(nfingers, sizeof(SDL_JoystickTouchpadFingerInfo));

        if (fingers) {
            touchpad->nfingers = nfingers;
            touchpad->fingers = fingers;
        } else {
            // Out of memory, this touchpad won't be active
            touchpad->nfingers = 0;
            touchpad->fingers = NULL;
        }

        joystick->ntouchpads = ntouchpads;
        joystick->touchpads = touchpads;
    }
}

void SDL_PrivateJoystickAddSensor(SDL_Joystick *joystick, SDL_SensorType type, float rate)
{
    int nsensors;
    SDL_JoystickSensorInfo *sensors;

    SDL_AssertJoysticksLocked();

    nsensors = joystick->nsensors + 1;
    sensors = (SDL_JoystickSensorInfo *)SDL_realloc(joystick->sensors, (nsensors * sizeof(SDL_JoystickSensorInfo)));
    if (sensors) {
        SDL_JoystickSensorInfo *sensor = &sensors[nsensors - 1];

        SDL_zerop(sensor);
        sensor->type = type;
        sensor->rate = rate;

        joystick->nsensors = nsensors;
        joystick->sensors = sensors;
    }
}

void SDL_PrivateJoystickSensorRate(SDL_Joystick *joystick, SDL_SensorType type, float rate)
{
    int i;
    SDL_AssertJoysticksLocked();

    for (i = 0; i < joystick->nsensors; ++i) {
        if (joystick->sensors[i].type == type) {
            joystick->sensors[i].rate = rate;
        }
    }
}

void SDL_PrivateJoystickAdded(SDL_JoystickID instance_id)
{
    SDL_JoystickDriver *driver;
    int device_index;
    int player_index = -1;

    SDL_AssertJoysticksLocked();

    if (SDL_JoysticksQuitting()) {
        return;
    }

    SDL_joystick_being_added = true;

    if (SDL_GetDriverAndJoystickIndex(instance_id, &driver, &device_index)) {
        player_index = driver->GetDeviceSteamVirtualGamepadSlot(device_index);
        if (player_index < 0) {
            player_index = driver->GetDevicePlayerIndex(device_index);
        }
    }
    if (player_index < 0 && SDL_IsGamepad(instance_id)) {
        player_index = SDL_FindFreePlayerIndex();
    }
    if (player_index >= 0) {
        SDL_SetJoystickIDForPlayerIndex(player_index, instance_id);
    }

    {
        SDL_Event event;

        event.type = SDL_EVENT_JOYSTICK_ADDED;
        event.common.timestamp = 0;

        if (SDL_EventEnabled(event.type)) {
            event.jdevice.which = instance_id;
            SDL_PushEvent(&event);
        }
    }

    SDL_joystick_being_added = false;

    if (SDL_IsGamepad(instance_id)) {
        SDL_PrivateGamepadAdded(instance_id);
    }
}

bool SDL_IsJoystickBeingAdded(void)
{
    return SDL_joystick_being_added;
}

void SDL_PrivateJoystickForceRecentering(SDL_Joystick *joystick)
{
    Uint8 i, j;
    Uint64 timestamp = SDL_GetTicksNS();

    SDL_AssertJoysticksLocked();

    // Tell the app that everything is centered/unpressed...
    for (i = 0; i < joystick->naxes; i++) {
        if (joystick->axes[i].has_initial_value) {
            SDL_SendJoystickAxis(timestamp, joystick, i, joystick->axes[i].zero);
        }
    }

    for (i = 0; i < joystick->nbuttons; i++) {
        SDL_SendJoystickButton(timestamp, joystick, i, false);
    }

    for (i = 0; i < joystick->nhats; i++) {
        SDL_SendJoystickHat(timestamp, joystick, i, SDL_HAT_CENTERED);
    }

    for (i = 0; i < joystick->ntouchpads; i++) {
        SDL_JoystickTouchpadInfo *touchpad = &joystick->touchpads[i];

        for (j = 0; j < touchpad->nfingers; ++j) {
            SDL_SendJoystickTouchpad(timestamp, joystick, i, j, false, 0.0f, 0.0f, 0.0f);
        }
    }
}

void SDL_PrivateJoystickRemoved(SDL_JoystickID instance_id)
{
    SDL_Joystick *joystick = NULL;
    int player_index;
    SDL_Event event;

    SDL_AssertJoysticksLocked();

    // Find this joystick...
    for (joystick = SDL_joysticks; joystick; joystick = joystick->next) {
        if (joystick->instance_id == instance_id) {
            SDL_PrivateJoystickForceRecentering(joystick);
            joystick->attached = false;
            break;
        }
    }

    if (SDL_IsGamepad(instance_id)) {
        SDL_PrivateGamepadRemoved(instance_id);
    }

    event.type = SDL_EVENT_JOYSTICK_REMOVED;
    event.common.timestamp = 0;

    if (SDL_EventEnabled(event.type)) {
        event.jdevice.which = instance_id;
        SDL_PushEvent(&event);
    }

    player_index = SDL_GetPlayerIndexForJoystickID(instance_id);
    if (player_index >= 0) {
        SDL_joystick_players[player_index] = 0;
    }
}

void SDL_SendJoystickAxis(Uint64 timestamp, SDL_Joystick *joystick, Uint8 axis, Sint16 value)
{
    SDL_JoystickAxisInfo *info;

    SDL_AssertJoysticksLocked();

    // Make sure we're not getting garbage or duplicate events
    if (axis >= joystick->naxes) {
        return;
    }

    info = &joystick->axes[axis];
    if (!info->has_initial_value ||
        (!info->has_second_value && (info->initial_value <= -32767 || info->initial_value == 32767) && SDL_abs(value) < (SDL_JOYSTICK_AXIS_MAX / 4))) {
        info->initial_value = value;
        info->value = value;
        info->zero = value;
        info->has_initial_value = true;
    } else if (value == info->value && !info->sending_initial_value) {
        return;
    } else {
        info->has_second_value = true;
    }
    if (!info->sent_initial_value) {
        // Make sure we don't send motion until there's real activity on this axis
        const int MAX_ALLOWED_JITTER = SDL_JOYSTICK_AXIS_MAX / 80; // ShanWan PS3 controller needed 96
        if (SDL_abs(value - info->value) <= MAX_ALLOWED_JITTER &&
            !SDL_IsJoystickVIRTUAL(joystick->guid)) {
            return;
        }
        info->sent_initial_value = true;
        info->sending_initial_value = true;
        SDL_SendJoystickAxis(timestamp, joystick, axis, info->initial_value);
        info->sending_initial_value = false;
    }

    /* We ignore events if we don't have keyboard focus, except for centering
     * events.
     */
    if (SDL_PrivateJoystickShouldIgnoreEvent()) {
        if (info->sending_initial_value ||
            (value > info->zero && value >= info->value) ||
            (value < info->zero && value <= info->value)) {
            return;
        }
    }

    // Update internal joystick state
    SDL_assert(timestamp != 0);
    info->value = value;
    joystick->update_complete = timestamp;

    // Post the event, if desired
    if (SDL_EventEnabled(SDL_EVENT_JOYSTICK_AXIS_MOTION)) {
        SDL_Event event;
        event.type = SDL_EVENT_JOYSTICK_AXIS_MOTION;
        event.common.timestamp = timestamp;
        event.jaxis.which = joystick->instance_id;
        event.jaxis.axis = axis;
        event.jaxis.value = value;
        SDL_PushEvent(&event);
    }
}

void SDL_SendJoystickBall(Uint64 timestamp, SDL_Joystick *joystick, Uint8 ball, Sint16 xrel, Sint16 yrel)
{
    SDL_AssertJoysticksLocked();

    // Make sure we're not getting garbage events
    if (ball >= joystick->nballs) {
        return;
    }

    // We ignore events if we don't have keyboard focus.
    if (SDL_PrivateJoystickShouldIgnoreEvent()) {
        return;
    }

    // Update internal mouse state
    joystick->balls[ball].dx += xrel;
    joystick->balls[ball].dy += yrel;

    // Post the event, if desired
    if (SDL_EventEnabled(SDL_EVENT_JOYSTICK_BALL_MOTION)) {
        SDL_Event event;
        event.type = SDL_EVENT_JOYSTICK_BALL_MOTION;
        event.common.timestamp = timestamp;
        event.jball.which = joystick->instance_id;
        event.jball.ball = ball;
        event.jball.xrel = xrel;
        event.jball.yrel = yrel;
        SDL_PushEvent(&event);
    }
}

void SDL_SendJoystickHat(Uint64 timestamp, SDL_Joystick *joystick, Uint8 hat, Uint8 value)
{
    SDL_AssertJoysticksLocked();

    // Make sure we're not getting garbage or duplicate events
    if (hat >= joystick->nhats) {
        return;
    }
    if (value == joystick->hats[hat]) {
        return;
    }

    /* We ignore events if we don't have keyboard focus, except for centering
     * events.
     */
    if (SDL_PrivateJoystickShouldIgnoreEvent()) {
        if (value != SDL_HAT_CENTERED) {
            return;
        }
    }

    // Update internal joystick state
    SDL_assert(timestamp != 0);
    joystick->hats[hat] = value;
    joystick->update_complete = timestamp;

    // Post the event, if desired
    if (SDL_EventEnabled(SDL_EVENT_JOYSTICK_HAT_MOTION)) {
        SDL_Event event;
        event.type = SDL_EVENT_JOYSTICK_HAT_MOTION;
        event.common.timestamp = timestamp;
        event.jhat.which = joystick->instance_id;
        event.jhat.hat = hat;
        event.jhat.value = value;
        SDL_PushEvent(&event);
    }
}

void SDL_SendJoystickButton(Uint64 timestamp, SDL_Joystick *joystick, Uint8 button, bool down)
{
    SDL_Event event;

    SDL_AssertJoysticksLocked();

    if (down) {
        event.type = SDL_EVENT_JOYSTICK_BUTTON_DOWN;
    } else {
        event.type = SDL_EVENT_JOYSTICK_BUTTON_UP;
    }

    if (joystick->swap_face_buttons) {
        switch (button) {
        case 0:
            button = 1;
            break;
        case 1:
            button = 0;
            break;
        case 2:
            button = 3;
            break;
        case 3:
            button = 2;
            break;
        default:
            break;
        }
    }

    // Make sure we're not getting garbage or duplicate events
    if (button >= joystick->nbuttons) {
        return;
    }
    if (down == joystick->buttons[button]) {
        return;
    }

    /* We ignore events if we don't have keyboard focus, except for button
     * release. */
    if (SDL_PrivateJoystickShouldIgnoreEvent()) {
        if (down) {
            return;
        }
    }

    // Update internal joystick state
    SDL_assert(timestamp != 0);
    joystick->buttons[button] = down;
    joystick->update_complete = timestamp;

    // Post the event, if desired
    if (SDL_EventEnabled(event.type)) {
        event.common.timestamp = timestamp;
        event.jbutton.which = joystick->instance_id;
        event.jbutton.button = button;
        event.jbutton.down = down;
        SDL_PushEvent(&event);
    }
}

static void SendSteamHandleUpdateEvents(void)
{
    SDL_Joystick *joystick;
    const SDL_SteamVirtualGamepadInfo *info;

    // Check to see if any Steam handles changed
    for (joystick = SDL_joysticks; joystick; joystick = joystick->next) {
        bool changed = false;

        if (!SDL_IsGamepad(joystick->instance_id)) {
            continue;
        }

        info = SDL_GetJoystickVirtualGamepadInfoForID(joystick->instance_id);
        if (info) {
            if (joystick->steam_handle != info->handle) {
                joystick->steam_handle = info->handle;
                joystick->swap_face_buttons = ShouldSwapFaceButtons(info);
                changed = true;
            }
        } else {
            if (joystick->steam_handle != 0) {
                joystick->steam_handle = 0;
                joystick->swap_face_buttons = false;
                changed = true;
            }
        }
        if (changed) {
            SDL_Event event;

            SDL_zero(event);
            event.type = SDL_EVENT_GAMEPAD_STEAM_HANDLE_UPDATED;
            event.common.timestamp = 0;
            event.gdevice.which = joystick->instance_id;
            SDL_PushEvent(&event);
        }
    }
}

void SDL_UpdateJoysticks(void)
{
    int i;
    Uint64 now;
    SDL_Joystick *joystick;

    if (!SDL_WasInit(SDL_INIT_JOYSTICK)) {
        return;
    }

    SDL_LockJoysticks();

    if (SDL_UpdateSteamVirtualGamepadInfo()) {
        SendSteamHandleUpdateEvents();
    }

#ifdef SDL_JOYSTICK_HIDAPI
    // Special function for HIDAPI devices, as a single device can provide multiple SDL_Joysticks
    HIDAPI_UpdateDevices();
#endif // SDL_JOYSTICK_HIDAPI

    for (joystick = SDL_joysticks; joystick; joystick = joystick->next) {
        if (!joystick->attached) {
            continue;
        }

        joystick->driver->Update(joystick);

        if (joystick->delayed_guide_button) {
            SDL_GamepadHandleDelayedGuideButton(joystick);
        }

        now = SDL_GetTicks();
        if (joystick->rumble_expiration && now >= joystick->rumble_expiration) {
            SDL_RumbleJoystick(joystick, 0, 0, 0);
            joystick->rumble_resend = 0;
        }

        if (joystick->rumble_resend && now >= joystick->rumble_resend) {
            joystick->driver->Rumble(joystick, joystick->low_frequency_rumble, joystick->high_frequency_rumble);
            joystick->rumble_resend = now + SDL_RUMBLE_RESEND_MS;
            if (joystick->rumble_resend == 0) {
                joystick->rumble_resend = 1;
            }
        }

        if (joystick->trigger_rumble_expiration && now >= joystick->trigger_rumble_expiration) {
            SDL_RumbleJoystickTriggers(joystick, 0, 0, 0);
            joystick->trigger_rumble_resend = 0;
        }

        if (joystick->trigger_rumble_resend && now >= joystick->trigger_rumble_resend) {
            joystick->driver->RumbleTriggers(joystick, joystick->left_trigger_rumble, joystick->right_trigger_rumble);
            joystick->trigger_rumble_resend = now + SDL_RUMBLE_RESEND_MS;
            if (joystick->trigger_rumble_resend == 0) {
                joystick->trigger_rumble_resend = 1;
            }
        }
    }

    if (SDL_EventEnabled(SDL_EVENT_JOYSTICK_UPDATE_COMPLETE)) {
        for (joystick = SDL_joysticks; joystick; joystick = joystick->next) {
            if (joystick->update_complete) {
                SDL_Event event;

                event.type = SDL_EVENT_JOYSTICK_UPDATE_COMPLETE;
                event.common.timestamp = joystick->update_complete;
                event.jdevice.which = joystick->instance_id;
                SDL_PushEvent(&event);

                joystick->update_complete = 0;
            }
        }
    }

    /* this needs to happen AFTER walking the joystick list above, so that any
       dangling hardware data from removed devices can be free'd
     */
    for (i = 0; i < SDL_arraysize(SDL_joystick_drivers); ++i) {
        SDL_joystick_drivers[i]->Detect();
    }

    SDL_UnlockJoysticks();
}

static const Uint32 SDL_joystick_event_list[] = {
    SDL_EVENT_JOYSTICK_AXIS_MOTION,
    SDL_EVENT_JOYSTICK_BALL_MOTION,
    SDL_EVENT_JOYSTICK_HAT_MOTION,
    SDL_EVENT_JOYSTICK_BUTTON_DOWN,
    SDL_EVENT_JOYSTICK_BUTTON_UP,
    SDL_EVENT_JOYSTICK_ADDED,
    SDL_EVENT_JOYSTICK_REMOVED,
    SDL_EVENT_JOYSTICK_BATTERY_UPDATED
};

void SDL_SetJoystickEventsEnabled(bool enabled)
{
    unsigned int i;

    for (i = 0; i < SDL_arraysize(SDL_joystick_event_list); ++i) {
        SDL_SetEventEnabled(SDL_joystick_event_list[i], enabled);
    }
}

bool SDL_JoystickEventsEnabled(void)
{
    bool enabled = false;
    unsigned int i;

    for (i = 0; i < SDL_arraysize(SDL_joystick_event_list); ++i) {
        enabled = SDL_EventEnabled(SDL_joystick_event_list[i]);
        if (enabled) {
            break;
        }
    }
    return enabled;
}

void SDL_GetJoystickGUIDInfo(SDL_GUID guid, Uint16 *vendor, Uint16 *product, Uint16 *version, Uint16 *crc16)
{
    Uint16 *guid16 = (Uint16 *)guid.data;
    Uint16 bus = SDL_Swap16LE(guid16[0]);

    if ((bus < ' ' || bus == SDL_HARDWARE_BUS_VIRTUAL) && guid16[3] == 0x0000 && guid16[5] == 0x0000) {
        /* This GUID fits the standard form:
         * 16-bit bus
         * 16-bit CRC16 of the joystick name (can be zero)
         * 16-bit vendor ID
         * 16-bit zero
         * 16-bit product ID
         * 16-bit zero
         * 16-bit version
         * 8-bit driver identifier ('h' for HIDAPI, 'x' for XInput, etc.)
         * 8-bit driver-dependent type info
         */
        if (vendor) {
            *vendor = SDL_Swap16LE(guid16[2]);
        }
        if (product) {
            *product = SDL_Swap16LE(guid16[4]);
        }
        if (version) {
            *version = SDL_Swap16LE(guid16[6]);
        }
        if (crc16) {
            *crc16 = SDL_Swap16LE(guid16[1]);
        }
    } else if (bus < ' ' || bus == SDL_HARDWARE_BUS_VIRTUAL) {
        /* This GUID fits the unknown VID/PID form:
         * 16-bit bus
         * 16-bit CRC16 of the joystick name (can be zero)
         * 11 characters of the joystick name, null terminated
         */
        if (vendor) {
            *vendor = 0;
        }
        if (product) {
            *product = 0;
        }
        if (version) {
            *version = 0;
        }
        if (crc16) {
            *crc16 = SDL_Swap16LE(guid16[1]);
        }
    } else {
        if (vendor) {
            *vendor = 0;
        }
        if (product) {
            *product = 0;
        }
        if (version) {
            *version = 0;
        }
        if (crc16) {
            *crc16 = 0;
        }
    }
}

char *SDL_CreateJoystickName(Uint16 vendor, Uint16 product, const char *vendor_name, const char *product_name)
{
    const char *custom_name = GuessControllerName(vendor, product);
    if (custom_name) {
        return SDL_strdup(custom_name);
    }

    return SDL_CreateDeviceName(vendor, product, vendor_name, product_name, "Controller");
}

SDL_GUID SDL_CreateJoystickGUID(Uint16 bus, Uint16 vendor, Uint16 product, Uint16 version, const char *vendor_name, const char *product_name, Uint8 driver_signature, Uint8 driver_data)
{
    SDL_GUID guid;
    Uint16 *guid16 = (Uint16 *)guid.data;
    Uint16 crc = 0;

    SDL_zero(guid);

    if (vendor_name && *vendor_name && product_name && *product_name) {
        crc = SDL_crc16(crc, vendor_name, SDL_strlen(vendor_name));
        crc = SDL_crc16(crc, " ", 1);
        crc = SDL_crc16(crc, product_name, SDL_strlen(product_name));
    } else if (product_name) {
        crc = SDL_crc16(crc, product_name, SDL_strlen(product_name));
    }

    // We only need 16 bits for each of these; space them out to fill 128.
    // Byteswap so devices get same GUID on little/big endian platforms.
    *guid16++ = SDL_Swap16LE(bus);
    *guid16++ = SDL_Swap16LE(crc);

    if (vendor) {
        *guid16++ = SDL_Swap16LE(vendor);
        *guid16++ = 0;
        *guid16++ = SDL_Swap16LE(product);
        *guid16++ = 0;
        *guid16++ = SDL_Swap16LE(version);
        guid.data[14] = driver_signature;
        guid.data[15] = driver_data;
    } else {
        size_t available_space = sizeof(guid.data) - 4;

        if (driver_signature) {
            available_space -= 2;
            guid.data[14] = driver_signature;
            guid.data[15] = driver_data;
        }
        if (product_name) {
            SDL_strlcpy((char *)guid16, product_name, available_space);
        }
    }
    return guid;
}

SDL_GUID SDL_CreateJoystickGUIDForName(const char *name)
{
    return SDL_CreateJoystickGUID(SDL_HARDWARE_BUS_UNKNOWN, 0, 0, 0, NULL, name, 0, 0);
}

void SDL_SetJoystickGUIDVendor(SDL_GUID *guid, Uint16 vendor)
{
    Uint16 *guid16 = (Uint16 *)guid->data;

    guid16[2] = SDL_Swap16LE(vendor);
}

void SDL_SetJoystickGUIDProduct(SDL_GUID *guid, Uint16 product)
{
    Uint16 *guid16 = (Uint16 *)guid->data;

    guid16[4] = SDL_Swap16LE(product);
}

void SDL_SetJoystickGUIDVersion(SDL_GUID *guid, Uint16 version)
{
    Uint16 *guid16 = (Uint16 *)guid->data;

    guid16[6] = SDL_Swap16LE(version);
}

void SDL_SetJoystickGUIDCRC(SDL_GUID *guid, Uint16 crc)
{
    Uint16 *guid16 = (Uint16 *)guid->data;

    guid16[1] = SDL_Swap16LE(crc);
}

SDL_GamepadType SDL_GetGamepadTypeFromVIDPID(Uint16 vendor, Uint16 product, const char *name, bool forUI)
{
    SDL_GamepadType type = SDL_GAMEPAD_TYPE_STANDARD;

    if (vendor == 0x0000 && product == 0x0000) {
        // Some devices are only identifiable by their name
        if (name &&
            (SDL_strcmp(name, "Lic Pro Controller") == 0 ||
             SDL_strcmp(name, "Nintendo Wireless Gamepad") == 0 ||
             SDL_strcmp(name, "Wireless Gamepad") == 0)) {
            // HORI or PowerA Switch Pro Controller clone
            type = SDL_GAMEPAD_TYPE_NINTENDO_SWITCH_PRO;
        }

    } else if (vendor == 0x0001 && product == 0x0001) {
        type = SDL_GAMEPAD_TYPE_STANDARD;

    } else if (vendor == USB_VENDOR_NINTENDO && product == USB_PRODUCT_NINTENDO_SWITCH_JOYCON_LEFT) {
        type = SDL_GAMEPAD_TYPE_NINTENDO_SWITCH_JOYCON_LEFT;

    } else if (vendor == USB_VENDOR_NINTENDO && product == USB_PRODUCT_NINTENDO_SWITCH_JOYCON_RIGHT) {
        if (name && SDL_strstr(name, "NES Controller") != NULL) {
            // We don't have a type for the Nintendo Online NES Controller
            type = SDL_GAMEPAD_TYPE_STANDARD;
        } else {
            type = SDL_GAMEPAD_TYPE_NINTENDO_SWITCH_JOYCON_RIGHT;
        }

    } else if (vendor == USB_VENDOR_NINTENDO && product == USB_PRODUCT_NINTENDO_SWITCH_JOYCON_GRIP) {
        if (name && SDL_strstr(name, "(L)") != NULL) {
            type = SDL_GAMEPAD_TYPE_NINTENDO_SWITCH_JOYCON_LEFT;
        } else {
            type = SDL_GAMEPAD_TYPE_NINTENDO_SWITCH_JOYCON_RIGHT;
        }

    } else if (vendor == USB_VENDOR_NINTENDO && product == USB_PRODUCT_NINTENDO_SWITCH_JOYCON_PAIR) {
        type = SDL_GAMEPAD_TYPE_NINTENDO_SWITCH_JOYCON_PAIR;

    } else if (forUI && SDL_IsJoystickGameCube(vendor, product)) {
        type = SDL_GAMEPAD_TYPE_GAMECUBE;

    } else {
        switch (GuessControllerType(vendor, product)) {
        case k_eControllerType_XBox360Controller:
            type = SDL_GAMEPAD_TYPE_XBOX360;
            break;
        case k_eControllerType_XBoxOneController:
            type = SDL_GAMEPAD_TYPE_XBOXONE;
            break;
        case k_eControllerType_PS3Controller:
            type = SDL_GAMEPAD_TYPE_PS3;
            break;
        case k_eControllerType_PS4Controller:
            type = SDL_GAMEPAD_TYPE_PS4;
            break;
        case k_eControllerType_PS5Controller:
            type = SDL_GAMEPAD_TYPE_PS5;
            break;
        case k_eControllerType_XInputPS4Controller:
            if (forUI) {
                type = SDL_GAMEPAD_TYPE_PS4;
            } else {
                type = SDL_GAMEPAD_TYPE_STANDARD;
            }
            break;
        case k_eControllerType_SwitchProController:
        case k_eControllerType_SwitchInputOnlyController:
            type = SDL_GAMEPAD_TYPE_NINTENDO_SWITCH_PRO;
            break;
        case k_eControllerType_XInputSwitchController:
            if (forUI) {
                type = SDL_GAMEPAD_TYPE_NINTENDO_SWITCH_PRO;
            } else {
                type = SDL_GAMEPAD_TYPE_STANDARD;
            }
            break;
        default:
            break;
        }
    }
    return type;
}

SDL_GamepadType SDL_GetGamepadTypeFromGUID(SDL_GUID guid, const char *name)
{
    SDL_GamepadType type;
    Uint16 vendor, product;

    SDL_GetJoystickGUIDInfo(guid, &vendor, &product, NULL, NULL);
    type = SDL_GetGamepadTypeFromVIDPID(vendor, product, name, true);
    if (type == SDL_GAMEPAD_TYPE_STANDARD) {
        if (SDL_IsJoystickXInput(guid)) {
            // This is probably an Xbox One controller
            return SDL_GAMEPAD_TYPE_XBOXONE;
        }
#ifdef SDL_JOYSTICK_HIDAPI
        if (SDL_IsJoystickHIDAPI(guid)) {
            return HIDAPI_GetGamepadTypeFromGUID(guid);
        }
#endif // SDL_JOYSTICK_HIDAPI
    }
    return type;
}

bool SDL_JoystickGUIDUsesVersion(SDL_GUID guid)
{
    Uint16 vendor, product;

    if (SDL_IsJoystickMFI(guid)) {
        // The version bits are used as button capability mask
        return false;
    }

    SDL_GetJoystickGUIDInfo(guid, &vendor, &product, NULL, NULL);
    if (vendor && product) {
        return true;
    }
    return false;
}

bool SDL_IsJoystickXboxOne(Uint16 vendor_id, Uint16 product_id)
{
    EControllerType eType = GuessControllerType(vendor_id, product_id);
    return eType == k_eControllerType_XBoxOneController;
}

bool SDL_IsJoystickXboxOneElite(Uint16 vendor_id, Uint16 product_id)
{
    if (vendor_id == USB_VENDOR_MICROSOFT) {
        if (product_id == USB_PRODUCT_XBOX_ONE_ELITE_SERIES_1 ||
            product_id == USB_PRODUCT_XBOX_ONE_ELITE_SERIES_2 ||
            product_id == USB_PRODUCT_XBOX_ONE_ELITE_SERIES_2_BLUETOOTH ||
            product_id == USB_PRODUCT_XBOX_ONE_ELITE_SERIES_2_BLE) {
            return true;
        }
    }
    return false;
}

bool SDL_IsJoystickXboxSeriesX(Uint16 vendor_id, Uint16 product_id)
{
    // Most new controllers have the share button, so we'll default to true and
    // have a list of older XBox One controllers that are known not to have it.
    if (SDL_VIDPIDInList(vendor_id, product_id, &old_xboxone_controllers)) {
        return false;
    }
    return true;
}

bool SDL_IsJoystickBluetoothXboxOne(Uint16 vendor_id, Uint16 product_id)
{
    if (vendor_id == USB_VENDOR_MICROSOFT) {
        if (product_id == USB_PRODUCT_XBOX_ONE_ADAPTIVE_BLUETOOTH ||
            product_id == USB_PRODUCT_XBOX_ONE_ADAPTIVE_BLE ||
            product_id == USB_PRODUCT_XBOX_ONE_S_REV1_BLUETOOTH ||
            product_id == USB_PRODUCT_XBOX_ONE_S_REV2_BLUETOOTH ||
            product_id == USB_PRODUCT_XBOX_ONE_S_REV2_BLE ||
            product_id == USB_PRODUCT_XBOX_ONE_ELITE_SERIES_2_BLUETOOTH ||
            product_id == USB_PRODUCT_XBOX_ONE_ELITE_SERIES_2_BLE ||
            product_id == USB_PRODUCT_XBOX_SERIES_X_BLE) {
            return true;
        }
    }
    return false;
}

bool SDL_IsJoystickPS4(Uint16 vendor_id, Uint16 product_id)
{
    EControllerType eType = GuessControllerType(vendor_id, product_id);
    return eType == k_eControllerType_PS4Controller;
}

bool SDL_IsJoystickPS5(Uint16 vendor_id, Uint16 product_id)
{
    EControllerType eType = GuessControllerType(vendor_id, product_id);
    return eType == k_eControllerType_PS5Controller;
}

bool SDL_IsJoystickDualSenseEdge(Uint16 vendor_id, Uint16 product_id)
{
    if (vendor_id == USB_VENDOR_SONY) {
        if (product_id == USB_PRODUCT_SONY_DS5_EDGE) {
            return true;
        }
    }
    return false;
}

bool SDL_IsJoystickNintendoSwitchPro(Uint16 vendor_id, Uint16 product_id)
{
    EControllerType eType = GuessControllerType(vendor_id, product_id);
    return eType == k_eControllerType_SwitchProController || eType == k_eControllerType_SwitchInputOnlyController;
}

bool SDL_IsJoystickNintendoSwitchProInputOnly(Uint16 vendor_id, Uint16 product_id)
{
    EControllerType eType = GuessControllerType(vendor_id, product_id);
    return eType == k_eControllerType_SwitchInputOnlyController;
}

bool SDL_IsJoystickNintendoSwitchJoyCon(Uint16 vendor_id, Uint16 product_id)
{
    EControllerType eType = GuessControllerType(vendor_id, product_id);
    return eType == k_eControllerType_SwitchJoyConLeft || eType == k_eControllerType_SwitchJoyConRight;
}

bool SDL_IsJoystickNintendoSwitchJoyConLeft(Uint16 vendor_id, Uint16 product_id)
{
    EControllerType eType = GuessControllerType(vendor_id, product_id);
    return eType == k_eControllerType_SwitchJoyConLeft;
}

bool SDL_IsJoystickNintendoSwitchJoyConRight(Uint16 vendor_id, Uint16 product_id)
{
    EControllerType eType = GuessControllerType(vendor_id, product_id);
    return eType == k_eControllerType_SwitchJoyConRight;
}

bool SDL_IsJoystickNintendoSwitchJoyConGrip(Uint16 vendor_id, Uint16 product_id)
{
    return vendor_id == USB_VENDOR_NINTENDO && product_id == USB_PRODUCT_NINTENDO_SWITCH_JOYCON_GRIP;
}

bool SDL_IsJoystickNintendoSwitchJoyConPair(Uint16 vendor_id, Uint16 product_id)
{
    return vendor_id == USB_VENDOR_NINTENDO && product_id == USB_PRODUCT_NINTENDO_SWITCH_JOYCON_PAIR;
}

bool SDL_IsJoystickGameCube(Uint16 vendor_id, Uint16 product_id)
{
    return SDL_VIDPIDInList(vendor_id, product_id, &gamecube_devices);
}

bool SDL_IsJoystickAmazonLunaController(Uint16 vendor_id, Uint16 product_id)
{
    return ((vendor_id == USB_VENDOR_AMAZON && product_id == USB_PRODUCT_AMAZON_LUNA_CONTROLLER) ||
            (vendor_id == BLUETOOTH_VENDOR_AMAZON && product_id == BLUETOOTH_PRODUCT_LUNA_CONTROLLER));
}

bool SDL_IsJoystickGoogleStadiaController(Uint16 vendor_id, Uint16 product_id)
{
    return vendor_id == USB_VENDOR_GOOGLE && product_id == USB_PRODUCT_GOOGLE_STADIA_CONTROLLER;
}

bool SDL_IsJoystickNVIDIASHIELDController(Uint16 vendor_id, Uint16 product_id)
{
    return (vendor_id == USB_VENDOR_NVIDIA &&
            (product_id == USB_PRODUCT_NVIDIA_SHIELD_CONTROLLER_V103 ||
             product_id == USB_PRODUCT_NVIDIA_SHIELD_CONTROLLER_V104));
}

bool SDL_IsJoystickSteamVirtualGamepad(Uint16 vendor_id, Uint16 product_id, Uint16 version)
{
#ifdef SDL_PLATFORM_MACOS
    return (vendor_id == USB_VENDOR_MICROSOFT && product_id == USB_PRODUCT_XBOX360_WIRED_CONTROLLER && version == 0);
#else
    return (vendor_id == USB_VENDOR_VALVE && product_id == USB_PRODUCT_STEAM_VIRTUAL_GAMEPAD);
#endif
}

bool SDL_IsJoystickSteamController(Uint16 vendor_id, Uint16 product_id)
{
    EControllerType eType = GuessControllerType(vendor_id, product_id);
    return eType == k_eControllerType_SteamController || eType == k_eControllerType_SteamControllerV2;
}

bool SDL_IsJoystickHoriSteamController(Uint16 vendor_id, Uint16 product_id)
{
    return vendor_id == USB_VENDOR_HORI && (product_id == USB_PRODUCT_HORI_STEAM_CONTROLLER || product_id == USB_PRODUCT_HORI_STEAM_CONTROLLER_BT);
}

<<<<<<< HEAD
bool SDL_IsJoystick8BitDoController(Uint16 vendor_id, Uint16 product_id)
{
    return vendor_id == USB_VENDOR_8BITDO && (product_id == USB_PRODUCT_8BITDO_ULTIMATE2_WIRELESS);
}

bool SDL_IsJoystickFlydigiController(Uint16 vendor_id, Uint16 product_id)
{
    return vendor_id == USB_VENDOR_FLYDIGI && (product_id == USB_PRODUCT_FLYDIGI_VADER4_PRO);
}

=======
>>>>>>> 8d9a4fe8
bool SDL_IsJoystickSteamDeck(Uint16 vendor_id, Uint16 product_id)
{
    EControllerType eType = GuessControllerType(vendor_id, product_id);
    return eType == k_eControllerType_SteamControllerNeptune;
}

bool SDL_IsJoystickXInput(SDL_GUID guid)
{
    return (guid.data[14] == 'x') ? true : false;
}

bool SDL_IsJoystickWGI(SDL_GUID guid)
{
    return (guid.data[14] == 'w') ? true : false;
}

bool SDL_IsJoystickHIDAPI(SDL_GUID guid)
{
    return (guid.data[14] == 'h') ? true : false;
}

bool SDL_IsJoystickMFI(SDL_GUID guid)
{
    return (guid.data[14] == 'm') ? true : false;
}

bool SDL_IsJoystickRAWINPUT(SDL_GUID guid)
{
    return (guid.data[14] == 'r') ? true : false;
}

bool SDL_IsJoystickVIRTUAL(SDL_GUID guid)
{
    return (guid.data[14] == 'v') ? true : false;
}

bool SDL_IsJoystickWheel(Uint16 vendor_id, Uint16 product_id)
{
    return SDL_VIDPIDInList(vendor_id, product_id, &wheel_devices);
}

static bool SDL_IsJoystickArcadeStick(Uint16 vendor_id, Uint16 product_id)
{
    return SDL_VIDPIDInList(vendor_id, product_id, &arcadestick_devices);
}

static bool SDL_IsJoystickFlightStick(Uint16 vendor_id, Uint16 product_id)
{
    return SDL_VIDPIDInList(vendor_id, product_id, &flightstick_devices);
}

static bool SDL_IsJoystickThrottle(Uint16 vendor_id, Uint16 product_id)
{
    return SDL_VIDPIDInList(vendor_id, product_id, &throttle_devices);
}

static SDL_JoystickType SDL_GetJoystickGUIDType(SDL_GUID guid)
{
    Uint16 vendor;
    Uint16 product;

    SDL_GetJoystickGUIDInfo(guid, &vendor, &product, NULL, NULL);

    if (SDL_IsJoystickWheel(vendor, product)) {
        return SDL_JOYSTICK_TYPE_WHEEL;
    }

    if (SDL_IsJoystickArcadeStick(vendor, product)) {
        return SDL_JOYSTICK_TYPE_ARCADE_STICK;
    }

    if (SDL_IsJoystickFlightStick(vendor, product)) {
        return SDL_JOYSTICK_TYPE_FLIGHT_STICK;
    }

    if (SDL_IsJoystickThrottle(vendor, product)) {
        return SDL_JOYSTICK_TYPE_THROTTLE;
    }

    if (SDL_IsJoystickXInput(guid)) {
        // XInput GUID, get the type based on the XInput device subtype
        switch (guid.data[15]) {
        case 0x01: // XINPUT_DEVSUBTYPE_GAMEPAD
            return SDL_JOYSTICK_TYPE_GAMEPAD;
        case 0x02: // XINPUT_DEVSUBTYPE_WHEEL
            return SDL_JOYSTICK_TYPE_WHEEL;
        case 0x03: // XINPUT_DEVSUBTYPE_ARCADE_STICK
            return SDL_JOYSTICK_TYPE_ARCADE_STICK;
        case 0x04: // XINPUT_DEVSUBTYPE_FLIGHT_STICK
            return SDL_JOYSTICK_TYPE_FLIGHT_STICK;
        case 0x05: // XINPUT_DEVSUBTYPE_DANCE_PAD
            return SDL_JOYSTICK_TYPE_DANCE_PAD;
        case 0x06: // XINPUT_DEVSUBTYPE_GUITAR
        case 0x07: // XINPUT_DEVSUBTYPE_GUITAR_ALTERNATE
        case 0x0B: // XINPUT_DEVSUBTYPE_GUITAR_BASS
            return SDL_JOYSTICK_TYPE_GUITAR;
        case 0x08: // XINPUT_DEVSUBTYPE_DRUM_KIT
            return SDL_JOYSTICK_TYPE_DRUM_KIT;
        case 0x13: // XINPUT_DEVSUBTYPE_ARCADE_PAD
            return SDL_JOYSTICK_TYPE_ARCADE_PAD;
        default:
            return SDL_JOYSTICK_TYPE_UNKNOWN;
        }
    }

    if (SDL_IsJoystickWGI(guid)) {
        return (SDL_JoystickType)guid.data[15];
    }

    if (SDL_IsJoystickVIRTUAL(guid)) {
        return (SDL_JoystickType)guid.data[15];
    }

#ifdef SDL_JOYSTICK_HIDAPI
    if (SDL_IsJoystickHIDAPI(guid)) {
        return HIDAPI_GetJoystickTypeFromGUID(guid);
    }
#endif // SDL_JOYSTICK_HIDAPI

    if (GuessControllerType(vendor, product) != k_eControllerType_UnknownNonSteamController) {
        return SDL_JOYSTICK_TYPE_GAMEPAD;
    }

    return SDL_JOYSTICK_TYPE_UNKNOWN;
}

bool SDL_ShouldIgnoreJoystick(Uint16 vendor_id, Uint16 product_id, Uint16 version, const char *name)
{
    // Check the joystick blacklist
    if (SDL_VIDPIDInList(vendor_id, product_id, &blacklist_devices)) {
        return true;
    }
    if (!SDL_GetHintBoolean(SDL_HINT_JOYSTICK_ROG_CHAKRAM, false)) {
        if (SDL_VIDPIDInList(vendor_id, product_id, &rog_gamepad_mice)) {
            return true;
        }
    }

    if (SDL_ShouldIgnoreGamepad(vendor_id, product_id, version, name)) {
        return true;
    }

    return false;
}

// return the guid for this index
SDL_GUID SDL_GetJoystickGUIDForID(SDL_JoystickID instance_id)
{
    SDL_JoystickDriver *driver;
    int device_index;
    SDL_GUID guid;

    SDL_LockJoysticks();
    if (SDL_GetDriverAndJoystickIndex(instance_id, &driver, &device_index)) {
        guid = driver->GetDeviceGUID(device_index);
    } else {
        SDL_zero(guid);
    }
    SDL_UnlockJoysticks();

    return guid;
}

Uint16 SDL_GetJoystickVendorForID(SDL_JoystickID instance_id)
{
    Uint16 vendor;
    const SDL_SteamVirtualGamepadInfo *info;

    SDL_LockJoysticks();
    info = SDL_GetJoystickVirtualGamepadInfoForID(instance_id);
    if (info) {
        vendor = info->vendor_id;
    } else {
        SDL_GUID guid = SDL_GetJoystickGUIDForID(instance_id);

        SDL_GetJoystickGUIDInfo(guid, &vendor, NULL, NULL, NULL);
    }
    SDL_UnlockJoysticks();

    return vendor;
}

Uint16 SDL_GetJoystickProductForID(SDL_JoystickID instance_id)
{
    Uint16 product;
    const SDL_SteamVirtualGamepadInfo *info;

    SDL_LockJoysticks();
    info = SDL_GetJoystickVirtualGamepadInfoForID(instance_id);
    if (info) {
        product = info->product_id;
    } else {
        SDL_GUID guid = SDL_GetJoystickGUIDForID(instance_id);

        SDL_GetJoystickGUIDInfo(guid, NULL, &product, NULL, NULL);
    }
    SDL_UnlockJoysticks();

    return product;
}

Uint16 SDL_GetJoystickProductVersionForID(SDL_JoystickID instance_id)
{
    Uint16 version;
    SDL_GUID guid = SDL_GetJoystickGUIDForID(instance_id);

    SDL_GetJoystickGUIDInfo(guid, NULL, NULL, &version, NULL);
    return version;
}

SDL_JoystickType SDL_GetJoystickTypeForID(SDL_JoystickID instance_id)
{
    SDL_JoystickType type;
    SDL_GUID guid = SDL_GetJoystickGUIDForID(instance_id);

    type = SDL_GetJoystickGUIDType(guid);
    if (type == SDL_JOYSTICK_TYPE_UNKNOWN) {
        if (SDL_IsGamepad(instance_id)) {
            type = SDL_JOYSTICK_TYPE_GAMEPAD;
        }
    }
    return type;
}

SDL_GUID SDL_GetJoystickGUID(SDL_Joystick *joystick)
{
    SDL_GUID result;

    SDL_LockJoysticks();
    {
        static SDL_GUID emptyGUID;

        CHECK_JOYSTICK_MAGIC(joystick, emptyGUID);

        result = joystick->guid;
    }
    SDL_UnlockJoysticks();

    return result;
}

Uint16 SDL_GetJoystickVendor(SDL_Joystick *joystick)
{
    Uint16 vendor;
    const SDL_SteamVirtualGamepadInfo *info;

    SDL_LockJoysticks();
    {
        CHECK_JOYSTICK_MAGIC(joystick, 0);

        info = SDL_GetJoystickVirtualGamepadInfoForID(joystick->instance_id);
        if (info) {
            vendor = info->vendor_id;
        } else {
            SDL_GUID guid = SDL_GetJoystickGUID(joystick);

            SDL_GetJoystickGUIDInfo(guid, &vendor, NULL, NULL, NULL);
        }
    }
    SDL_UnlockJoysticks();

    return vendor;
}

Uint16 SDL_GetJoystickProduct(SDL_Joystick *joystick)
{
    Uint16 product;
    const SDL_SteamVirtualGamepadInfo *info;

    SDL_LockJoysticks();
    {
        CHECK_JOYSTICK_MAGIC(joystick, 0);

        info = SDL_GetJoystickVirtualGamepadInfoForID(joystick->instance_id);
        if (info) {
            product = info->product_id;
        } else {
            SDL_GUID guid = SDL_GetJoystickGUID(joystick);

            SDL_GetJoystickGUIDInfo(guid, NULL, &product, NULL, NULL);
        }
    }
    SDL_UnlockJoysticks();

    return product;
}

Uint16 SDL_GetJoystickProductVersion(SDL_Joystick *joystick)
{
    Uint16 version;
    SDL_GUID guid = SDL_GetJoystickGUID(joystick);

    SDL_GetJoystickGUIDInfo(guid, NULL, NULL, &version, NULL);
    return version;
}

Uint16 SDL_GetJoystickFirmwareVersion(SDL_Joystick *joystick)
{
    Uint16 result;

    SDL_LockJoysticks();
    {
        CHECK_JOYSTICK_MAGIC(joystick, 0);

        result = joystick->firmware_version;
    }
    SDL_UnlockJoysticks();

    return result;
}

const char *SDL_GetJoystickSerial(SDL_Joystick *joystick)
{
    const char *result;

    SDL_LockJoysticks();
    {
        CHECK_JOYSTICK_MAGIC(joystick, NULL);

        result = SDL_GetPersistentString(joystick->serial);
    }
    SDL_UnlockJoysticks();

    return result;
}

SDL_JoystickType SDL_GetJoystickType(SDL_Joystick *joystick)
{
    SDL_JoystickType type;
    SDL_GUID guid = SDL_GetJoystickGUID(joystick);

    type = SDL_GetJoystickGUIDType(guid);
    if (type == SDL_JOYSTICK_TYPE_UNKNOWN) {
        SDL_LockJoysticks();
        {
            CHECK_JOYSTICK_MAGIC(joystick, SDL_JOYSTICK_TYPE_UNKNOWN);

            if (SDL_IsGamepad(joystick->instance_id)) {
                type = SDL_JOYSTICK_TYPE_GAMEPAD;
            }
        }
        SDL_UnlockJoysticks();
    }
    return type;
}

void SDL_SendJoystickPowerInfo(SDL_Joystick *joystick, SDL_PowerState state, int percent)
{
    SDL_AssertJoysticksLocked();

    if (state != joystick->battery_state || percent != joystick->battery_percent) {
        joystick->battery_state = state;
        joystick->battery_percent = percent;

        if (SDL_EventEnabled(SDL_EVENT_JOYSTICK_BATTERY_UPDATED)) {
            SDL_Event event;
            event.type = SDL_EVENT_JOYSTICK_BATTERY_UPDATED;
            event.common.timestamp = 0;
            event.jbattery.which = joystick->instance_id;
            event.jbattery.state = state;
            event.jbattery.percent = percent;
            SDL_PushEvent(&event);
        }
    }
}

SDL_JoystickConnectionState SDL_GetJoystickConnectionState(SDL_Joystick *joystick)
{
    SDL_JoystickConnectionState result;

    SDL_LockJoysticks();
    {
        CHECK_JOYSTICK_MAGIC(joystick, SDL_JOYSTICK_CONNECTION_INVALID);

        result = joystick->connection_state;
    }
    SDL_UnlockJoysticks();

    return result;
}

SDL_PowerState SDL_GetJoystickPowerInfo(SDL_Joystick *joystick, int *percent)
{
    SDL_PowerState result;

    if (percent) {
        *percent = -1;
    }

    SDL_LockJoysticks();
    {
        CHECK_JOYSTICK_MAGIC(joystick, SDL_POWERSTATE_ERROR);

        result = joystick->battery_state;

        if (percent) {
            *percent = joystick->battery_percent;
        }
    }
    SDL_UnlockJoysticks();

    return result;
}

void SDL_SendJoystickTouchpad(Uint64 timestamp, SDL_Joystick *joystick, int touchpad, int finger, bool down, float x, float y, float pressure)
{
    SDL_JoystickTouchpadInfo *touchpad_info;
    SDL_JoystickTouchpadFingerInfo *finger_info;
    Uint32 event_type;

    SDL_AssertJoysticksLocked();

    if (touchpad < 0 || touchpad >= joystick->ntouchpads) {
        return;
    }

    touchpad_info = &joystick->touchpads[touchpad];
    if (finger < 0 || finger >= touchpad_info->nfingers) {
        return;
    }

    finger_info = &touchpad_info->fingers[finger];

    if (!down) {
        if (x == 0.0f && y == 0.0f) {
            x = finger_info->x;
            y = finger_info->y;
        }
        pressure = 0.0f;
    }

    if (x < 0.0f) {
        x = 0.0f;
    } else if (x > 1.0f) {
        x = 1.0f;
    }
    if (y < 0.0f) {
        y = 0.0f;
    } else if (y > 1.0f) {
        y = 1.0f;
    }
    if (pressure < 0.0f) {
        pressure = 0.0f;
    } else if (pressure > 1.0f) {
        pressure = 1.0f;
    }

    if (down == finger_info->down) {
        if (!down ||
            (x == finger_info->x && y == finger_info->y && pressure == finger_info->pressure)) {
            return;
        }
    }

    if (down == finger_info->down) {
        event_type = SDL_EVENT_GAMEPAD_TOUCHPAD_MOTION;
    } else if (down) {
        event_type = SDL_EVENT_GAMEPAD_TOUCHPAD_DOWN;
    } else {
        event_type = SDL_EVENT_GAMEPAD_TOUCHPAD_UP;
    }

    // We ignore events if we don't have keyboard focus, except for touch release
    if (SDL_PrivateJoystickShouldIgnoreEvent()) {
        if (event_type != SDL_EVENT_GAMEPAD_TOUCHPAD_UP) {
            return;
        }
    }

    // Update internal joystick state
    SDL_assert(timestamp != 0);
    finger_info->down = down;
    finger_info->x = x;
    finger_info->y = y;
    finger_info->pressure = pressure;
    joystick->update_complete = timestamp;

    // Post the event, if desired
    if (SDL_EventEnabled(event_type)) {
        SDL_Event event;
        event.type = event_type;
        event.common.timestamp = timestamp;
        event.gtouchpad.which = joystick->instance_id;
        event.gtouchpad.touchpad = touchpad;
        event.gtouchpad.finger = finger;
        event.gtouchpad.x = x;
        event.gtouchpad.y = y;
        event.gtouchpad.pressure = pressure;
        SDL_PushEvent(&event);
    }
}

void SDL_SendJoystickSensor(Uint64 timestamp, SDL_Joystick *joystick, SDL_SensorType type, Uint64 sensor_timestamp, const float *data, int num_values)
{
    SDL_AssertJoysticksLocked();

    // We ignore events if we don't have keyboard focus
    if (SDL_PrivateJoystickShouldIgnoreEvent()) {
        return;
    }

    for (int i = 0; i < joystick->nsensors; ++i) {
        SDL_JoystickSensorInfo *sensor = &joystick->sensors[i];

        if (sensor->type == type) {
            if (sensor->enabled) {
                num_values = SDL_min(num_values, SDL_arraysize(sensor->data));

                // Update internal sensor state
                SDL_memcpy(sensor->data, data, num_values * sizeof(*data));
                joystick->update_complete = timestamp;

                // Post the event, if desired
                if (SDL_EventEnabled(SDL_EVENT_GAMEPAD_SENSOR_UPDATE)) {
                    SDL_Event event;
                    event.type = SDL_EVENT_GAMEPAD_SENSOR_UPDATE;
                    event.common.timestamp = timestamp;
                    event.gsensor.which = joystick->instance_id;
                    event.gsensor.sensor = type;
                    num_values = SDL_min(num_values,
                                         SDL_arraysize(event.gsensor.data));
                    SDL_memset(event.gsensor.data, 0,
                               sizeof(event.gsensor.data));
                    SDL_memcpy(event.gsensor.data, data,
                               num_values * sizeof(*data));
                    event.gsensor.sensor_timestamp = sensor_timestamp;
                    SDL_PushEvent(&event);
                }
            }
            break;
        }
    }
}

static void SDL_LoadVIDPIDListFromHint(const char *hint, int *num_entries, int *max_entries, Uint32 **entries)
{
    Uint32 entry;
    char *spot;
    char *file = NULL;

    if (hint && *hint == '@') {
        spot = file = (char *)SDL_LoadFile(hint + 1, NULL);
    } else {
        spot = (char *)hint;
    }

    if (!spot) {
        return;
    }

    while ((spot = SDL_strstr(spot, "0x")) != NULL) {
        entry = (Uint16)SDL_strtol(spot, &spot, 0);
        entry <<= 16;
        spot = SDL_strstr(spot, "0x");
        if (!spot) {
            break;
        }
        entry |= (Uint16)SDL_strtol(spot, &spot, 0);

        if (*num_entries == *max_entries) {
            int new_max_entries = *max_entries + 16;
            Uint32 *new_entries = (Uint32 *)SDL_realloc(*entries, new_max_entries * sizeof(**entries));
            if (!new_entries) {
                // Out of memory, go with what we have already
                break;
            }
            *entries = new_entries;
            *max_entries = new_max_entries;
        }
        (*entries)[(*num_entries)++] = entry;
    }

    if (file) {
        SDL_free(file);
    }
}

void SDL_LoadVIDPIDListFromHints(SDL_vidpid_list *list, const char *included_list, const char *excluded_list)
{
    // Empty the list
    list->num_included_entries = 0;
    list->num_excluded_entries = 0;

    // Add the initial entries
    if (list->num_initial_entries > 0) {
        if (list->num_included_entries < list->num_initial_entries) {
            Uint32 *entries = (Uint32 *)SDL_malloc(list->num_initial_entries * sizeof(*entries));
            if (entries) {
                SDL_memcpy(entries, list->initial_entries, list->num_initial_entries * sizeof(*entries));
                list->included_entries = entries;
                list->num_included_entries = list->num_initial_entries;
                list->max_included_entries = list->num_initial_entries;
            }
        }
    }

    // Add the included entries from the hint
    SDL_LoadVIDPIDListFromHint(included_list, &list->num_included_entries, &list->max_included_entries, &list->included_entries);

    // Add the excluded entries from the hint
    SDL_LoadVIDPIDListFromHint(excluded_list, &list->num_excluded_entries, &list->max_excluded_entries, &list->excluded_entries);
}

static void SDLCALL SDL_VIDPIDIncludedHintChanged(void *userdata, const char *name, const char *oldValue, const char *hint)
{
    SDL_vidpid_list *list = (SDL_vidpid_list *)userdata;
    const char *included_list = hint;
    const char *excluded_list = NULL;

    if (!list->initialized) {
        return;
    }

    if (list->excluded_hint_name) {
        excluded_list = SDL_GetHint(list->excluded_hint_name);
    }
    SDL_LoadVIDPIDListFromHints(list, included_list, excluded_list);
}

static void SDLCALL SDL_VIDPIDExcludedHintChanged(void *userdata, const char *name, const char *oldValue, const char *hint)
{
    SDL_vidpid_list *list = (SDL_vidpid_list *)userdata;
    const char *included_list = NULL;
    const char *excluded_list = hint;

    if (!list->initialized) {
        return;
    }

    if (list->included_hint_name) {
        included_list = SDL_GetHint(list->included_hint_name);
    }
    SDL_LoadVIDPIDListFromHints(list, included_list, excluded_list);
}

void SDL_LoadVIDPIDList(SDL_vidpid_list *list)
{
    const char *included_list = NULL;
    const char *excluded_list = NULL;

    if (list->included_hint_name) {
        SDL_AddHintCallback(list->included_hint_name, SDL_VIDPIDIncludedHintChanged, list);
    }

    if (list->excluded_hint_name) {
        SDL_AddHintCallback(list->excluded_hint_name, SDL_VIDPIDExcludedHintChanged, list);
    }

    list->initialized = true;

    if (list->included_hint_name) {
        included_list = SDL_GetHint(list->included_hint_name);
    }
    if (list->excluded_hint_name) {
        excluded_list = SDL_GetHint(list->excluded_hint_name);
    }
    SDL_LoadVIDPIDListFromHints(list, included_list, excluded_list);
}

bool SDL_VIDPIDInList(Uint16 vendor_id, Uint16 product_id, const SDL_vidpid_list *list)
{
    int i;
    Uint32 vidpid = MAKE_VIDPID(vendor_id, product_id);

    for (i = 0; i < list->num_excluded_entries; ++i) {
        if (vidpid == list->excluded_entries[i]) {
            return false;
        }
    }
    for (i = 0; i < list->num_included_entries; ++i) {
        if (vidpid == list->included_entries[i]) {
            return true;
        }
    }
    return false;
}

void SDL_FreeVIDPIDList(SDL_vidpid_list *list)
{
    if (list->included_hint_name) {
        SDL_RemoveHintCallback(list->included_hint_name, SDL_VIDPIDIncludedHintChanged, list);
    }

    if (list->excluded_hint_name) {
        SDL_RemoveHintCallback(list->excluded_hint_name, SDL_VIDPIDExcludedHintChanged, list);
    }

    if (list->included_entries) {
        SDL_free(list->included_entries);
        list->included_entries = NULL;
        list->num_included_entries = 0;
        list->max_included_entries = 0;
    }

    if (list->excluded_entries) {
        SDL_free(list->excluded_entries);
        list->excluded_entries = NULL;
        list->num_excluded_entries = 0;
        list->max_excluded_entries = 0;
    }

    list->initialized = false;
}<|MERGE_RESOLUTION|>--- conflicted
+++ resolved
@@ -3175,19 +3175,11 @@
     return vendor_id == USB_VENDOR_HORI && (product_id == USB_PRODUCT_HORI_STEAM_CONTROLLER || product_id == USB_PRODUCT_HORI_STEAM_CONTROLLER_BT);
 }
 
-<<<<<<< HEAD
-bool SDL_IsJoystick8BitDoController(Uint16 vendor_id, Uint16 product_id)
-{
-    return vendor_id == USB_VENDOR_8BITDO && (product_id == USB_PRODUCT_8BITDO_ULTIMATE2_WIRELESS);
-}
-
 bool SDL_IsJoystickFlydigiController(Uint16 vendor_id, Uint16 product_id)
 {
     return vendor_id == USB_VENDOR_FLYDIGI && (product_id == USB_PRODUCT_FLYDIGI_VADER4_PRO);
 }
 
-=======
->>>>>>> 8d9a4fe8
 bool SDL_IsJoystickSteamDeck(Uint16 vendor_id, Uint16 product_id)
 {
     EControllerType eType = GuessControllerType(vendor_id, product_id);
