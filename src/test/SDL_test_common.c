--- conflicted
+++ resolved
@@ -1122,11 +1122,7 @@
                 SDL_zero(usablebounds);
                 SDL_GetDisplayUsableBounds(displayID, &usablebounds);
 
-<<<<<<< HEAD
-                SDL_GetDisplayPhysicalDPI(i, &hdpi, &vdpi);
-=======
-                SDL_GetDisplayPhysicalDPI(displayID, NULL, &hdpi, &vdpi);
->>>>>>> d5869392
+                SDL_GetDisplayPhysicalDPI(displayID, &hdpi, &vdpi);
 
                 SDL_Log("Bounds: %dx%d at %d,%d\n", bounds.w, bounds.h, bounds.x, bounds.y);
                 SDL_Log("Usable bounds: %dx%d at %d,%d\n", usablebounds.w, usablebounds.h, usablebounds.x, usablebounds.y);
@@ -2319,14 +2315,8 @@
         textY += lineHeight;
     }
 
-<<<<<<< HEAD
-    if (0 == SDL_GetDisplayPhysicalDPI(windowDisplayIndex, &hdpi, &vdpi)) {
+    if (0 == SDL_GetDisplayPhysicalDPI(windowDisplayID, &hdpi, &vdpi)) {
         (void)SDL_snprintf(text, sizeof text, "SDL_GetDisplayPhysicalDPI: hdpi: %g, vdpi: %g", hdpi, vdpi);
-=======
-    if (0 == SDL_GetDisplayPhysicalDPI(windowDisplayID, &ddpi, &hdpi, &vdpi)) {
-        (void)SDL_snprintf(text, sizeof text, "SDL_GetDisplayPhysicalDPI: ddpi: %g, hdpi: %g, vdpi: %g",
-                           ddpi, hdpi, vdpi);
->>>>>>> d5869392
         SDLTest_DrawString(renderer, 0.0f, textY, text);
         textY += lineHeight;
     }
