/*
  Simple DirectMedia Layer
  Copyright (C) 1997-2024 Sam Lantinga <slouken@libsdl.org>

  This software is provided 'as-is', without any express or implied
  warranty.  In no event will the authors be held liable for any damages
  arising from the use of this software.

  Permission is granted to anyone to use this software for any purpose,
  including commercial applications, and to alter it and redistribute it
  freely, subject to the following restrictions:

  1. The origin of this software must not be misrepresented; you must not
     claim that you wrote the original software. If you use this software
     in a product, an acknowledgment in the product documentation would be
     appreciated but is not required.
  2. Altered source versions must be plainly marked as such, and must not be
     misrepresented as being the original software.
  3. This notice may not be removed or altered from any source distribution.
*/
#include "SDL_internal.h"

/* General mouse handling code for SDL */

#include "../SDL_hints_c.h"
#include "../video/SDL_sysvideo.h"
#include "SDL_events_c.h"
#include "SDL_mouse_c.h"
#include "SDL_pen_c.h"
#if defined(SDL_PLATFORM_WIN32) || defined(SDL_PLATFORM_GDK)
#include "../core/windows/SDL_windows.h" // For GetDoubleClickTime()
#endif

/* #define DEBUG_MOUSE */

typedef struct SDL_MouseInstance
{
    SDL_MouseID instance_id;
    char *name;
} SDL_MouseInstance;

/* The mouse state */
static SDL_Mouse SDL_mouse;
static int SDL_mouse_count;
static SDL_MouseInstance *SDL_mice;

/* for mapping mouse events to touch */
static SDL_bool track_mouse_down = SDL_FALSE;

static int SDL_PrivateSendMouseMotion(Uint64 timestamp, SDL_Window *window, SDL_MouseID mouseID, SDL_bool relative, float x, float y);

static void SDLCALL SDL_MouseDoubleClickTimeChanged(void *userdata, const char *name, const char *oldValue, const char *hint)
{
    SDL_Mouse *mouse = (SDL_Mouse *)userdata;

    if (hint && *hint) {
        mouse->double_click_time = SDL_atoi(hint);
    } else {
#if defined(SDL_PLATFORM_WIN32) || defined(SDL_PLATFORM_WINGDK)
        mouse->double_click_time = GetDoubleClickTime();
#else
        mouse->double_click_time = 500;
#endif
    }
}

static void SDLCALL SDL_MouseDoubleClickRadiusChanged(void *userdata, const char *name, const char *oldValue, const char *hint)
{
    SDL_Mouse *mouse = (SDL_Mouse *)userdata;

    if (hint && *hint) {
        mouse->double_click_radius = SDL_atoi(hint);
    } else {
        mouse->double_click_radius = 32; /* 32 pixels seems about right for touch interfaces */
    }
}

static void SDLCALL SDL_MouseNormalSpeedScaleChanged(void *userdata, const char *name, const char *oldValue, const char *hint)
{
    SDL_Mouse *mouse = (SDL_Mouse *)userdata;

    if (hint && *hint) {
        mouse->enable_normal_speed_scale = SDL_TRUE;
        mouse->normal_speed_scale = (float)SDL_atof(hint);
    } else {
        mouse->enable_normal_speed_scale = SDL_FALSE;
        mouse->normal_speed_scale = 1.0f;
    }
}

static void SDLCALL SDL_MouseRelativeSpeedScaleChanged(void *userdata, const char *name, const char *oldValue, const char *hint)
{
    SDL_Mouse *mouse = (SDL_Mouse *)userdata;

    if (hint && *hint) {
        mouse->enable_relative_speed_scale = SDL_TRUE;
        mouse->relative_speed_scale = (float)SDL_atof(hint);
    } else {
        mouse->enable_relative_speed_scale = SDL_FALSE;
        mouse->relative_speed_scale = 1.0f;
    }
}

static void SDLCALL SDL_MouseRelativeSystemScaleChanged(void *userdata, const char *name, const char *oldValue, const char *hint)
{
    SDL_Mouse *mouse = (SDL_Mouse *)userdata;

    mouse->enable_relative_system_scale = SDL_GetStringBoolean(hint, SDL_FALSE);
}

static void SDLCALL SDL_TouchMouseEventsChanged(void *userdata, const char *name, const char *oldValue, const char *hint)
{
    SDL_Mouse *mouse = (SDL_Mouse *)userdata;

    mouse->touch_mouse_events = SDL_GetStringBoolean(hint, SDL_TRUE);
}

#ifdef SDL_PLATFORM_VITA
static void SDLCALL SDL_VitaTouchMouseDeviceChanged(void *userdata, const char *name, const char *oldValue, const char *hint)
{
    SDL_Mouse *mouse = (SDL_Mouse *)userdata;
    if (hint) {
        switch (*hint) {
        default:
        case '0':
            mouse->vita_touch_mouse_device = 0;
            break;
        case '1':
            mouse->vita_touch_mouse_device = 1;
            break;
        case '2':
            mouse->vita_touch_mouse_device = 2;
            break;
        }
    }
}
#endif

static void SDLCALL SDL_MouseTouchEventsChanged(void *userdata, const char *name, const char *oldValue, const char *hint)
{
    SDL_Mouse *mouse = (SDL_Mouse *)userdata;
    SDL_bool default_value;

#if defined(SDL_PLATFORM_ANDROID) || (defined(SDL_PLATFORM_IOS) && !defined(SDL_PLATFORM_TVOS))
    default_value = SDL_TRUE;
#else
    default_value = SDL_FALSE;
#endif
    mouse->mouse_touch_events = SDL_GetStringBoolean(hint, default_value);

    if (mouse->mouse_touch_events) {
        SDL_AddTouch(SDL_MOUSE_TOUCHID, SDL_TOUCH_DEVICE_DIRECT, "mouse_input");
    }
}

static void SDLCALL SDL_MouseAutoCaptureChanged(void *userdata, const char *name, const char *oldValue, const char *hint)
{
    SDL_Mouse *mouse = (SDL_Mouse *)userdata;
    SDL_bool auto_capture = SDL_GetStringBoolean(hint, SDL_TRUE);

    if (auto_capture != mouse->auto_capture) {
        mouse->auto_capture = auto_capture;
        SDL_UpdateMouseCapture(SDL_FALSE);
    }
}

static void SDLCALL SDL_MouseRelativeWarpMotionChanged(void *userdata, const char *name, const char *oldValue, const char *hint)
{
    SDL_Mouse *mouse = (SDL_Mouse *)userdata;

    mouse->relative_mode_warp_motion = SDL_GetStringBoolean(hint, SDL_FALSE);
}

static void SDLCALL SDL_MouseRelativeCursorVisibleChanged(void *userdata, const char *name, const char *oldValue, const char *hint)
{
    SDL_Mouse *mouse = (SDL_Mouse *)userdata;

    mouse->relative_mode_cursor_visible = SDL_GetStringBoolean(hint, SDL_FALSE);
}

/* Public functions */
int SDL_PreInitMouse(void)
{
    SDL_Mouse *mouse = SDL_GetMouse();

    SDL_zerop(mouse);

    SDL_AddHintCallback(SDL_HINT_MOUSE_DOUBLE_CLICK_TIME,
                        SDL_MouseDoubleClickTimeChanged, mouse);

    SDL_AddHintCallback(SDL_HINT_MOUSE_DOUBLE_CLICK_RADIUS,
                        SDL_MouseDoubleClickRadiusChanged, mouse);

    SDL_AddHintCallback(SDL_HINT_MOUSE_NORMAL_SPEED_SCALE,
                        SDL_MouseNormalSpeedScaleChanged, mouse);

    SDL_AddHintCallback(SDL_HINT_MOUSE_RELATIVE_SPEED_SCALE,
                        SDL_MouseRelativeSpeedScaleChanged, mouse);

    SDL_AddHintCallback(SDL_HINT_MOUSE_RELATIVE_SYSTEM_SCALE,
                        SDL_MouseRelativeSystemScaleChanged, mouse);

    SDL_AddHintCallback(SDL_HINT_TOUCH_MOUSE_EVENTS,
                        SDL_TouchMouseEventsChanged, mouse);

#ifdef SDL_PLATFORM_VITA
    SDL_AddHintCallback(SDL_HINT_VITA_TOUCH_MOUSE_DEVICE,
                        SDL_VitaTouchMouseDeviceChanged, mouse);
#endif

    SDL_AddHintCallback(SDL_HINT_MOUSE_TOUCH_EVENTS,
                        SDL_MouseTouchEventsChanged, mouse);

    SDL_AddHintCallback(SDL_HINT_MOUSE_AUTO_CAPTURE,
                        SDL_MouseAutoCaptureChanged, mouse);

    SDL_AddHintCallback(SDL_HINT_MOUSE_RELATIVE_WARP_MOTION,
                        SDL_MouseRelativeWarpMotionChanged, mouse);

    SDL_AddHintCallback(SDL_HINT_MOUSE_RELATIVE_CURSOR_VISIBLE,
                        SDL_MouseRelativeCursorVisibleChanged, mouse);

    mouse->was_touch_mouse_events = SDL_FALSE; /* no touch to mouse movement event pending */

    mouse->cursor_shown = SDL_TRUE;
    return 0;
}

void SDL_PostInitMouse(void)
{
    SDL_Mouse *mouse = SDL_GetMouse();

    /* Create a dummy mouse cursor for video backends that don't support true cursors,
     * so that mouse grab and focus functionality will work.
     */
    if (!mouse->def_cursor) {
        SDL_Surface *surface = SDL_CreateSurface(1, 1, SDL_PIXELFORMAT_ARGB8888);
        if (surface) {
            SDL_memset(surface->pixels, 0, (size_t)surface->h * surface->pitch);
            SDL_SetDefaultCursor(SDL_CreateColorCursor(surface, 0, 0));
            SDL_DestroySurface(surface);
        }
    }

    SDL_PenInit();
}

SDL_bool SDL_IsMouse(Uint16 vendor, Uint16 product)
{
    /* Eventually we'll have a blacklist of devices that enumerate as mice but aren't really */
    return SDL_TRUE;
}

static int SDL_GetMouseIndex(SDL_MouseID mouseID)
{
    for (int i = 0; i < SDL_mouse_count; ++i) {
        if (mouseID == SDL_mice[i].instance_id) {
            return i;
        }
    }
    return -1;
}

void SDL_AddMouse(SDL_MouseID mouseID, const char *name, SDL_bool send_event)
{
    int mouse_index = SDL_GetMouseIndex(mouseID);
    if (mouse_index >= 0) {
        /* We already know about this mouse */
        return;
    }

    SDL_assert(mouseID != 0);

    SDL_MouseInstance *mice = (SDL_MouseInstance *)SDL_realloc(SDL_mice, (SDL_mouse_count + 1) * sizeof(*mice));
    if (!mice) {
        return;
    }
    SDL_MouseInstance *instance = &mice[SDL_mouse_count];
    instance->instance_id = mouseID;
    instance->name = SDL_strdup(name ? name : "");
    SDL_mice = mice;
    ++SDL_mouse_count;

    if (send_event) {
        SDL_Event event;
        SDL_zero(event);
        event.type = SDL_EVENT_MOUSE_ADDED;
        event.mdevice.which = mouseID;
        SDL_PushEvent(&event);
    }
}

void SDL_RemoveMouse(SDL_MouseID mouseID, SDL_bool send_event)
{
    int mouse_index = SDL_GetMouseIndex(mouseID);
    if (mouse_index < 0) {
        /* We don't know about this mouse */
        return;
    }

    SDL_FreeLater(SDL_mice[mouse_index].name);  // SDL_GetMouseInstanceName returns this pointer.

    if (mouse_index != SDL_mouse_count - 1) {
        SDL_memcpy(&SDL_mice[mouse_index], &SDL_mice[mouse_index + 1], (SDL_mouse_count - mouse_index - 1) * sizeof(SDL_mice[mouse_index]));
    }
    --SDL_mouse_count;

    /* Remove any mouse input sources for this mouseID */
    SDL_Mouse *mouse = SDL_GetMouse();
    for (int i = 0; i < mouse->num_sources; ++i) {
        SDL_MouseInputSource *source = &mouse->sources[i];
        if (source->mouseID == mouseID) {
            if (i != mouse->num_sources - 1) {
                SDL_memcpy(&mouse->sources[i], &mouse->sources[i + 1], (mouse->num_sources - i - 1) * sizeof(mouse->sources[i]));
            }
            --mouse->num_sources;
            break;
        }
    }

    if (send_event) {
        SDL_Event event;
        SDL_zero(event);
        event.type = SDL_EVENT_MOUSE_REMOVED;
        event.mdevice.which = mouseID;
        SDL_PushEvent(&event);
    }
}

SDL_bool SDL_HasMouse(void)
{
    return (SDL_mouse_count > 0);
}

SDL_MouseID *SDL_GetMice(int *count)
{
    int i;
    SDL_MouseID *mice;

    mice = (SDL_JoystickID *)SDL_malloc((SDL_mouse_count + 1) * sizeof(*mice));
    if (mice) {
        if (count) {
            *count = SDL_mouse_count;
        }

        for (i = 0; i < SDL_mouse_count; ++i) {
            mice[i] = SDL_mice[i].instance_id;
        }
        mice[i] = 0;
    } else {
        if (count) {
            *count = 0;
        }
    }

    return mice;
}

const char *SDL_GetMouseInstanceName(SDL_MouseID instance_id)
{
    int mouse_index = SDL_GetMouseIndex(instance_id);
    if (mouse_index < 0) {
        return NULL;
    }
    return SDL_mice[mouse_index].name;
}

void SDL_SetDefaultCursor(SDL_Cursor *cursor)
{
    SDL_Mouse *mouse = SDL_GetMouse();

    if (cursor == mouse->def_cursor) {
        return;
    }

    if (mouse->def_cursor) {
        SDL_Cursor *default_cursor = mouse->def_cursor;
        SDL_Cursor *prev, *curr;

        if (mouse->cur_cursor == mouse->def_cursor) {
            mouse->cur_cursor = NULL;
        }
        mouse->def_cursor = NULL;

        for (prev = NULL, curr = mouse->cursors; curr;
             prev = curr, curr = curr->next) {
            if (curr == default_cursor) {
                if (prev) {
                    prev->next = curr->next;
                } else {
                    mouse->cursors = curr->next;
                }

                break;
            }
        }

        if (mouse->FreeCursor && default_cursor->driverdata) {
            mouse->FreeCursor(default_cursor);
        } else {
            SDL_free(default_cursor);
        }
    }

    mouse->def_cursor = cursor;

    if (!mouse->cur_cursor) {
        SDL_SetCursor(cursor);
    }
}

SDL_Mouse *SDL_GetMouse(void)
{
    return &SDL_mouse;
}

static SDL_MouseButtonFlags SDL_GetMouseButtonState(SDL_Mouse *mouse, SDL_MouseID mouseID, SDL_bool include_touch)
{
    int i;
    SDL_MouseButtonFlags buttonstate = 0;

    for (i = 0; i < mouse->num_sources; ++i) {
        if (mouseID == SDL_GLOBAL_MOUSE_ID || mouseID == SDL_TOUCH_MOUSEID) {
            if (include_touch || mouse->sources[i].mouseID != SDL_TOUCH_MOUSEID) {
                buttonstate |= mouse->sources[i].buttonstate;
            }
        } else {
            if (mouseID == mouse->sources[i].mouseID) {
                buttonstate |= mouse->sources[i].buttonstate;
                break;
            }
        }
    }
    return buttonstate;
}

SDL_Window *SDL_GetMouseFocus(void)
{
    SDL_Mouse *mouse = SDL_GetMouse();

    return mouse->focus;
}

/* TODO RECONNECT: Hello from the Wayland video driver!
 * This was once removed from SDL, but it's been added back in comment form
 * because we will need it when Wayland adds compositor reconnect support.
 * If you need this before we do, great! Otherwise, leave this alone, we'll
 * uncomment it at the right time.
 * -flibit
 */
#if 0
void SDL_ResetMouse(void)
{
    SDL_Mouse *mouse = SDL_GetMouse();
    Uint32 buttonState = SDL_GetMouseButtonState(mouse, SDL_GLOBAL_MOUSE_ID, SDL_FALSE);
    int i;

    for (i = 1; i <= sizeof(buttonState)*8; ++i) {
        if (buttonState & SDL_BUTTON(i)) {
            SDL_SendMouseButton(0, mouse->focus, mouse->mouseID, SDL_RELEASED, i);
        }
    }
    SDL_assert(SDL_GetMouseButtonState(mouse, SDL_GLOBAL_MOUSE_ID, SDL_FALSE) == 0);
}
#endif /* 0 */

void SDL_SetMouseFocus(SDL_Window *window)
{
    SDL_Mouse *mouse = SDL_GetMouse();

    if (mouse->focus == window) {
        return;
    }

    /* Actually, this ends up being a bad idea, because most operating
       systems have an implicit grab when you press the mouse button down
       so you can drag things out of the window and then get the mouse up
       when it happens.  So, #if 0...
    */
#if 0
    if (mouse->focus && !window) {
        /* We won't get anymore mouse messages, so reset mouse state */
        SDL_ResetMouse();
    }
#endif

    /* See if the current window has lost focus */
    if (mouse->focus) {
        SDL_SendWindowEvent(mouse->focus, SDL_EVENT_WINDOW_MOUSE_LEAVE, 0, 0);
    }

    mouse->focus = window;
    mouse->has_position = SDL_FALSE;

    if (mouse->focus) {
        SDL_SendWindowEvent(mouse->focus, SDL_EVENT_WINDOW_MOUSE_ENTER, 0, 0);
    }

    /* Update cursor visibility */
    SDL_SetCursor(NULL);
}

SDL_bool SDL_MousePositionInWindow(SDL_Window *window, float x, float y)
{
    if (!window) {
        return SDL_FALSE;
    }

    if (window && !(window->flags & SDL_WINDOW_MOUSE_CAPTURE)) {
        if (x < 0.0f || y < 0.0f || x >= (float)window->w || y >= (float)window->h) {
            return SDL_FALSE;
        }
    }
    return SDL_TRUE;
}

/* Check to see if we need to synthesize focus events */
static SDL_bool SDL_UpdateMouseFocus(SDL_Window *window, float x, float y, Uint32 buttonstate, SDL_bool send_mouse_motion)
{
    SDL_Mouse *mouse = SDL_GetMouse();
    SDL_bool inWindow = SDL_MousePositionInWindow(window, x, y);

    if (!inWindow) {
        if (window == mouse->focus) {
#ifdef DEBUG_MOUSE
            SDL_Log("Mouse left window, synthesizing move & focus lost event\n");
#endif
            if (send_mouse_motion) {
                SDL_PrivateSendMouseMotion(0, window, SDL_GLOBAL_MOUSE_ID, SDL_FALSE, x, y);
            }
            SDL_SetMouseFocus(NULL);
        }
        return SDL_FALSE;
    }

    if (window != mouse->focus) {
#ifdef DEBUG_MOUSE
        SDL_Log("Mouse entered window, synthesizing focus gain & move event\n");
#endif
        SDL_SetMouseFocus(window);
        if (send_mouse_motion) {
            SDL_PrivateSendMouseMotion(0, window, SDL_GLOBAL_MOUSE_ID, SDL_FALSE, x, y);
        }
    }
    return SDL_TRUE;
}

int SDL_SendMouseMotion(Uint64 timestamp, SDL_Window *window, SDL_MouseID mouseID, SDL_bool relative, float x, float y)
{
    if (window && !relative) {
        SDL_Mouse *mouse = SDL_GetMouse();
        if (!SDL_UpdateMouseFocus(window, x, y, SDL_GetMouseButtonState(mouse, mouseID, SDL_TRUE), (mouseID != SDL_TOUCH_MOUSEID))) {
            return 0;
        }
    }

    return SDL_PrivateSendMouseMotion(timestamp, window, mouseID, relative, x, y);
}

static float CalculateSystemScale(SDL_Mouse *mouse, SDL_Window *window, const float *x, const float *y)
{
    int i;
    int n = mouse->num_system_scale_values;
    float *v = mouse->system_scale_values;
    float speed, coef, scale;

    /* If we're using a single scale value, return that */
    if (n == 1) {
        scale = v[0];
    } else {
        speed = SDL_sqrtf((*x * *x) + (*y * *y));
        for (i = 0; i < (n - 2); i += 2) {
            if (speed < v[i + 2]) {
                break;
            }
        }
        if (i == (n - 2)) {
            scale = v[n - 1];
        } else if (speed <= v[i]) {
            scale = v[i + 1];
        } else {
            coef = (speed - v[i]) / (v[i + 2] - v[i]);
            scale = v[i + 1] + (coef * (v[i + 3] - v[i + 1]));
        }
    }
#ifdef SDL_PLATFORM_WIN32
    {
        /* On Windows the mouse speed is affected by the content scale */
        SDL_VideoDisplay *display;

        if (window) {
            display = SDL_GetVideoDisplayForWindow(window);
        } else {
            display = SDL_GetVideoDisplay(SDL_GetPrimaryDisplay());
        }
        if (display) {
            scale *= display->content_scale;
        }
    }
#endif
    return scale;
}

/* You can set either a single scale, or a set of {speed, scale} values in ascending order */
int SDL_SetMouseSystemScale(int num_values, const float *values)
{
    SDL_Mouse *mouse = SDL_GetMouse();
    float *v;

    if (num_values == mouse->num_system_scale_values &&
        SDL_memcmp(values, mouse->system_scale_values, num_values * sizeof(*values)) == 0) {
        /* Nothing has changed */
        return 0;
    }

    if (num_values < 1) {
        return SDL_SetError("You must have at least one scale value");
    }

    if (num_values > 1) {
        /* Validate the values */
        int i;

        if (num_values < 4 || (num_values % 2) != 0) {
            return SDL_SetError("You must pass a set of {speed, scale} values");
        }

        for (i = 0; i < (num_values - 2); i += 2) {
            if (values[i] >= values[i + 2]) {
                return SDL_SetError("Speed values must be in ascending order");
            }
        }
    }

    v = (float *)SDL_realloc(mouse->system_scale_values, num_values * sizeof(*values));
    if (!v) {
        return -1;
    }
    SDL_memcpy(v, values, num_values * sizeof(*values));

    mouse->num_system_scale_values = num_values;
    mouse->system_scale_values = v;
    return 0;
}

static void GetScaledMouseDeltas(SDL_Mouse *mouse, SDL_Window *window, float *x, float *y)
{
    if (mouse->relative_mode) {
        if (mouse->enable_relative_speed_scale) {
            *x *= mouse->relative_speed_scale;
            *y *= mouse->relative_speed_scale;
        } else if (mouse->enable_relative_system_scale && mouse->num_system_scale_values > 0) {
            float relative_system_scale = CalculateSystemScale(mouse, window, x, y);
            *x *= relative_system_scale;
            *y *= relative_system_scale;
        }
    } else {
        if (mouse->enable_normal_speed_scale) {
            *x *= mouse->normal_speed_scale;
            *y *= mouse->normal_speed_scale;
        }
    }
}

static void ConstrainMousePosition(SDL_Mouse *mouse, SDL_Window *window, float *x, float *y)
{
    /* make sure that the pointers find themselves inside the windows,
       unless we have the mouse captured. */
    if (window && !(window->flags & SDL_WINDOW_MOUSE_CAPTURE)) {
        int x_min = 0, x_max = window->w - 1;
        int y_min = 0, y_max = window->h - 1;
        const SDL_Rect *confine = SDL_GetWindowMouseRect(window);

        if (confine) {
            SDL_Rect window_rect;
            SDL_Rect mouse_rect;

            window_rect.x = 0;
            window_rect.y = 0;
            window_rect.w = x_max + 1;
            window_rect.h = y_max + 1;
            if (SDL_GetRectIntersection(confine, &window_rect, &mouse_rect)) {
                x_min = mouse_rect.x;
                y_min = mouse_rect.y;
                x_max = x_min + mouse_rect.w - 1;
                y_max = y_min + mouse_rect.h - 1;
            }
        }

        if (*x >= (float)(x_max + 1)) {
            *x = SDL_max((float)x_max, mouse->last_x);
        }
        if (*x < (float)x_min) {
            *x = (float)x_min;
        }

        if (*y >= (float)(y_max + 1)) {
            *y = SDL_max((float)y_max, mouse->last_y);
        }
        if (*y < (float)y_min) {
            *y = (float)y_min;
        }
    }
}

static int SDL_PrivateSendMouseMotion(Uint64 timestamp, SDL_Window *window, SDL_MouseID mouseID, SDL_bool relative, float x, float y)
{
    SDL_Mouse *mouse = SDL_GetMouse();
    int posted;
    float xrel = 0.0f;
    float yrel = 0.0f;

    if (!mouse->relative_mode && mouseID != SDL_TOUCH_MOUSEID && mouseID != SDL_PEN_MOUSEID) {
        /* We're not in relative mode, so all mouse events are global mouse events */
        mouseID = SDL_GLOBAL_MOUSE_ID;
    }

    /* SDL_HINT_MOUSE_TOUCH_EVENTS: controlling whether mouse events should generate synthetic touch events */
    if (mouse->mouse_touch_events) {
        if (mouseID != SDL_TOUCH_MOUSEID && !relative && track_mouse_down) {
            if (window) {
                float normalized_x = x / (float)window->w;
                float normalized_y = y / (float)window->h;
                SDL_SendTouchMotion(timestamp, SDL_MOUSE_TOUCHID, SDL_BUTTON_LEFT, window, normalized_x, normalized_y, 1.0f);
            }
        }
    }

    /* SDL_HINT_TOUCH_MOUSE_EVENTS: if not set, discard synthetic mouse events coming from platform layer */
    if (!mouse->touch_mouse_events && mouseID == SDL_TOUCH_MOUSEID) {
        return 0;
    }

    if (mouseID != SDL_TOUCH_MOUSEID && mouse->relative_mode_warp) {
        int w = 0, h = 0;
        float center_x, center_y;
        SDL_GetWindowSize(window, &w, &h);
        center_x = (float)w / 2.0f;
        center_y = (float)h / 2.0f;
        if (x >= SDL_floorf(center_x) && x <= SDL_ceilf(center_x) &&
            y >= SDL_floorf(center_y) && y <= SDL_ceilf(center_y)) {
            mouse->last_x = center_x;
            mouse->last_y = center_y;
            if (!mouse->relative_mode_warp_motion) {
                return 0;
            }
        } else {
            if (window && (window->flags & SDL_WINDOW_INPUT_FOCUS)) {
                if (mouse->WarpMouse) {
                    mouse->WarpMouse(window, center_x, center_y);
                } else {
                    SDL_PrivateSendMouseMotion(timestamp, window, mouseID, SDL_FALSE, center_x, center_y);
                }
            }
        }
    }

    if (relative) {
        GetScaledMouseDeltas(mouse, window, &x, &y);
        xrel = x;
        yrel = y;
        x = (mouse->last_x + xrel);
        y = (mouse->last_y + yrel);
        ConstrainMousePosition(mouse, window, &x, &y);
    } else {
        ConstrainMousePosition(mouse, window, &x, &y);

        if (mouse->has_position) {
            xrel = x - mouse->last_x;
            yrel = y - mouse->last_y;
        }
    }

    if (mouse->has_position && xrel == 0.0f && yrel == 0.0f) { /* Drop events that don't change state */
#ifdef DEBUG_MOUSE
        SDL_Log("Mouse event didn't change state - dropped!\n");
#endif
        return 0;
    }

    /* Ignore relative motion positioning the first touch */
    if (mouseID == SDL_TOUCH_MOUSEID && !SDL_GetMouseButtonState(mouse, mouseID, SDL_TRUE)) {
        xrel = 0.0f;
        yrel = 0.0f;
    }

    if (mouse->has_position) {
        /* Update internal mouse coordinates */
        if (!mouse->relative_mode) {
            mouse->x = x;
            mouse->y = y;
        } else {
            mouse->x += xrel;
            mouse->y += yrel;
            ConstrainMousePosition(mouse, window, &mouse->x, &mouse->y);
        }
    } else {
        mouse->x = x;
        mouse->y = y;
        mouse->has_position = SDL_TRUE;
    }

    mouse->xdelta += xrel;
    mouse->ydelta += yrel;

    /* Move the mouse cursor, if needed */
    if (mouse->cursor_shown && !mouse->relative_mode &&
        mouse->MoveCursor && mouse->cur_cursor) {
        mouse->MoveCursor(mouse->cur_cursor);
    }

    /* Post the event, if desired */
    posted = 0;
    if (SDL_EventEnabled(SDL_EVENT_MOUSE_MOTION)) {
        SDL_Event event;
        event.type = SDL_EVENT_MOUSE_MOTION;
        event.common.timestamp = timestamp;
        event.motion.windowID = mouse->focus ? mouse->focus->id : 0;
        event.motion.which = mouseID;
        /* Set us pending (or clear during a normal mouse movement event) as having triggered */
        mouse->was_touch_mouse_events = (mouseID == SDL_TOUCH_MOUSEID);
        event.motion.state = SDL_GetMouseButtonState(mouse, mouseID, SDL_TRUE);
        event.motion.x = mouse->x;
        event.motion.y = mouse->y;
        event.motion.xrel = xrel;
        event.motion.yrel = yrel;
        posted = (SDL_PushEvent(&event) > 0);
    }
    if (relative) {
        mouse->last_x = mouse->x;
        mouse->last_y = mouse->y;
    } else {
        /* Use unclamped values if we're getting events outside the window */
        mouse->last_x = x;
        mouse->last_y = y;
    }
    return posted;
}

static SDL_MouseInputSource *GetMouseInputSource(SDL_Mouse *mouse, SDL_MouseID mouseID, Uint8 state, Uint8 button)
{
    SDL_MouseInputSource *source, *match = NULL, *sources;
    int i;

    for (i = 0; i < mouse->num_sources; ++i) {
        source = &mouse->sources[i];
        if (source->mouseID == mouseID) {
            match = source;
            break;
        }
    }

    if (!state && (!match || !(match->buttonstate & SDL_BUTTON(button)))) {
        /* This might be a button release from a transition between mouse messages and raw input.
         * See if there's another mouse source that already has that button down and use that.
         */
        for (i = 0; i < mouse->num_sources; ++i) {
            source = &mouse->sources[i];
            if ((source->buttonstate & SDL_BUTTON(button))) {
                match = source;
                break;
            }
        }
    }
    if (match) {
        return match;
    }

    sources = (SDL_MouseInputSource *)SDL_realloc(mouse->sources, (mouse->num_sources + 1) * sizeof(*mouse->sources));
    if (sources) {
        mouse->sources = sources;
        ++mouse->num_sources;
        source = &sources[mouse->num_sources - 1];
        source->mouseID = mouseID;
        source->buttonstate = 0;
        return source;
    }
    return NULL;
}

static SDL_MouseClickState *GetMouseClickState(SDL_Mouse *mouse, Uint8 button)
{
    if (button >= mouse->num_clickstates) {
        int i, count = button + 1;
        SDL_MouseClickState *clickstate = (SDL_MouseClickState *)SDL_realloc(mouse->clickstate, count * sizeof(*mouse->clickstate));
        if (!clickstate) {
            return NULL;
        }
        mouse->clickstate = clickstate;

        for (i = mouse->num_clickstates; i < count; ++i) {
            SDL_zero(mouse->clickstate[i]);
        }
        mouse->num_clickstates = count;
    }
    return &mouse->clickstate[button];
}

static int SDL_PrivateSendMouseButton(Uint64 timestamp, SDL_Window *window, SDL_MouseID mouseID, Uint8 state, Uint8 button, int clicks)
{
    SDL_Mouse *mouse = SDL_GetMouse();
    int posted;
    Uint32 type;
    Uint32 buttonstate;
    SDL_MouseInputSource *source;

    if (!mouse->relative_mode && mouseID != SDL_TOUCH_MOUSEID && mouseID != SDL_PEN_MOUSEID) {
        /* We're not in relative mode, so all mouse events are global mouse events */
        mouseID = SDL_GLOBAL_MOUSE_ID;
    }

    source = GetMouseInputSource(mouse, mouseID, state, button);
    if (!source) {
        return 0;
    }
    buttonstate = source->buttonstate;

    /* SDL_HINT_MOUSE_TOUCH_EVENTS: controlling whether mouse events should generate synthetic touch events */
    if (mouse->mouse_touch_events) {
        if (mouseID != SDL_TOUCH_MOUSEID && button == SDL_BUTTON_LEFT) {
            if (state == SDL_PRESSED) {
                track_mouse_down = SDL_TRUE;
            } else {
                track_mouse_down = SDL_FALSE;
            }
            if (window) {
                float normalized_x = mouse->x / (float)window->w;
                float normalized_y = mouse->y / (float)window->h;
                SDL_SendTouch(timestamp, SDL_MOUSE_TOUCHID, SDL_BUTTON_LEFT, window, track_mouse_down, normalized_x, normalized_y, 1.0f);
            }
        }
    }

    /* SDL_HINT_TOUCH_MOUSE_EVENTS: if not set, discard synthetic mouse events coming from platform layer */
    if (mouse->touch_mouse_events == 0) {
        if (mouseID == SDL_TOUCH_MOUSEID) {
            return 0;
        }
    }

    /* Figure out which event to perform */
    switch (state) {
    case SDL_PRESSED:
        type = SDL_EVENT_MOUSE_BUTTON_DOWN;
        buttonstate |= SDL_BUTTON(button);
        break;
    case SDL_RELEASED:
        type = SDL_EVENT_MOUSE_BUTTON_UP;
        buttonstate &= ~SDL_BUTTON(button);
        break;
    default:
        /* Invalid state -- bail */
        return 0;
    }

    /* We do this after calculating buttonstate so button presses gain focus */
    if (window && state == SDL_PRESSED) {
        SDL_UpdateMouseFocus(window, mouse->x, mouse->y, buttonstate, SDL_TRUE);
    }

    if (buttonstate == source->buttonstate) {
        /* Ignore this event, no state change */
        return 0;
    }
    source->buttonstate = buttonstate;

    if (clicks < 0) {
        SDL_MouseClickState *clickstate = GetMouseClickState(mouse, button);
        if (clickstate) {
            if (state == SDL_PRESSED) {
                Uint64 now = SDL_GetTicks();

                if (now >= (clickstate->last_timestamp + mouse->double_click_time) ||
                    SDL_fabs((double)mouse->x - clickstate->last_x) > mouse->double_click_radius ||
                    SDL_fabs((double)mouse->y - clickstate->last_y) > mouse->double_click_radius) {
                    clickstate->click_count = 0;
                }
                clickstate->last_timestamp = now;
                clickstate->last_x = mouse->x;
                clickstate->last_y = mouse->y;
                if (clickstate->click_count < 255) {
                    ++clickstate->click_count;
                }
            }
            clicks = clickstate->click_count;
        } else {
            clicks = 1;
        }
    }

    /* Post the event, if desired */
    posted = 0;
    if (SDL_EventEnabled(type)) {
        SDL_Event event;
        event.type = type;
        event.common.timestamp = timestamp;
        event.button.windowID = mouse->focus ? mouse->focus->id : 0;
        event.button.which = source->mouseID;
        event.button.state = state;
        event.button.button = button;
        event.button.clicks = (Uint8)SDL_min(clicks, 255);
        event.button.x = mouse->x;
        event.button.y = mouse->y;
        posted = (SDL_PushEvent(&event) > 0);
    }

    /* We do this after dispatching event so button releases can lose focus */
    if (window && state == SDL_RELEASED) {
        SDL_UpdateMouseFocus(window, mouse->x, mouse->y, buttonstate, SDL_TRUE);
    }

    /* Automatically capture the mouse while buttons are pressed */
    if (mouse->auto_capture) {
        SDL_UpdateMouseCapture(SDL_FALSE);
    }

    return posted;
}

int SDL_SendMouseButtonClicks(Uint64 timestamp, SDL_Window *window, SDL_MouseID mouseID, Uint8 state, Uint8 button, int clicks)
{
    clicks = SDL_max(clicks, 0);
    return SDL_PrivateSendMouseButton(timestamp, window, mouseID, state, button, clicks);
}

int SDL_SendMouseButton(Uint64 timestamp, SDL_Window *window, SDL_MouseID mouseID, Uint8 state, Uint8 button)
{
    return SDL_PrivateSendMouseButton(timestamp, window, mouseID, state, button, -1);
}

int SDL_SendMouseWheel(Uint64 timestamp, SDL_Window *window, SDL_MouseID mouseID, float x, float y, SDL_MouseWheelDirection direction)
{
    SDL_Mouse *mouse = SDL_GetMouse();
    int posted;

    if (window) {
        SDL_SetMouseFocus(window);
    }

    if (x == 0.0f && y == 0.0f) {
        return 0;
    }

    /* Post the event, if desired */
    posted = 0;
    if (SDL_EventEnabled(SDL_EVENT_MOUSE_WHEEL)) {
        SDL_Event event;
        event.type = SDL_EVENT_MOUSE_WHEEL;
        event.common.timestamp = timestamp;
        event.wheel.windowID = mouse->focus ? mouse->focus->id : 0;
        event.wheel.which = mouseID;
        event.wheel.x = x;
        event.wheel.y = y;
        event.wheel.direction = direction;
        event.wheel.mouse_x = mouse->x;
        event.wheel.mouse_y = mouse->y;
        posted = (SDL_PushEvent(&event) > 0);
    }
    return posted;
}

void SDL_QuitMouse(void)
{
    SDL_Cursor *cursor, *next;
    SDL_Mouse *mouse = SDL_GetMouse();

    if (mouse->CaptureMouse) {
        SDL_CaptureMouse(SDL_FALSE);
        SDL_UpdateMouseCapture(SDL_TRUE);
    }
    SDL_SetRelativeMouseMode(SDL_FALSE);
    SDL_ShowCursor();
    SDL_PenQuit();

    if (mouse->def_cursor) {
        SDL_SetDefaultCursor(NULL);
    }

    cursor = mouse->cursors;
    while (cursor) {
        next = cursor->next;
        SDL_DestroyCursor(cursor);
        cursor = next;
    }
    mouse->cursors = NULL;
    mouse->cur_cursor = NULL;

    if (mouse->sources) {
        SDL_free(mouse->sources);
        mouse->sources = NULL;
    }
    mouse->num_sources = 0;

    if (mouse->clickstate) {
        SDL_free(mouse->clickstate);
        mouse->clickstate = NULL;
    }
    mouse->num_clickstates = 0;

    if (mouse->system_scale_values) {
        SDL_free(mouse->system_scale_values);
        mouse->system_scale_values = NULL;
    }
    mouse->num_system_scale_values = 0;

    SDL_DelHintCallback(SDL_HINT_MOUSE_DOUBLE_CLICK_TIME,
                        SDL_MouseDoubleClickTimeChanged, mouse);

    SDL_DelHintCallback(SDL_HINT_MOUSE_DOUBLE_CLICK_RADIUS,
                        SDL_MouseDoubleClickRadiusChanged, mouse);

    SDL_DelHintCallback(SDL_HINT_MOUSE_NORMAL_SPEED_SCALE,
                        SDL_MouseNormalSpeedScaleChanged, mouse);

    SDL_DelHintCallback(SDL_HINT_MOUSE_RELATIVE_SPEED_SCALE,
                        SDL_MouseRelativeSpeedScaleChanged, mouse);

    SDL_DelHintCallback(SDL_HINT_MOUSE_RELATIVE_SYSTEM_SCALE,
                        SDL_MouseRelativeSystemScaleChanged, mouse);

    SDL_DelHintCallback(SDL_HINT_TOUCH_MOUSE_EVENTS,
                        SDL_TouchMouseEventsChanged, mouse);

    SDL_DelHintCallback(SDL_HINT_MOUSE_TOUCH_EVENTS,
                        SDL_MouseTouchEventsChanged, mouse);

    SDL_DelHintCallback(SDL_HINT_MOUSE_AUTO_CAPTURE,
                        SDL_MouseAutoCaptureChanged, mouse);

    SDL_DelHintCallback(SDL_HINT_MOUSE_RELATIVE_WARP_MOTION,
                        SDL_MouseRelativeWarpMotionChanged, mouse);
    
    SDL_DelHintCallback(SDL_HINT_MOUSE_RELATIVE_CURSOR_VISIBLE,
                        SDL_MouseRelativeCursorVisibleChanged, mouse);

    for (int i = SDL_mouse_count; i--; ) {
        SDL_RemoveMouse(SDL_mice[i].instance_id, SDL_FALSE);
    }
    SDL_free(SDL_mice);
    SDL_mice = NULL;
}

SDL_MouseButtonFlags SDL_GetMouseState(float *x, float *y)
{
    SDL_Mouse *mouse = SDL_GetMouse();

    if (x) {
        *x = mouse->x;
    }
    if (y) {
        *y = mouse->y;
    }
    return SDL_GetMouseButtonState(mouse, SDL_GLOBAL_MOUSE_ID, SDL_TRUE);
}

SDL_MouseButtonFlags SDL_GetRelativeMouseState(float *x, float *y)
{
    SDL_Mouse *mouse = SDL_GetMouse();

    if (x) {
        *x = mouse->xdelta;
    }
    if (y) {
        *y = mouse->ydelta;
    }
    mouse->xdelta = 0.0f;
    mouse->ydelta = 0.0f;
    return SDL_GetMouseButtonState(mouse, SDL_GLOBAL_MOUSE_ID, SDL_TRUE);
}

SDL_MouseButtonFlags SDL_GetGlobalMouseState(float *x, float *y)
{
    SDL_Mouse *mouse = SDL_GetMouse();

    if (mouse->GetGlobalMouseState) {
        float tmpx, tmpy;

        /* make sure these are never NULL for the backend implementations... */
        if (!x) {
            x = &tmpx;
        }
        if (!y) {
            y = &tmpy;
        }

        *x = *y = 0.0f;

        return mouse->GetGlobalMouseState(x, y);
    } else {
        return SDL_GetMouseState(x, y);
    }
}

void SDL_PerformWarpMouseInWindow(SDL_Window *window, float x, float y, SDL_bool ignore_relative_mode)
{
    SDL_Mouse *mouse = SDL_GetMouse();

    if (!window) {
        window = mouse->focus;
    }

    if (!window) {
        return;
    }

    if ((window->flags & SDL_WINDOW_MINIMIZED) == SDL_WINDOW_MINIMIZED) {
        return;
    }

    /* Ignore the previous position when we warp */
    mouse->last_x = x;
    mouse->last_y = y;
    mouse->has_position = SDL_FALSE;

    if (mouse->relative_mode && !ignore_relative_mode) {
        /* 2.0.22 made warping in relative mode actually functional, which
         * surprised many applications that weren't expecting the additional
         * mouse motion.
         *
         * So for now, warping in relative mode adjusts the absolution position
         * but doesn't generate motion events, unless SDL_HINT_MOUSE_RELATIVE_WARP_MOTION is set.
         */
        if (!mouse->relative_mode_warp_motion) {
            mouse->x = x;
            mouse->y = y;
            mouse->has_position = SDL_TRUE;
            return;
        }
    }

    if (mouse->WarpMouse &&
        (!mouse->relative_mode || mouse->relative_mode_warp)) {
        mouse->WarpMouse(window, x, y);
    } else {
        SDL_PrivateSendMouseMotion(0, window, SDL_GLOBAL_MOUSE_ID, SDL_FALSE, x, y);
    }
}

void SDL_WarpMouseInWindow(SDL_Window *window, float x, float y)
{
    SDL_PerformWarpMouseInWindow(window, x, y, SDL_FALSE);
}

int SDL_WarpMouseGlobal(float x, float y)
{
    SDL_Mouse *mouse = SDL_GetMouse();

    if (mouse->WarpMouseGlobal) {
        return mouse->WarpMouseGlobal(x, y);
    }

    return SDL_Unsupported();
}

static SDL_bool SDL_ShouldUseRelativeModeWarp(SDL_Mouse *mouse)
{
    if (!mouse->WarpMouse) {
        /* Need this functionality for relative mode warp implementation */
        return SDL_FALSE;
    }

    return SDL_GetHintBoolean(SDL_HINT_MOUSE_RELATIVE_MODE_WARP, SDL_FALSE);
}

int SDL_SetRelativeMouseMode(SDL_bool enabled)
{
    SDL_Mouse *mouse = SDL_GetMouse();
    SDL_Window *focusWindow = SDL_GetKeyboardFocus();

    if (enabled == mouse->relative_mode) {
        return 0;
    }

    /* Set the relative mode */
    if (!enabled && mouse->relative_mode_warp) {
        mouse->relative_mode_warp = SDL_FALSE;
    } else if (enabled && SDL_ShouldUseRelativeModeWarp(mouse)) {
        mouse->relative_mode_warp = SDL_TRUE;
    } else if (!mouse->SetRelativeMouseMode || mouse->SetRelativeMouseMode(enabled) < 0) {
        if (enabled) {
            /* Fall back to warp mode if native relative mode failed */
            if (!mouse->WarpMouse) {
                return SDL_SetError("No relative mode implementation available");
            }
            mouse->relative_mode_warp = SDL_TRUE;
        }
    }
    mouse->relative_mode = enabled;

    if (enabled) {
        /* Update cursor visibility before we potentially warp the mouse */
        SDL_SetCursor(NULL);
    }

    if (enabled && focusWindow) {
        SDL_SetMouseFocus(focusWindow);

        if (mouse->relative_mode_warp) {
            float center_x = (float)focusWindow->w / 2.0f;
            float center_y = (float)focusWindow->h / 2.0f;
            SDL_PerformWarpMouseInWindow(focusWindow, center_x, center_y, SDL_TRUE);
        }
    }

    if (focusWindow) {
        SDL_UpdateWindowGrab(focusWindow);

        /* Put the cursor back to where the application expects it */
        if (!enabled) {
            SDL_PerformWarpMouseInWindow(focusWindow, mouse->x, mouse->y, SDL_TRUE);
        }

        SDL_UpdateMouseCapture(SDL_FALSE);
    }

    if (!enabled) {
        /* Update cursor visibility after we restore the mouse position */
        SDL_SetCursor(NULL);
    }

    /* Flush pending mouse motion - ideally we would pump events, but that's not always safe */
    SDL_FlushEvent(SDL_EVENT_MOUSE_MOTION);

    return 0;
}

SDL_bool SDL_GetRelativeMouseMode(void)
{
    SDL_Mouse *mouse = SDL_GetMouse();

    return mouse->relative_mode;
}

int SDL_UpdateMouseCapture(SDL_bool force_release)
{
    SDL_Mouse *mouse = SDL_GetMouse();
    SDL_Window *capture_window = NULL;

    if (!mouse->CaptureMouse) {
        return 0;
    }

    if (!force_release) {
        if (SDL_GetMessageBoxCount() == 0 &&
            (mouse->capture_desired || (mouse->auto_capture && SDL_GetMouseButtonState(mouse, SDL_GLOBAL_MOUSE_ID, SDL_FALSE) != 0))) {
            if (!mouse->relative_mode) {
                capture_window = mouse->focus;
            }
        }
    }

    if (capture_window != mouse->capture_window) {
        /* We can get here recursively on Windows, so make sure we complete
         * all of the window state operations before we change the capture state
         * (e.g. https://github.com/libsdl-org/SDL/pull/5608)
         */
        SDL_Window *previous_capture = mouse->capture_window;

        if (previous_capture) {
            previous_capture->flags &= ~SDL_WINDOW_MOUSE_CAPTURE;
        }

        if (capture_window) {
            capture_window->flags |= SDL_WINDOW_MOUSE_CAPTURE;
        }

        mouse->capture_window = capture_window;

        if (mouse->CaptureMouse(capture_window) < 0) {
            /* CaptureMouse() will have set an error, just restore the state */
            if (previous_capture) {
                previous_capture->flags |= SDL_WINDOW_MOUSE_CAPTURE;
            }
            if (capture_window) {
                capture_window->flags &= ~SDL_WINDOW_MOUSE_CAPTURE;
            }
            mouse->capture_window = previous_capture;

            return -1;
        }
    }
    return 0;
}

int SDL_CaptureMouse(SDL_bool enabled)
{
    SDL_Mouse *mouse = SDL_GetMouse();

    if (!mouse->CaptureMouse) {
        return SDL_Unsupported();
    }

#if defined(SDL_PLATFORM_WIN32) || defined(SDL_PLATFORM_WINGDK)
    /* Windows mouse capture is tied to the current thread, and must be called
     * from the thread that created the window being captured. Since we update
     * the mouse capture state from the event processing, any application state
     * changes must be processed on that thread as well.
     */
    if (!SDL_OnVideoThread()) {
        return SDL_SetError("SDL_CaptureMouse() must be called on the main thread");
    }
#endif /* defined(SDL_PLATFORM_WIN32) || defined(SDL_PLATFORM_WINGDK) */

    if (enabled && SDL_GetKeyboardFocus() == NULL) {
        return SDL_SetError("No window has focus");
    }
    mouse->capture_desired = enabled;

    return SDL_UpdateMouseCapture(SDL_FALSE);
}

SDL_Cursor *SDL_CreateCursor(const Uint8 *data, const Uint8 *mask, int w, int h, int hot_x, int hot_y)
{
    SDL_Surface *surface;
    SDL_Cursor *cursor;
    int x, y;
    Uint32 *pixel;
    Uint8 datab = 0, maskb = 0;
    const Uint32 black = 0xFF000000;
    const Uint32 white = 0xFFFFFFFF;
    const Uint32 transparent = 0x00000000;
#if defined(SDL_PLATFORM_WIN32)
    /* Only Windows backend supports inverted pixels in mono cursors. */
    const Uint32 inverted = 0x00FFFFFF;
#else
    const Uint32 inverted = 0xFF000000;
#endif /* defined(SDL_PLATFORM_WIN32) */

    /* Make sure the width is a multiple of 8 */
    w = ((w + 7) & ~7);

    /* Create the surface from a bitmap */
    surface = SDL_CreateSurface(w, h, SDL_PIXELFORMAT_ARGB8888);
    if (!surface) {
        return NULL;
    }
    for (y = 0; y < h; ++y) {
        pixel = (Uint32 *)((Uint8 *)surface->pixels + y * surface->pitch);
        for (x = 0; x < w; ++x) {
            if ((x % 8) == 0) {
                datab = *data++;
                maskb = *mask++;
            }
            if (maskb & 0x80) {
                *pixel++ = (datab & 0x80) ? black : white;
            } else {
                *pixel++ = (datab & 0x80) ? inverted : transparent;
            }
            datab <<= 1;
            maskb <<= 1;
        }
    }

    cursor = SDL_CreateColorCursor(surface, hot_x, hot_y);

    SDL_DestroySurface(surface);

    return cursor;
}

SDL_Cursor *SDL_CreateColorCursor(SDL_Surface *surface, int hot_x, int hot_y)
{
    SDL_Mouse *mouse = SDL_GetMouse();
    SDL_Surface *temp = NULL;
    SDL_Cursor *cursor;

    if (!surface) {
        SDL_InvalidParamError("surface");
        return NULL;
    }

    /* Sanity check the hot spot */
    if ((hot_x < 0) || (hot_y < 0) ||
        (hot_x >= surface->w) || (hot_y >= surface->h)) {
        SDL_SetError("Cursor hot spot doesn't lie within cursor");
        return NULL;
    }

    if (surface->format->format != SDL_PIXELFORMAT_ARGB8888) {
        temp = SDL_ConvertSurfaceFormat(surface, SDL_PIXELFORMAT_ARGB8888);
        if (!temp) {
            return NULL;
        }
        surface = temp;
    }

    if (mouse->CreateCursor) {
        cursor = mouse->CreateCursor(surface, hot_x, hot_y);
    } else {
        cursor = (SDL_Cursor *)SDL_calloc(1, sizeof(*cursor));
    }
    if (cursor) {
        cursor->next = mouse->cursors;
        mouse->cursors = cursor;
    }

    SDL_DestroySurface(temp);

    return cursor;
}

SDL_Cursor *SDL_CreateSystemCursor(SDL_SystemCursor id)
{
    SDL_Mouse *mouse = SDL_GetMouse();
    SDL_Cursor *cursor;

    if (!mouse->CreateSystemCursor) {
        SDL_SetError("CreateSystemCursor is not currently supported");
        return NULL;
    }

    cursor = mouse->CreateSystemCursor(id);
    if (cursor) {
        cursor->next = mouse->cursors;
        mouse->cursors = cursor;
    }

    return cursor;
}

/* SDL_SetCursor(NULL) can be used to force the cursor redraw,
   if this is desired for any reason.  This is used when setting
   the video mode and when the SDL window gains the mouse focus.
 */
int SDL_SetCursor(SDL_Cursor *cursor)
{
    SDL_Mouse *mouse = SDL_GetMouse();

    /* Return immediately if setting the cursor to the currently set one (fixes #7151) */
    if (cursor == mouse->cur_cursor) {
        return 0;
    }

    /* Set the new cursor */
    if (cursor) {
        /* Make sure the cursor is still valid for this mouse */
        if (cursor != mouse->def_cursor) {
            SDL_Cursor *found;
            for (found = mouse->cursors; found; found = found->next) {
                if (found == cursor) {
                    break;
                }
            }
            if (!found) {
                return SDL_SetError("Cursor not associated with the current mouse");
            }
        }
        mouse->cur_cursor = cursor;
    } else {
        if (mouse->focus) {
            cursor = mouse->cur_cursor;
        } else {
            cursor = mouse->def_cursor;
        }
    }

<<<<<<< HEAD
    if (cursor && mouse->cursor_shown && !(mouse->relative_mode && !mouse->relative_mode_cursor_visible)) {
=======
    if (cursor && (!mouse->focus || (mouse->cursor_shown && !mouse->relative_mode))) {
>>>>>>> 17af09f3
        if (mouse->ShowCursor) {
            mouse->ShowCursor(cursor);
        }
    } else {
        if (mouse->ShowCursor) {
            mouse->ShowCursor(NULL);
        }
    }
    return 0;
}

SDL_Cursor *SDL_GetCursor(void)
{
    SDL_Mouse *mouse = SDL_GetMouse();

    if (!mouse) {
        return NULL;
    }
    return mouse->cur_cursor;
}

SDL_Cursor *SDL_GetDefaultCursor(void)
{
    SDL_Mouse *mouse = SDL_GetMouse();

    if (!mouse) {
        return NULL;
    }
    return mouse->def_cursor;
}

void SDL_DestroyCursor(SDL_Cursor *cursor)
{
    SDL_Mouse *mouse = SDL_GetMouse();
    SDL_Cursor *curr, *prev;

    if (!cursor) {
        return;
    }

    if (cursor == mouse->def_cursor) {
        return;
    }
    if (cursor == mouse->cur_cursor) {
        SDL_SetCursor(mouse->def_cursor);
    }

    for (prev = NULL, curr = mouse->cursors; curr;
         prev = curr, curr = curr->next) {
        if (curr == cursor) {
            if (prev) {
                prev->next = curr->next;
            } else {
                mouse->cursors = curr->next;
            }

            if (mouse->FreeCursor && curr->driverdata) {
                mouse->FreeCursor(curr);
            } else {
                SDL_free(curr);
            }
            return;
        }
    }
}

int SDL_ShowCursor(void)
{
    SDL_Mouse *mouse = SDL_GetMouse();

    if (!mouse->cursor_shown) {
        mouse->cursor_shown = SDL_TRUE;
        SDL_SetCursor(NULL);
    }
    return 0;
}

int SDL_HideCursor(void)
{
    SDL_Mouse *mouse = SDL_GetMouse();

    if (mouse->cursor_shown) {
        mouse->cursor_shown = SDL_FALSE;
        SDL_SetCursor(NULL);
    }
    return 0;
}

SDL_bool SDL_CursorVisible(void)
{
    SDL_Mouse *mouse = SDL_GetMouse();

    return mouse->cursor_shown;
}<|MERGE_RESOLUTION|>--- conflicted
+++ resolved
@@ -1554,11 +1554,7 @@
         }
     }
 
-<<<<<<< HEAD
-    if (cursor && mouse->cursor_shown && !(mouse->relative_mode && !mouse->relative_mode_cursor_visible)) {
-=======
-    if (cursor && (!mouse->focus || (mouse->cursor_shown && !mouse->relative_mode))) {
->>>>>>> 17af09f3
+    if (cursor && (!mouse->focus || (mouse->cursor_shown && (mouse->relative_mode_cursor_visible || !mouse->relative_mode) ) ) ) {
         if (mouse->ShowCursor) {
             mouse->ShowCursor(cursor);
         }
