--- conflicted
+++ resolved
@@ -191,30 +191,19 @@
         return NULL;
     }
 
-<<<<<<< HEAD
     const SDL_PropertiesID hints = GetHintProperties();
     if (!hints) {
         return NULL;
     }
 
-    const char *env = SDL_getenv(name);
-
-    SDL_LockProperties(hints);
-
-    SDL_Hint *hint = SDL_GetProperty(hints, name, NULL);
-    const char *retval = env;
-    if (hint) {
-        if (!env || hint->priority == SDL_HINT_OVERRIDE) {
-            retval = hint->value;
-=======
-    env = SDL_getenv(name);
-    for (hint = SDL_hints; hint; hint = hint->next) {
-        if (SDL_strcmp(name, hint->name) == 0) {
-            if (!env || hint->priority == SDL_HINT_OVERRIDE) {
-                return SDL_GetPersistentString(hint->value);
-            }
-            break;
->>>>>>> ca2c9f68
+    const char *retval = SDL_getenv(name);
+
+    SDL_LockProperties(hints);
+
+    SDL_Hint *hint = SDL_GetProperty(hints, name, NULL);
+    if (hint) {
+        if (!retval || hint->priority == SDL_HINT_OVERRIDE) {
+            retval = SDL_GetPersistentString(hint->value);
         }
     }
 
