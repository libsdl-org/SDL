/*
  Simple DirectMedia Layer
  Copyright (C) 1997-2022 Sam Lantinga <slouken@libsdl.org>

  This software is provided 'as-is', without any express or implied
  warranty.  In no event will the authors be held liable for any damages
  arising from the use of this software.

  Permission is granted to anyone to use this software for any purpose,
  including commercial applications, and to alter it and redistribute it
  freely, subject to the following restrictions:

  1. The origin of this software must not be misrepresented; you must not
     claim that you wrote the original software. If you use this software
     in a product, an acknowledgment in the product documentation would be
     appreciated but is not required.
  2. Altered source versions must be plainly marked as such, and must not be
     misrepresented as being the original software.
  3. This notice may not be removed or altered from any source distribution.
*/
#include "../SDL_internal.h"

/* The high-level video driver subsystem */

#include "SDL.h"
#include "SDL_video.h"
#include "SDL_sysvideo.h"
#include "SDL_blit.h"
#include "SDL_pixels_c.h"
#include "SDL_rect_c.h"
#include "../events/SDL_events_c.h"
#include "../timer/SDL_timer_c.h"

#include "SDL_syswm.h"

#if SDL_VIDEO_OPENGL
#include "SDL_opengl.h"
#endif /* SDL_VIDEO_OPENGL */

#if SDL_VIDEO_OPENGL_ES && !SDL_VIDEO_OPENGL
#include "SDL_opengles.h"
#endif /* SDL_VIDEO_OPENGL_ES && !SDL_VIDEO_OPENGL */

/* GL and GLES2 headers conflict on Linux 32 bits */
#if SDL_VIDEO_OPENGL_ES2 && !SDL_VIDEO_OPENGL
#include "SDL_opengles2.h"
#endif /* SDL_VIDEO_OPENGL_ES2 && !SDL_VIDEO_OPENGL */

#if !SDL_VIDEO_OPENGL
#ifndef GL_CONTEXT_RELEASE_BEHAVIOR_KHR
#define GL_CONTEXT_RELEASE_BEHAVIOR_KHR 0x82FB
#endif
#endif

#ifdef __EMSCRIPTEN__
#include <emscripten.h>
#endif

/* Available video drivers */
static VideoBootStrap *bootstrap[] = {
#if SDL_VIDEO_DRIVER_COCOA
    &COCOA_bootstrap,
#endif
#if SDL_VIDEO_DRIVER_X11
    &X11_bootstrap,
#endif
#if SDL_VIDEO_DRIVER_WAYLAND
    &Wayland_bootstrap,
#endif
#if SDL_VIDEO_DRIVER_VIVANTE
    &VIVANTE_bootstrap,
#endif
#if SDL_VIDEO_DRIVER_DIRECTFB
    &DirectFB_bootstrap,
#endif
#if SDL_VIDEO_DRIVER_WINDOWS
    &WINDOWS_bootstrap,
#endif
#if SDL_VIDEO_DRIVER_WINRT
    &WINRT_bootstrap,
#endif
#if SDL_VIDEO_DRIVER_HAIKU
    &HAIKU_bootstrap,
#endif
#if SDL_VIDEO_DRIVER_PANDORA
    &PND_bootstrap,
#endif
#if SDL_VIDEO_DRIVER_UIKIT
    &UIKIT_bootstrap,
#endif
#if SDL_VIDEO_DRIVER_ANDROID
    &Android_bootstrap,
#endif
#if SDL_VIDEO_DRIVER_PSP
    &PSP_bootstrap,
#endif
#if SDL_VIDEO_DRIVER_VITA
    &VITA_bootstrap,
#endif
#if SDL_VIDEO_DRIVER_KMSDRM
    &KMSDRM_bootstrap,
#endif
#if SDL_VIDEO_DRIVER_RISCOS
    &RISCOS_bootstrap,
#endif
#if SDL_VIDEO_DRIVER_RPI
    &RPI_bootstrap,
#endif
#if SDL_VIDEO_DRIVER_NACL
    &NACL_bootstrap,
#endif
#if SDL_VIDEO_DRIVER_EMSCRIPTEN
    &Emscripten_bootstrap,
#endif
#if SDL_VIDEO_DRIVER_QNX
    &QNX_bootstrap,
#endif
#if SDL_VIDEO_DRIVER_OFFSCREEN
    &OFFSCREEN_bootstrap,
#endif
#if SDL_VIDEO_DRIVER_NGAGE
    &NGAGE_bootstrap,
#endif
#if SDL_VIDEO_DRIVER_OS2
    &OS2DIVE_bootstrap,
    &OS2VMAN_bootstrap,
#endif
#if SDL_VIDEO_DRIVER_DUMMY
    &DUMMY_bootstrap,
#endif
    NULL
};

#define CHECK_WINDOW_MAGIC(window, retval) \
    if (!_this) { \
        SDL_UninitializedVideo(); \
        return retval; \
    } \
    if (!window || window->magic != &_this->window_magic) { \
        SDL_SetError("Invalid window"); \
        return retval; \
    }

#define CHECK_DISPLAY_INDEX(displayIndex, retval) \
    if (!_this) { \
        SDL_UninitializedVideo(); \
        return retval; \
    } \
    if (displayIndex < 0 || displayIndex >= _this->num_displays) { \
        SDL_SetError("displayIndex must be in the range 0 - %d", \
                     _this->num_displays - 1); \
        return retval; \
    }

#define FULLSCREEN_MASK (SDL_WINDOW_FULLSCREEN_DESKTOP | SDL_WINDOW_FULLSCREEN)

#ifdef __MACOSX__
/* Support for Mac OS X fullscreen spaces */
extern SDL_bool Cocoa_IsWindowInFullscreenSpace(SDL_Window * window);
extern SDL_bool Cocoa_SetWindowFullscreenSpace(SDL_Window * window, SDL_bool state);
#endif


/* Support for framebuffer emulation using an accelerated renderer */

#define SDL_WINDOWTEXTUREDATA   "_SDL_WindowTextureData"

typedef struct {
    SDL_Renderer *renderer;
    SDL_Texture *texture;
    void *pixels;
    int pitch;
    int bytes_per_pixel;
} SDL_WindowTextureData;


static int
SDL_CreateWindowTexture(SDL_VideoDevice *_this, SDL_Window * window, Uint32 * format, void ** pixels, int *pitch)
{
    SDL_RendererInfo info;
    SDL_WindowTextureData *data = SDL_GetWindowData(window, SDL_WINDOWTEXTUREDATA);
    int i;

    if (!data) {
        SDL_Renderer *renderer = NULL;
        const char *hint = SDL_GetHint(SDL_HINT_FRAMEBUFFER_ACCELERATION);
        const SDL_bool specific_accelerated_renderer = (
            hint && *hint != '0' && *hint != '1' &&
            SDL_strcasecmp(hint, "true") != 0 &&
            SDL_strcasecmp(hint, "false") != 0 &&
            SDL_strcasecmp(hint, "software") != 0
        );

        /* Check to see if there's a specific driver requested */
        if (specific_accelerated_renderer) {
            for (i = 0; i < SDL_GetNumRenderDrivers(); ++i) {
                SDL_GetRenderDriverInfo(i, &info);
                if (SDL_strcasecmp(info.name, hint) == 0) {
                    renderer = SDL_CreateRenderer(window, i, 0);
                    break;
                }
            }
            if (!renderer || (SDL_GetRendererInfo(renderer, &info) == -1)) {
                if (renderer) { SDL_DestroyRenderer(renderer); }
                return SDL_SetError("Requested renderer for " SDL_HINT_FRAMEBUFFER_ACCELERATION " is not available");
            }
            /* if it was specifically requested, even if SDL_RENDERER_ACCELERATED isn't set, we'll accept this renderer. */
        } else {
            for (i = 0; i < SDL_GetNumRenderDrivers(); ++i) {
                SDL_GetRenderDriverInfo(i, &info);
                if (SDL_strcmp(info.name, "software") != 0) {
                    renderer = SDL_CreateRenderer(window, i, 0);
                    if (renderer && (SDL_GetRendererInfo(renderer, &info) == 0) && (info.flags & SDL_RENDERER_ACCELERATED)) {
                        break;  /* this will work. */
                    }
                    if (renderer) {  /* wasn't accelerated, etc, skip it. */
                        SDL_DestroyRenderer(renderer);
                        renderer = NULL;
                    }
                }
            }
            if (!renderer) {
                return SDL_SetError("No hardware accelerated renderers available");
            }
        }

        SDL_assert(renderer != NULL);  /* should have explicitly checked this above. */

        /* Create the data after we successfully create the renderer (bug #1116) */
        data = (SDL_WindowTextureData *)SDL_calloc(1, sizeof(*data));
        if (!data) {
            SDL_DestroyRenderer(renderer);
            return SDL_OutOfMemory();
        }
        SDL_SetWindowData(window, SDL_WINDOWTEXTUREDATA, data);

        data->renderer = renderer;
    } else {
        if (SDL_GetRendererInfo(data->renderer, &info) == -1) {
            return -1;
        }
    }

    /* Free any old texture and pixel data */
    if (data->texture) {
        SDL_DestroyTexture(data->texture);
        data->texture = NULL;
    }
    SDL_free(data->pixels);
    data->pixels = NULL;

    /* Find the first format without an alpha channel */
    *format = info.texture_formats[0];

    for (i = 0; i < (int) info.num_texture_formats; ++i) {
        if (!SDL_ISPIXELFORMAT_FOURCC(info.texture_formats[i]) &&
            !SDL_ISPIXELFORMAT_ALPHA(info.texture_formats[i])) {
            *format = info.texture_formats[i];
            break;
        }
    }

    data->texture = SDL_CreateTexture(data->renderer, *format,
                                      SDL_TEXTUREACCESS_STREAMING,
                                      window->w, window->h);
    if (!data->texture) {
        /* codechecker_false_positive [Malloc] Static analyzer doesn't realize allocated `data` is saved to SDL_WINDOWTEXTUREDATA and not leaked here. */
        return -1;
    }

    /* Create framebuffer data */
    data->bytes_per_pixel = SDL_BYTESPERPIXEL(*format);
    data->pitch = (((window->w * data->bytes_per_pixel) + 3) & ~3);

    {
        /* Make static analysis happy about potential SDL_malloc(0) calls. */
        const size_t allocsize = window->h * data->pitch;
        data->pixels = SDL_malloc((allocsize > 0) ? allocsize : 1);
        if (!data->pixels) {
            return SDL_OutOfMemory();
        }
    }

    *pixels = data->pixels;
    *pitch = data->pitch;

    /* Make sure we're not double-scaling the viewport */
    SDL_RenderSetViewport(data->renderer, NULL);

    return 0;
}

static SDL_VideoDevice *_this = NULL;
static SDL_atomic_t SDL_messagebox_count;

static int
SDL_UpdateWindowTexture(SDL_VideoDevice *unused, SDL_Window * window, const SDL_Rect * rects, int numrects)
{
    SDL_WindowTextureData *data;
    SDL_Rect rect;
    void *src;

    data = SDL_GetWindowData(window, SDL_WINDOWTEXTUREDATA);
    if (!data || !data->texture) {
        return SDL_SetError("No window texture data");
    }

    /* Update a single rect that contains subrects for best DMA performance */
    if (SDL_GetSpanEnclosingRect(window->w, window->h, numrects, rects, &rect)) {
        src = (void *)((Uint8 *)data->pixels +
                        rect.y * data->pitch +
                        rect.x * data->bytes_per_pixel);
        if (SDL_UpdateTexture(data->texture, &rect, src, data->pitch) < 0) {
            return -1;
        }

        if (SDL_RenderCopy(data->renderer, data->texture, NULL, NULL) < 0) {
            return -1;
        }

        SDL_RenderPresent(data->renderer);
    }
    return 0;
}

static void
SDL_DestroyWindowTexture(SDL_VideoDevice *unused, SDL_Window * window)
{
    SDL_WindowTextureData *data;

    data = SDL_SetWindowData(window, SDL_WINDOWTEXTUREDATA, NULL);
    if (!data) {
        return;
    }
    if (data->texture) {
        SDL_DestroyTexture(data->texture);
    }
    if (data->renderer) {
        SDL_DestroyRenderer(data->renderer);
    }
    SDL_free(data->pixels);
    SDL_free(data);
}

static int SDLCALL
cmpmodes(const void *A, const void *B)
{
    const SDL_DisplayMode *a = (const SDL_DisplayMode *) A;
    const SDL_DisplayMode *b = (const SDL_DisplayMode *) B;
    if (a == b) {
        return 0;
    } else if (a->w != b->w) {
        return b->w - a->w;
    } else if (a->h != b->h) {
        return b->h - a->h;
    } else if (SDL_BITSPERPIXEL(a->format) != SDL_BITSPERPIXEL(b->format)) {
        return SDL_BITSPERPIXEL(b->format) - SDL_BITSPERPIXEL(a->format);
    } else if (SDL_PIXELLAYOUT(a->format) != SDL_PIXELLAYOUT(b->format)) {
        return SDL_PIXELLAYOUT(b->format) - SDL_PIXELLAYOUT(a->format);
    } else if (a->refresh_rate != b->refresh_rate) {
        return b->refresh_rate - a->refresh_rate;
    }
    return 0;
}

static int
SDL_UninitializedVideo()
{
    return SDL_SetError("Video subsystem has not been initialized");
}

int
SDL_GetNumVideoDrivers(void)
{
    return SDL_arraysize(bootstrap) - 1;
}

const char *
SDL_GetVideoDriver(int index)
{
    if (index >= 0 && index < SDL_GetNumVideoDrivers()) {
        return bootstrap[index]->name;
    }
    return NULL;
}

/*
 * Initialize the video and event subsystems -- determine native pixel format
 */
int
SDL_VideoInit(const char *driver_name)
{
    SDL_VideoDevice *video;
    int index;
    int i;
    SDL_bool init_events = SDL_FALSE;
    SDL_bool init_keyboard = SDL_FALSE;
    SDL_bool init_mouse = SDL_FALSE;
    SDL_bool init_touch = SDL_FALSE;

    /* Check to make sure we don't overwrite '_this' */
    if (_this != NULL) {
        SDL_VideoQuit();
    }

#if !SDL_TIMERS_DISABLED
    SDL_TicksInit();
#endif

    /* Start the event loop */
    if (SDL_InitSubSystem(SDL_INIT_EVENTS) < 0) {
        goto pre_driver_error;
    }
    init_events = SDL_TRUE;
    if (SDL_KeyboardInit() < 0) {
        goto pre_driver_error;
    }
    init_keyboard = SDL_TRUE;
    if (SDL_MouseInit() < 0) {
        goto pre_driver_error;
    }
    init_mouse = SDL_TRUE;
    if (SDL_TouchInit() < 0) {
        goto pre_driver_error;
    }
    init_touch = SDL_TRUE;

    /* Select the proper video driver */
    i = index = 0;
    video = NULL;
    if (driver_name == NULL) {
        driver_name = SDL_GetHint(SDL_HINT_VIDEODRIVER);
    }
    if (driver_name != NULL && *driver_name != 0) {
        const char *driver_attempt = driver_name;
        while(driver_attempt != NULL && *driver_attempt != 0 && video == NULL) {
            const char* driver_attempt_end = SDL_strchr(driver_attempt, ',');
            size_t driver_attempt_len = (driver_attempt_end != NULL) ? (driver_attempt_end - driver_attempt)
                                                                     : SDL_strlen(driver_attempt);

            for (i = 0; bootstrap[i]; ++i) {
                if ((driver_attempt_len == SDL_strlen(bootstrap[i]->name)) &&
                    (SDL_strncasecmp(bootstrap[i]->name, driver_attempt, driver_attempt_len) == 0)) {
                    video = bootstrap[i]->create(index);
                    break;
                }
            }

            driver_attempt = (driver_attempt_end != NULL) ? (driver_attempt_end + 1) : NULL;
        }
    } else {
        for (i = 0; bootstrap[i]; ++i) {
            video = bootstrap[i]->create(index);
            if (video != NULL) {
                break;
            }
        }
    }
    if (video == NULL) {
        if (driver_name) {
            SDL_SetError("%s not available", driver_name);
            goto pre_driver_error;
        }
        SDL_SetError("No available video device");
        goto pre_driver_error;
    }
    
    /* From this point on, use SDL_VideoQuit to cleanup on error, rather than
    pre_driver_error. */
    _this = video;
    _this->name = bootstrap[i]->name;
    _this->next_object_id = 1;
    _this->thread = SDL_ThreadID();


    /* Set some very sane GL defaults */
    _this->gl_config.driver_loaded = 0;
    _this->gl_config.dll_handle = NULL;
    SDL_GL_ResetAttributes();

    _this->current_glwin_tls = SDL_TLSCreate();
    _this->current_glctx_tls = SDL_TLSCreate();

    /* Initialize the video subsystem */
    if (_this->VideoInit(_this) < 0) {
        SDL_VideoQuit();
        return -1;
    }

    /* Make sure some displays were added */
    if (_this->num_displays == 0) {
        SDL_VideoQuit();
        return SDL_SetError("The video driver did not add any displays");
    }

    /* Disable the screen saver by default. This is a change from <= 2.0.1,
       but most things using SDL are games or media players; you wouldn't
       want a screensaver to trigger if you're playing exclusively with a
       joystick, or passively watching a movie. Things that use SDL but
       function more like a normal desktop app should explicitly reenable the
       screensaver. */
    if (!SDL_GetHintBoolean(SDL_HINT_VIDEO_ALLOW_SCREENSAVER, SDL_FALSE)) {
        SDL_DisableScreenSaver();
    }

    /* If we don't use a screen keyboard, turn on text input by default,
       otherwise programs that expect to get text events without enabling
       UNICODE input won't get any events.

       Actually, come to think of it, you needed to call SDL_EnableUNICODE(1)
       in SDL 1.2 before you got text input events.  Hmm...
     */
    if (!SDL_HasScreenKeyboardSupport()) {
        SDL_StartTextInput();
    }

    /* We're ready to go! */
    return 0;

pre_driver_error:
    SDL_assert(_this == NULL);
    if (init_touch) {
        SDL_TouchQuit();
    }
    if (init_mouse) {
        SDL_MouseQuit();
    }
    if (init_keyboard) {
        SDL_KeyboardQuit();
    }
    if (init_events) {
        SDL_QuitSubSystem(SDL_INIT_EVENTS);
    }
    return -1;
}

const char *
SDL_GetCurrentVideoDriver()
{
    if (!_this) {
        SDL_UninitializedVideo();
        return NULL;
    }
    return _this->name;
}

SDL_VideoDevice *
SDL_GetVideoDevice(void)
{
    return _this;
}

SDL_bool
SDL_OnVideoThread()
{
    return (_this && SDL_ThreadID() == _this->thread) ? SDL_TRUE : SDL_FALSE;
}

int
SDL_AddBasicVideoDisplay(const SDL_DisplayMode * desktop_mode)
{
    SDL_VideoDisplay display;

    SDL_zero(display);
    if (desktop_mode) {
        display.desktop_mode = *desktop_mode;
    }
    display.current_mode = display.desktop_mode;

    return SDL_AddVideoDisplay(&display, SDL_FALSE);
}

int
SDL_AddVideoDisplay(const SDL_VideoDisplay * display, SDL_bool send_event)
{
    SDL_VideoDisplay *displays;
    int index = -1;

    displays =
        SDL_realloc(_this->displays,
                    (_this->num_displays + 1) * sizeof(*displays));
    if (displays) {
        index = _this->num_displays++;
        displays[index] = *display;
        displays[index].device = _this;
        _this->displays = displays;

        if (display->name) {
            displays[index].name = SDL_strdup(display->name);
        } else {
            char name[32];

            SDL_itoa(index, name, 10);
            displays[index].name = SDL_strdup(name);
        }

        if (send_event) {
            SDL_SendDisplayEvent(&_this->displays[index], SDL_DISPLAYEVENT_CONNECTED, 0);
        }
    } else {
        SDL_OutOfMemory();
    }
    return index;
}

void
SDL_DelVideoDisplay(int index)
{
    if (index < 0 || index >= _this->num_displays) {
        return;
    }

    SDL_SendDisplayEvent(&_this->displays[index], SDL_DISPLAYEVENT_DISCONNECTED, 0);

    if (index < (_this->num_displays - 1)) {
        SDL_memmove(&_this->displays[index], &_this->displays[index+1], (_this->num_displays - index - 1)*sizeof(_this->displays[index]));
    }
    --_this->num_displays;
}

int
SDL_GetNumVideoDisplays(void)
{
    if (!_this) {
        SDL_UninitializedVideo();
        return 0;
    }
    return _this->num_displays;
}

int
SDL_GetIndexOfDisplay(SDL_VideoDisplay *display)
{
    int displayIndex;

    for (displayIndex = 0; displayIndex < _this->num_displays; ++displayIndex) {
        if (display == &_this->displays[displayIndex]) {
            return displayIndex;
        }
    }

    /* Couldn't find the display, just use index 0 */
    return 0;
}

void *
SDL_GetDisplayDriverData(int displayIndex)
{
    CHECK_DISPLAY_INDEX(displayIndex, NULL);

    return _this->displays[displayIndex].driverdata;
}

SDL_bool
SDL_IsVideoContextExternal(void)
{
    return SDL_GetHintBoolean(SDL_HINT_VIDEO_EXTERNAL_CONTEXT, SDL_FALSE);
}

const char *
SDL_GetDisplayName(int displayIndex)
{
    CHECK_DISPLAY_INDEX(displayIndex, NULL);

    return _this->displays[displayIndex].name;
}

int
SDL_GetDisplayBounds(int displayIndex, SDL_Rect * rect)
{
    SDL_VideoDisplay *display;

    CHECK_DISPLAY_INDEX(displayIndex, -1);

    if (!rect)
        return SDL_InvalidParamError("rect");

    display = &_this->displays[displayIndex];

    if (_this->GetDisplayBounds) {
        if (_this->GetDisplayBounds(_this, display, rect) == 0) {
            return 0;
        }
    }

    /* Assume that the displays are left to right */
    if (displayIndex == 0) {
        rect->x = 0;
        rect->y = 0;
    } else {
        SDL_GetDisplayBounds(displayIndex-1, rect);
        rect->x += rect->w;
    }
    rect->w = display->current_mode.w;
    rect->h = display->current_mode.h;
    return 0;
}

static int
ParseDisplayUsableBoundsHint(SDL_Rect *rect)
{
    const char *hint = SDL_GetHint(SDL_HINT_DISPLAY_USABLE_BOUNDS);
    return hint && (SDL_sscanf(hint, "%d,%d,%d,%d", &rect->x, &rect->y, &rect->w, &rect->h) == 4);
}

int
SDL_GetDisplayUsableBounds(int displayIndex, SDL_Rect * rect)
{
    SDL_VideoDisplay *display;

    CHECK_DISPLAY_INDEX(displayIndex, -1);

    if (!rect)
        return SDL_InvalidParamError("rect");


    display = &_this->displays[displayIndex];

    if ((displayIndex == 0) && ParseDisplayUsableBoundsHint(rect)) {
        return 0;
    }

    if (_this->GetDisplayUsableBounds) {
        if (_this->GetDisplayUsableBounds(_this, display, rect) == 0) {
            return 0;
        }
    }

    /* Oh well, just give the entire display bounds. */
    return SDL_GetDisplayBounds(displayIndex, rect);
}

int
SDL_GetDisplayDPI(int displayIndex, float * ddpi, float * hdpi, float * vdpi)
{
    SDL_VideoDisplay *display;

    CHECK_DISPLAY_INDEX(displayIndex, -1);

    display = &_this->displays[displayIndex];

    if (_this->GetDisplayDPI) {
        if (_this->GetDisplayDPI(_this, display, ddpi, hdpi, vdpi) == 0) {
            return 0;
        }
    } else {
        return SDL_Unsupported();
    }

    return -1;
}

SDL_DisplayOrientation
SDL_GetDisplayOrientation(int displayIndex)
{
    SDL_VideoDisplay *display;

    CHECK_DISPLAY_INDEX(displayIndex, SDL_ORIENTATION_UNKNOWN);

    display = &_this->displays[displayIndex];
    return display->orientation;
}

SDL_bool
SDL_AddDisplayMode(SDL_VideoDisplay * display, const SDL_DisplayMode * mode)
{
    SDL_DisplayMode *modes;
    int i, nmodes;

    /* Make sure we don't already have the mode in the list */
    modes = display->display_modes;
    nmodes = display->num_display_modes;
    for (i = 0; i < nmodes; ++i) {
        if (cmpmodes(mode, &modes[i]) == 0) {
            return SDL_FALSE;
        }
    }

    /* Go ahead and add the new mode */
    if (nmodes == display->max_display_modes) {
        modes =
            SDL_realloc(modes,
                        (display->max_display_modes + 32) * sizeof(*modes));
        if (!modes) {
            return SDL_FALSE;
        }
        display->display_modes = modes;
        display->max_display_modes += 32;
    }
    modes[nmodes] = *mode;
    display->num_display_modes++;

    /* Re-sort video modes */
    SDL_qsort(display->display_modes, display->num_display_modes,
              sizeof(SDL_DisplayMode), cmpmodes);

    return SDL_TRUE;
}

void
SDL_SetCurrentDisplayMode(SDL_VideoDisplay * display, const SDL_DisplayMode * mode)
{
    SDL_memcpy(&display->current_mode, mode, sizeof(*mode));
}

void
SDL_SetDesktopDisplayMode(SDL_VideoDisplay * display, const SDL_DisplayMode * mode)
{
    SDL_memcpy(&display->desktop_mode, mode, sizeof(*mode));
}

static int
SDL_GetNumDisplayModesForDisplay(SDL_VideoDisplay * display)
{
    if (!display->num_display_modes && _this->GetDisplayModes) {
        _this->GetDisplayModes(_this, display);
        SDL_qsort(display->display_modes, display->num_display_modes,
                  sizeof(SDL_DisplayMode), cmpmodes);
    }
    return display->num_display_modes;
}

int
SDL_GetNumDisplayModes(int displayIndex)
{
    CHECK_DISPLAY_INDEX(displayIndex, -1);

    return SDL_GetNumDisplayModesForDisplay(&_this->displays[displayIndex]);
}

void
SDL_ResetDisplayModes(int displayIndex)
{
    SDL_VideoDisplay *display;
    int i;

    CHECK_DISPLAY_INDEX(displayIndex,);

    display = &_this->displays[displayIndex];
    for (i = display->num_display_modes; i--;) {
        SDL_free(display->display_modes[i].driverdata);
        display->display_modes[i].driverdata = NULL;
    }
    SDL_free(display->display_modes);
    display->display_modes = NULL;
    display->num_display_modes = 0;
    display->max_display_modes = 0;
}

int
SDL_GetDisplayMode(int displayIndex, int index, SDL_DisplayMode * mode)
{
    SDL_VideoDisplay *display;

    CHECK_DISPLAY_INDEX(displayIndex, -1);

    display = &_this->displays[displayIndex];
    if (index < 0 || index >= SDL_GetNumDisplayModesForDisplay(display)) {
        return SDL_SetError("index must be in the range of 0 - %d",
                            SDL_GetNumDisplayModesForDisplay(display) - 1);
    }
    if (mode) {
        *mode = display->display_modes[index];
    }
    return 0;
}

int
SDL_GetDesktopDisplayMode(int displayIndex, SDL_DisplayMode * mode)
{
    SDL_VideoDisplay *display;

    CHECK_DISPLAY_INDEX(displayIndex, -1);

    display = &_this->displays[displayIndex];
    if (mode) {
        *mode = display->desktop_mode;
    }
    return 0;
}

int
SDL_GetCurrentDisplayMode(int displayIndex, SDL_DisplayMode * mode)
{
    SDL_VideoDisplay *display;

    CHECK_DISPLAY_INDEX(displayIndex, -1);

    display = &_this->displays[displayIndex];
    if (mode) {
        *mode = display->current_mode;
    }
    return 0;
}

static SDL_DisplayMode *
SDL_GetClosestDisplayModeForDisplay(SDL_VideoDisplay * display,
                                    const SDL_DisplayMode * mode,
                                    SDL_DisplayMode * closest)
{
    Uint32 target_format;
    int target_refresh_rate;
    int i;
    SDL_DisplayMode *current, *match;

    if (!mode || !closest) {
        SDL_InvalidParamError("mode/closest");
        return NULL;
    }

    /* Default to the desktop format */
    if (mode->format) {
        target_format = mode->format;
    } else {
        target_format = display->desktop_mode.format;
    }

    /* Default to the desktop refresh rate */
    if (mode->refresh_rate) {
        target_refresh_rate = mode->refresh_rate;
    } else {
        target_refresh_rate = display->desktop_mode.refresh_rate;
    }

    match = NULL;
    for (i = 0; i < SDL_GetNumDisplayModesForDisplay(display); ++i) {
        current = &display->display_modes[i];

        if (current->w && (current->w < mode->w)) {
            /* Out of sorted modes large enough here */
            break;
        }
        if (current->h && (current->h < mode->h)) {
            if (current->w && (current->w == mode->w)) {
                /* Out of sorted modes large enough here */
                break;
            }
            /* Wider, but not tall enough, due to a different
               aspect ratio. This mode must be skipped, but closer
               modes may still follow. */
            continue;
        }
        if (!match || current->w < match->w || current->h < match->h) {
            match = current;
            continue;
        }
        if (current->format != match->format) {
            /* Sorted highest depth to lowest */
            if (current->format == target_format ||
                (SDL_BITSPERPIXEL(current->format) >=
                 SDL_BITSPERPIXEL(target_format)
                 && SDL_PIXELTYPE(current->format) ==
                 SDL_PIXELTYPE(target_format))) {
                match = current;
            }
            continue;
        }
        if (current->refresh_rate != match->refresh_rate) {
            /* Sorted highest refresh to lowest */
            if (current->refresh_rate >= target_refresh_rate) {
                match = current;
            }
        }
    }
    if (match) {
        if (match->format) {
            closest->format = match->format;
        } else {
            closest->format = mode->format;
        }
        if (match->w && match->h) {
            closest->w = match->w;
            closest->h = match->h;
        } else {
            closest->w = mode->w;
            closest->h = mode->h;
        }
        if (match->refresh_rate) {
            closest->refresh_rate = match->refresh_rate;
        } else {
            closest->refresh_rate = mode->refresh_rate;
        }
        closest->driverdata = match->driverdata;

        /*
         * Pick some reasonable defaults if the app and driver don't
         * care
         */
        if (!closest->format) {
            closest->format = SDL_PIXELFORMAT_RGB888;
        }
        if (!closest->w) {
            closest->w = 640;
        }
        if (!closest->h) {
            closest->h = 480;
        }
        return closest;
    }
    return NULL;
}

SDL_DisplayMode *
SDL_GetClosestDisplayMode(int displayIndex,
                          const SDL_DisplayMode * mode,
                          SDL_DisplayMode * closest)
{
    SDL_VideoDisplay *display;

    CHECK_DISPLAY_INDEX(displayIndex, NULL);

    display = &_this->displays[displayIndex];
    return SDL_GetClosestDisplayModeForDisplay(display, mode, closest);
}

static int
SDL_SetDisplayModeForDisplay(SDL_VideoDisplay * display, const SDL_DisplayMode * mode)
{
    SDL_DisplayMode display_mode;
    SDL_DisplayMode current_mode;
    int result;

    if (mode) {
        display_mode = *mode;

        /* Default to the current mode */
        if (!display_mode.format) {
            display_mode.format = display->current_mode.format;
        }
        if (!display_mode.w) {
            display_mode.w = display->current_mode.w;
        }
        if (!display_mode.h) {
            display_mode.h = display->current_mode.h;
        }
        if (!display_mode.refresh_rate) {
            display_mode.refresh_rate = display->current_mode.refresh_rate;
        }

        /* Get a good video mode, the closest one possible */
        if (!SDL_GetClosestDisplayModeForDisplay(display, &display_mode, &display_mode)) {
            return SDL_SetError("No video mode large enough for %dx%d",
                                display_mode.w, display_mode.h);
        }
    } else {
        display_mode = display->desktop_mode;
    }

    /* See if there's anything left to do */
    current_mode = display->current_mode;
    if (SDL_memcmp(&display_mode, &current_mode, sizeof(display_mode)) == 0) {
        return 0;
    }

    /* Actually change the display mode */
    if (!_this->SetDisplayMode) {
        return SDL_SetError("SDL video driver doesn't support changing display mode");
    }
    _this->setting_display_mode = SDL_TRUE;
    result = _this->SetDisplayMode(_this, display, &display_mode);
    _this->setting_display_mode = SDL_FALSE;
    if (result < 0) {
        return -1;
    }
    SDL_SetCurrentDisplayMode(display, &display_mode);
    return 0;
}

SDL_VideoDisplay *
SDL_GetDisplay(int displayIndex)
{
    CHECK_DISPLAY_INDEX(displayIndex, NULL);

    return &_this->displays[displayIndex];
}

int
SDL_GetWindowDisplayIndex(SDL_Window * window)
{
    CHECK_WINDOW_MAGIC(window, -1);
    if (_this->GetWindowDisplayIndex) {
        return _this->GetWindowDisplayIndex(_this, window);
    } else {
        int displayIndex;
        int i, dist;
        int closest = -1;
        int closest_dist = 0x7FFFFFFF;
        SDL_Point center;
        SDL_Point delta;
        SDL_Rect rect;

        if (SDL_WINDOWPOS_ISUNDEFINED(window->x) ||
            SDL_WINDOWPOS_ISCENTERED(window->x)) {
            displayIndex = (window->x & 0xFFFF);
            if (displayIndex >= _this->num_displays) {
                displayIndex = 0;
            }
            return displayIndex;
        }
        if (SDL_WINDOWPOS_ISUNDEFINED(window->y) ||
            SDL_WINDOWPOS_ISCENTERED(window->y)) {
            displayIndex = (window->y & 0xFFFF);
            if (displayIndex >= _this->num_displays) {
                displayIndex = 0;
            }
            return displayIndex;
        }

        /* Find the display containing the window */
        for (i = 0; i < _this->num_displays; ++i) {
            SDL_VideoDisplay *display = &_this->displays[i];

            if (display->fullscreen_window == window) {
                return i;
            }
        }
        center.x = window->x + window->w / 2;
        center.y = window->y + window->h / 2;
        for (i = 0; i < _this->num_displays; ++i) {
            SDL_GetDisplayBounds(i, &rect);
            if (SDL_EnclosePoints(&center, 1, &rect, NULL)) {
                return i;
            }

            delta.x = center.x - (rect.x + rect.w / 2);
            delta.y = center.y - (rect.y + rect.h / 2);
            dist = (delta.x*delta.x + delta.y*delta.y);
            if (dist < closest_dist) {
                closest = i;
                closest_dist = dist;
            }
        }
        if (closest < 0) {
            SDL_SetError("Couldn't find any displays");
        }
        return closest;
    }
}

SDL_VideoDisplay *
SDL_GetDisplayForWindow(SDL_Window *window)
{
    int displayIndex = SDL_GetWindowDisplayIndex(window);
    if (displayIndex >= 0) {
        return &_this->displays[displayIndex];
    } else {
        return NULL;
    }
}

int
SDL_SetWindowDisplayMode(SDL_Window * window, const SDL_DisplayMode * mode)
{
    CHECK_WINDOW_MAGIC(window, -1);

    if (mode) {
        window->fullscreen_mode = *mode;
    } else {
        SDL_zero(window->fullscreen_mode);
    }

    if (FULLSCREEN_VISIBLE(window) && (window->flags & SDL_WINDOW_FULLSCREEN_DESKTOP) != SDL_WINDOW_FULLSCREEN_DESKTOP) {
        SDL_DisplayMode fullscreen_mode;
        if (SDL_GetWindowDisplayMode(window, &fullscreen_mode) == 0) {
            if (SDL_SetDisplayModeForDisplay(SDL_GetDisplayForWindow(window), &fullscreen_mode) == 0) {
#ifndef __ANDROID__
                /* Android may not resize the window to exactly what our fullscreen mode is, especially on
                 * windowed Android environments like the Chromebook or Samsung DeX.  Given this, we shouldn't
                 * use fullscreen_mode.w and fullscreen_mode.h, but rather get our current native size.  As such,
                 * Android's SetWindowFullscreen will generate the window event for us with the proper final size.
                 */
                SDL_SendWindowEvent(window, SDL_WINDOWEVENT_RESIZED, fullscreen_mode.w, fullscreen_mode.h);
#endif
            }
        }
    }
    return 0;
}

int
SDL_GetWindowDisplayMode(SDL_Window * window, SDL_DisplayMode * mode)
{
    SDL_DisplayMode fullscreen_mode;
    SDL_VideoDisplay *display;

    CHECK_WINDOW_MAGIC(window, -1);

    if (!mode) {
        return SDL_InvalidParamError("mode");
    }

    fullscreen_mode = window->fullscreen_mode;
    if (!fullscreen_mode.w) {
        fullscreen_mode.w = window->windowed.w;
    }
    if (!fullscreen_mode.h) {
        fullscreen_mode.h = window->windowed.h;
    }

    display = SDL_GetDisplayForWindow(window);

    /* if in desktop size mode, just return the size of the desktop */
    if ((window->flags & SDL_WINDOW_FULLSCREEN_DESKTOP) == SDL_WINDOW_FULLSCREEN_DESKTOP) {
        fullscreen_mode = display->desktop_mode;
    } else if (!SDL_GetClosestDisplayModeForDisplay(SDL_GetDisplayForWindow(window),
                                             &fullscreen_mode,
                                             &fullscreen_mode)) {
        SDL_zerop(mode);
        return SDL_SetError("Couldn't find display mode match");
    }

    if (mode) {
        *mode = fullscreen_mode;
    }
    return 0;
}

void*
SDL_GetWindowICCProfile(SDL_Window * window, size_t* size)
{
    if (!_this->GetWindowICCProfile) {
        SDL_Unsupported();
        return NULL;
    }
    return _this->GetWindowICCProfile(_this, window, size);
}

Uint32
SDL_GetWindowPixelFormat(SDL_Window * window)
{
    SDL_VideoDisplay *display;

    CHECK_WINDOW_MAGIC(window, SDL_PIXELFORMAT_UNKNOWN);

    display = SDL_GetDisplayForWindow(window);
    return display->current_mode.format;
}

static void
SDL_RestoreMousePosition(SDL_Window *window)
{
    int x, y;

    if (window == SDL_GetMouseFocus()) {
        SDL_GetMouseState(&x, &y);
        SDL_WarpMouseInWindow(window, x, y);
    }
}

#if __WINRT__
extern Uint32 WINRT_DetectWindowFlags(SDL_Window * window);
#endif

static int
SDL_UpdateFullscreenMode(SDL_Window * window, SDL_bool fullscreen)
{
    SDL_VideoDisplay *display;
    SDL_Window *other;

    CHECK_WINDOW_MAGIC(window,-1);

    /* if we are in the process of hiding don't go back to fullscreen */
    if (window->is_hiding && fullscreen) {
        return 0;
    }

#ifdef __MACOSX__
    /* if the window is going away and no resolution change is necessary,
       do nothing, or else we may trigger an ugly double-transition
     */
    if (SDL_strcmp(_this->name, "cocoa") == 0) {  /* don't do this for X11, etc */
        if (window->is_destroying && (window->last_fullscreen_flags & FULLSCREEN_MASK) == SDL_WINDOW_FULLSCREEN_DESKTOP)
            return 0;
    
        /* If we're switching between a fullscreen Space and "normal" fullscreen, we need to get back to normal first. */
        if (fullscreen && ((window->last_fullscreen_flags & FULLSCREEN_MASK) == SDL_WINDOW_FULLSCREEN_DESKTOP) && ((window->flags & FULLSCREEN_MASK) == SDL_WINDOW_FULLSCREEN)) {
            if (!Cocoa_SetWindowFullscreenSpace(window, SDL_FALSE)) {
                return -1;
            }
        } else if (fullscreen && ((window->last_fullscreen_flags & FULLSCREEN_MASK) == SDL_WINDOW_FULLSCREEN) && ((window->flags & FULLSCREEN_MASK) == SDL_WINDOW_FULLSCREEN_DESKTOP)) {
            display = SDL_GetDisplayForWindow(window);
            SDL_SetDisplayModeForDisplay(display, NULL);
            if (_this->SetWindowFullscreen) {
                _this->SetWindowFullscreen(_this, window, display, SDL_FALSE);
            }
        }

        if (Cocoa_SetWindowFullscreenSpace(window, fullscreen)) {
            if (Cocoa_IsWindowInFullscreenSpace(window) != fullscreen) {
                return -1;
            }
            window->last_fullscreen_flags = window->flags;
            return 0;
        }
    }
#elif __WINRT__ && (NTDDI_VERSION < NTDDI_WIN10)
    /* HACK: WinRT 8.x apps can't choose whether or not they are fullscreen
       or not.  The user can choose this, via OS-provided UI, but this can't
       be set programmatically.

       Just look at what SDL's WinRT video backend code detected with regards
       to fullscreen (being active, or not), and figure out a return/error code
       from that.
    */
    if (fullscreen == !(WINRT_DetectWindowFlags(window) & FULLSCREEN_MASK)) {
        /* Uh oh, either:
            1. fullscreen was requested, and we're already windowed
            2. windowed-mode was requested, and we're already fullscreen

            WinRT 8.x can't resolve either programmatically, so we're
            giving up.
        */
        return -1;
    } else {
        /* Whatever was requested, fullscreen or windowed mode, is already
            in-place.
        */
        return 0;
    }
#endif

    display = SDL_GetDisplayForWindow(window);

    if (fullscreen) {
        /* Hide any other fullscreen windows */
        if (display->fullscreen_window &&
            display->fullscreen_window != window) {
            SDL_MinimizeWindow(display->fullscreen_window);
        }
    }

    /* See if anything needs to be done now */
    if ((display->fullscreen_window == window) == fullscreen) {
        if ((window->last_fullscreen_flags & FULLSCREEN_MASK) == (window->flags & FULLSCREEN_MASK)) {
            return 0;
        }
    }

    /* See if there are any fullscreen windows */
    for (other = _this->windows; other; other = other->next) {
        SDL_bool setDisplayMode = SDL_FALSE;

        if (other == window) {
            setDisplayMode = fullscreen;
        } else if (FULLSCREEN_VISIBLE(other) &&
                   SDL_GetDisplayForWindow(other) == display) {
            setDisplayMode = SDL_TRUE;
        }

        if (setDisplayMode) {
            SDL_DisplayMode fullscreen_mode;

            SDL_zero(fullscreen_mode);

            if (SDL_GetWindowDisplayMode(other, &fullscreen_mode) == 0) {
                SDL_bool resized = SDL_TRUE;

                if (other->w == fullscreen_mode.w && other->h == fullscreen_mode.h) {
                    resized = SDL_FALSE;
                }

                /* Don't try to change the display mode if the driver doesn't want it. */
                if (_this->disable_display_mode_switching == SDL_FALSE) {
                    /* only do the mode change if we want exclusive fullscreen */
                    if ((window->flags & SDL_WINDOW_FULLSCREEN_DESKTOP) != SDL_WINDOW_FULLSCREEN_DESKTOP) {
                        if (SDL_SetDisplayModeForDisplay(display, &fullscreen_mode) < 0) {
                            return -1;
                        }
                    } else {
                        if (SDL_SetDisplayModeForDisplay(display, NULL) < 0) {
                            return -1;
                        }
                    }
                }

                if (_this->SetWindowFullscreen) {
                    _this->SetWindowFullscreen(_this, other, display, SDL_TRUE);
                }
                display->fullscreen_window = other;

                /* Generate a mode change event here */
                if (resized) {
<<<<<<< HEAD
#ifndef __ANDROID__
=======
#if !defined(ANDROID) && !defined(WIN32)
>>>>>>> 118a2189
                    /* Android may not resize the window to exactly what our fullscreen mode is, especially on
                     * windowed Android environments like the Chromebook or Samsung DeX.  Given this, we shouldn't
                     * use fullscreen_mode.w and fullscreen_mode.h, but rather get our current native size.  As such,
                     * Android's SetWindowFullscreen will generate the window event for us with the proper final size.
                     */

                    /* This is also unnecessary on Win32 (WIN_SetWindowFullscreen calls SetWindowPos,
                     * WM_WINDOWPOSCHANGED will send SDL_WINDOWEVENT_RESIZED). Also, on Windows with DPI scaling enabled,
                     * we're keeping modes in pixels, but window sizes in dpi-scaled points, so this would be a unit mismatch.
                     */
                    SDL_SendWindowEvent(other, SDL_WINDOWEVENT_RESIZED,
                                        fullscreen_mode.w, fullscreen_mode.h);
#endif
                } else {
                    SDL_OnWindowResized(other);
                }

                SDL_RestoreMousePosition(other);

                window->last_fullscreen_flags = window->flags;
                return 0;
            }
        }
    }

    /* Nope, restore the desktop mode */
    SDL_SetDisplayModeForDisplay(display, NULL);

    if (_this->SetWindowFullscreen) {
        _this->SetWindowFullscreen(_this, window, display, SDL_FALSE);
    }
    display->fullscreen_window = NULL;

    /* Generate a mode change event here */
    SDL_OnWindowResized(window);

    /* Restore the cursor position */
    SDL_RestoreMousePosition(window);

    window->last_fullscreen_flags = window->flags;
    return 0;
}

#define CREATE_FLAGS \
    (SDL_WINDOW_OPENGL | SDL_WINDOW_BORDERLESS | SDL_WINDOW_RESIZABLE | SDL_WINDOW_ALLOW_HIGHDPI | SDL_WINDOW_ALWAYS_ON_TOP | SDL_WINDOW_SKIP_TASKBAR | SDL_WINDOW_POPUP_MENU | SDL_WINDOW_UTILITY | SDL_WINDOW_TOOLTIP | SDL_WINDOW_VULKAN | SDL_WINDOW_MINIMIZED | SDL_WINDOW_METAL)

static SDL_INLINE SDL_bool
IsAcceptingDragAndDrop(void)
{
    if ((SDL_GetEventState(SDL_DROPFILE) == SDL_ENABLE) ||
        (SDL_GetEventState(SDL_DROPTEXT) == SDL_ENABLE)) {
        return SDL_TRUE;
    }
    return SDL_FALSE;
}

/* prepare a newly-created window */
static SDL_INLINE void
PrepareDragAndDropSupport(SDL_Window *window)
{
    if (_this->AcceptDragAndDrop) {
        _this->AcceptDragAndDrop(window, IsAcceptingDragAndDrop());
    }
}

/* toggle d'n'd for all existing windows. */
void
SDL_ToggleDragAndDropSupport(void)
{
    if (_this && _this->AcceptDragAndDrop) {
        const SDL_bool enable = IsAcceptingDragAndDrop();
        SDL_Window *window;
        for (window = _this->windows; window; window = window->next) {
            _this->AcceptDragAndDrop(window, enable);
        }
    }
}

static void
SDL_FinishWindowCreation(SDL_Window *window, Uint32 flags)
{
    PrepareDragAndDropSupport(window);

    if (flags & SDL_WINDOW_MAXIMIZED) {
        SDL_MaximizeWindow(window);
    }
    if (flags & SDL_WINDOW_MINIMIZED) {
        SDL_MinimizeWindow(window);
    }
    if (flags & SDL_WINDOW_FULLSCREEN) {
        SDL_SetWindowFullscreen(window, flags);
    }
    if (flags & SDL_WINDOW_MOUSE_GRABBED) {
        /* We must specifically call SDL_SetWindowGrab() and not
           SDL_SetWindowMouseGrab() here because older applications may use
           this flag plus SDL_HINT_GRAB_KEYBOARD to indicate that they want
           the keyboard grabbed too and SDL_SetWindowMouseGrab() won't do that.
        */
        SDL_SetWindowGrab(window, SDL_TRUE);
    }
    if (flags & SDL_WINDOW_KEYBOARD_GRABBED) {
        SDL_SetWindowKeyboardGrab(window, SDL_TRUE);
    }
    if (!(flags & SDL_WINDOW_HIDDEN)) {
        SDL_ShowWindow(window);
    }
}

static int
SDL_ContextNotSupported(const char* name)
{
    return SDL_SetError("%s support is either not configured in SDL "
                 "or not available in current SDL video driver "
                 "(%s) or platform", name, _this->name);
}

static Uint32
SDL_DefaultGraphicsBackends()
{
#if (SDL_VIDEO_OPENGL && __MACOSX__) || (__IPHONEOS__ && !TARGET_OS_MACCATALYST) || __ANDROID__ || __NACL__
    if (_this->GL_CreateContext != NULL) {
        return SDL_WINDOW_OPENGL;
    }
#endif
#if SDL_VIDEO_METAL && (TARGET_OS_MACCATALYST || __MACOSX__ || __IPHONEOS__)
    if (_this->Metal_CreateView != NULL) {
        return SDL_WINDOW_METAL;
    }
#endif
    return 0;
}

SDL_Window *
SDL_CreateWindow(const char *title, int x, int y, int w, int h, Uint32 flags)
{
    SDL_Window *window;
    Uint32 graphics_flags, type_flags;

    if (!_this) {
        /* Initialize the video system if needed */
        if (SDL_Init(SDL_INIT_VIDEO) < 0) {
            return NULL;
        }
    }

    type_flags = flags & (SDL_WINDOW_UTILITY | SDL_WINDOW_TOOLTIP | SDL_WINDOW_POPUP_MENU);
    if ((type_flags & (type_flags - 1)) != 0) {
        SDL_SetError("Conflicting window flags specified");
        return NULL;
    }

    /* Some platforms can't create zero-sized windows */
    if (w < 1) {
        w = 1;
    }
    if (h < 1) {
        h = 1;
    }

    /* Some platforms blow up if the windows are too large. Raise it later? */
    if ((w > 16384) || (h > 16384)) {
        SDL_SetError("Window is too large.");
        return NULL;
    }

    graphics_flags = flags & (SDL_WINDOW_OPENGL | SDL_WINDOW_METAL | SDL_WINDOW_VULKAN);
    if ((graphics_flags & (graphics_flags - 1)) != 0) {
        SDL_SetError("Conflicting window flags specified");
        return NULL;
    }

    /* Some platforms have certain graphics backends enabled by default */
    if (!graphics_flags && !SDL_IsVideoContextExternal()) {
        flags |= SDL_DefaultGraphicsBackends();
    }

    if (flags & SDL_WINDOW_OPENGL) {
        if (!_this->GL_CreateContext) {
            SDL_ContextNotSupported("OpenGL");
            return NULL;
        }
        if (SDL_GL_LoadLibrary(NULL) < 0) {
            return NULL;
        }
    }

    if (flags & SDL_WINDOW_VULKAN) {
        if (!_this->Vulkan_CreateSurface) {
            SDL_ContextNotSupported("Vulkan");
            return NULL;
        }
        if (SDL_Vulkan_LoadLibrary(NULL) < 0) {
            return NULL;
        }
    }

    if (flags & SDL_WINDOW_METAL) {
        if (!_this->Metal_CreateView) {
            SDL_ContextNotSupported("Metal");
            return NULL;
        }
    }

    /* Unless the user has specified the high-DPI disabling hint, respect the
     * SDL_WINDOW_ALLOW_HIGHDPI flag.
     */
    if (flags & SDL_WINDOW_ALLOW_HIGHDPI) {
        if (SDL_GetHintBoolean(SDL_HINT_VIDEO_HIGHDPI_DISABLED, SDL_FALSE)) {
            flags &= ~SDL_WINDOW_ALLOW_HIGHDPI;
        }
    }

    window = (SDL_Window *)SDL_calloc(1, sizeof(*window));
    if (!window) {
        SDL_OutOfMemory();
        return NULL;
    }
    window->magic = &_this->window_magic;
    window->id = _this->next_object_id++;
    window->x = x;
    window->y = y;
    window->w = w;
    window->h = h;
    if (SDL_WINDOWPOS_ISUNDEFINED(x) || SDL_WINDOWPOS_ISUNDEFINED(y) ||
        SDL_WINDOWPOS_ISCENTERED(x) || SDL_WINDOWPOS_ISCENTERED(y)) {
        SDL_VideoDisplay *display = SDL_GetDisplayForWindow(window);
        int displayIndex;
        SDL_Rect bounds;

        displayIndex = SDL_GetIndexOfDisplay(display);
        SDL_GetDisplayBounds(displayIndex, &bounds);
        if (SDL_WINDOWPOS_ISUNDEFINED(x) || SDL_WINDOWPOS_ISCENTERED(x)) {
            window->x = bounds.x + (bounds.w - w) / 2;
        }
        if (SDL_WINDOWPOS_ISUNDEFINED(y) || SDL_WINDOWPOS_ISCENTERED(y)) {
            window->y = bounds.y + (bounds.h - h) / 2;
        }
    }
    window->windowed.x = window->x;
    window->windowed.y = window->y;
    window->windowed.w = window->w;
    window->windowed.h = window->h;

    if (flags & SDL_WINDOW_FULLSCREEN) {
        SDL_VideoDisplay *display = SDL_GetDisplayForWindow(window);
        int displayIndex;
        SDL_Rect bounds;

        displayIndex = SDL_GetIndexOfDisplay(display);
        SDL_GetDisplayBounds(displayIndex, &bounds);

        /* for real fullscreen we might switch the resolution, so get width and height
         * from closest supported mode and use that instead of current resolution
         */
        if ((flags & SDL_WINDOW_FULLSCREEN_DESKTOP) != SDL_WINDOW_FULLSCREEN_DESKTOP
              && (bounds.w != w || bounds.h != h)) {
            SDL_DisplayMode fullscreen_mode, closest_mode;
            SDL_zero(fullscreen_mode);
            fullscreen_mode.w = w;
            fullscreen_mode.h = h;
            if (SDL_GetClosestDisplayModeForDisplay(display, &fullscreen_mode, &closest_mode) != NULL) {
                bounds.w = closest_mode.w;
                bounds.h = closest_mode.h;
            }
        }
        window->fullscreen_mode.w = bounds.w;
        window->fullscreen_mode.h = bounds.h;
        window->x = bounds.x;
        window->y = bounds.y;
        window->w = bounds.w;
        window->h = bounds.h;
    }

    window->flags = ((flags & CREATE_FLAGS) | SDL_WINDOW_HIDDEN);
    window->last_fullscreen_flags = window->flags;
    window->opacity = 1.0f;
    window->brightness = 1.0f;
    window->next = _this->windows;
    window->is_destroying = SDL_FALSE;
    window->display_index = SDL_GetWindowDisplayIndex(window);

    if (_this->windows) {
        _this->windows->prev = window;
    }
    _this->windows = window;

    if (_this->CreateSDLWindow && _this->CreateSDLWindow(_this, window) < 0) {
        SDL_DestroyWindow(window);
        return NULL;
    }

    /* Clear minimized if not on windows, only windows handles it at create rather than FinishWindowCreation,
     * but it's important or window focus will get broken on windows!
     */
#if !defined(__WIN32__)
    if (window->flags & SDL_WINDOW_MINIMIZED) {
        window->flags &= ~SDL_WINDOW_MINIMIZED;
    }
#endif

#if __WINRT__ && (NTDDI_VERSION < NTDDI_WIN10)
    /* HACK: WinRT 8.x apps can't choose whether or not they are fullscreen
       or not.  The user can choose this, via OS-provided UI, but this can't
       be set programmatically.

       Just look at what SDL's WinRT video backend code detected with regards
       to fullscreen (being active, or not), and figure out a return/error code
       from that.
    */
    flags = window->flags;
#endif

    if (title) {
        SDL_SetWindowTitle(window, title);
    }
    SDL_FinishWindowCreation(window, flags);

    /* If the window was created fullscreen, make sure the mode code matches */
    SDL_UpdateFullscreenMode(window, FULLSCREEN_VISIBLE(window));

    return window;
}

SDL_Window *
SDL_CreateWindowFrom(const void *data)
{
    SDL_Window *window;
    Uint32 flags = SDL_WINDOW_FOREIGN;

    if (!_this) {
        SDL_UninitializedVideo();
        return NULL;
    }
    if (!_this->CreateSDLWindowFrom) {
        SDL_Unsupported();
        return NULL;
    }

    if (SDL_GetHintBoolean(SDL_HINT_VIDEO_FOREIGN_WINDOW_OPENGL, SDL_FALSE)) {
        if (!_this->GL_CreateContext) {
            SDL_SetError("OpenGL support is either not configured in SDL "
                         "or not available in current SDL video driver "
                         "(%s) or platform", _this->name);
            return NULL;
        }
        if (SDL_GL_LoadLibrary(NULL) < 0) {
            return NULL;
        }
        flags |= SDL_WINDOW_OPENGL;
    }

    if (SDL_GetHintBoolean(SDL_HINT_VIDEO_FOREIGN_WINDOW_VULKAN, SDL_FALSE)) {
        if (!_this->Vulkan_CreateSurface) {
            SDL_SetError("Vulkan support is either not configured in SDL "
                         "or not available in current SDL video driver "
                         "(%s) or platform", _this->name);
            return NULL;
        }
        if (flags & SDL_WINDOW_OPENGL) {
            SDL_SetError("Vulkan and OpenGL not supported on same window");
            return NULL;
        }
        if (SDL_Vulkan_LoadLibrary(NULL) < 0) {
            return NULL;
        }
        flags |= SDL_WINDOW_VULKAN;
    }

    window = (SDL_Window *)SDL_calloc(1, sizeof(*window));
    if (!window) {
        SDL_OutOfMemory();
        return NULL;
    }
    window->magic = &_this->window_magic;
    window->id = _this->next_object_id++;
    window->flags = flags;
    window->last_fullscreen_flags = window->flags;
    window->is_destroying = SDL_FALSE;
    window->opacity = 1.0f;
    window->brightness = 1.0f;
    window->next = _this->windows;
    if (_this->windows) {
        _this->windows->prev = window;
    }
    _this->windows = window;

    if (_this->CreateSDLWindowFrom(_this, window, data) < 0) {
        SDL_DestroyWindow(window);
        return NULL;
    }

    window->display_index = SDL_GetWindowDisplayIndex(window);
    PrepareDragAndDropSupport(window);

    return window;
}

int
SDL_RecreateWindow(SDL_Window * window, Uint32 flags)
{
    SDL_bool loaded_opengl = SDL_FALSE;
    SDL_bool need_gl_unload = SDL_FALSE;
    SDL_bool need_gl_load = SDL_FALSE;
    SDL_bool loaded_vulkan = SDL_FALSE;
    SDL_bool need_vulkan_unload = SDL_FALSE;
    SDL_bool need_vulkan_load = SDL_FALSE;
    Uint32 graphics_flags;

    if ((flags & SDL_WINDOW_OPENGL) && !_this->GL_CreateContext) {
        return SDL_ContextNotSupported("OpenGL");
    }
    if ((flags & SDL_WINDOW_VULKAN) && !_this->Vulkan_CreateSurface) {
        return SDL_ContextNotSupported("Vulkan");
    }
    if ((flags & SDL_WINDOW_METAL) && !_this->Metal_CreateView) {
        return SDL_ContextNotSupported("Metal");
    }

    if (window->flags & SDL_WINDOW_FOREIGN) {
        /* Can't destroy and re-create foreign windows, hrm */
        flags |= SDL_WINDOW_FOREIGN;
    } else {
        flags &= ~SDL_WINDOW_FOREIGN;
    }

    /* Restore video mode, etc. */
    if (!(window->flags & SDL_WINDOW_FOREIGN)) {
        SDL_HideWindow(window);
    }

    /* Tear down the old native window */
    if (window->surface) {
        window->surface->flags &= ~SDL_DONTFREE;
        SDL_FreeSurface(window->surface);
        window->surface = NULL;
        window->surface_valid = SDL_FALSE;
    }

    if (_this->checked_texture_framebuffer) { /* never checked? No framebuffer to destroy. Don't risk calling the wrong implementation. */
        if (_this->DestroyWindowFramebuffer) {
            _this->DestroyWindowFramebuffer(_this, window);
        }
    }

    if (_this->DestroyWindow && !(flags & SDL_WINDOW_FOREIGN)) {
        _this->DestroyWindow(_this, window);
    }

    if ((window->flags & SDL_WINDOW_OPENGL) != (flags & SDL_WINDOW_OPENGL)) {
        if (flags & SDL_WINDOW_OPENGL) {
            need_gl_load = SDL_TRUE;
        } else {
            need_gl_unload = SDL_TRUE;
        }
    } else if (window->flags & SDL_WINDOW_OPENGL) {
        need_gl_unload = SDL_TRUE;
        need_gl_load  = SDL_TRUE;
    }

    if ((window->flags & SDL_WINDOW_VULKAN) != (flags & SDL_WINDOW_VULKAN)) {
        if (flags & SDL_WINDOW_VULKAN) {
            need_vulkan_load = SDL_TRUE;
        } else {
            need_vulkan_unload = SDL_TRUE;
        }
    } else if (window->flags & SDL_WINDOW_VULKAN) {
        need_vulkan_unload = SDL_TRUE;
        need_vulkan_load  = SDL_TRUE;
    }

    graphics_flags = flags & (SDL_WINDOW_OPENGL | SDL_WINDOW_METAL | SDL_WINDOW_VULKAN);
    if ((graphics_flags & (graphics_flags - 1)) != 0) {
        return SDL_SetError("Conflicting window flags specified");
    }

    if (need_gl_unload) {
        SDL_GL_UnloadLibrary();
    }

    if (need_vulkan_unload) {
        SDL_Vulkan_UnloadLibrary();
    }

    if (need_gl_load) {
        if (SDL_GL_LoadLibrary(NULL) < 0) {
            return -1;
        }
        loaded_opengl = SDL_TRUE;
    }

    if (need_vulkan_load) {
        if (SDL_Vulkan_LoadLibrary(NULL) < 0) {
            return -1;
        }
        loaded_vulkan = SDL_TRUE;
    }

    window->flags = ((flags & CREATE_FLAGS) | SDL_WINDOW_HIDDEN);
    window->last_fullscreen_flags = window->flags;
    window->is_destroying = SDL_FALSE;

    if (_this->CreateSDLWindow && !(flags & SDL_WINDOW_FOREIGN)) {
        if (_this->CreateSDLWindow(_this, window) < 0) {
            if (loaded_opengl) {
                SDL_GL_UnloadLibrary();
                window->flags &= ~SDL_WINDOW_OPENGL;
            }
            if (loaded_vulkan) {
                SDL_Vulkan_UnloadLibrary();
                window->flags &= ~SDL_WINDOW_VULKAN;
            }
            return -1;
        }
    }

    if (flags & SDL_WINDOW_FOREIGN) {
        window->flags |= SDL_WINDOW_FOREIGN;
    }

    if (_this->SetWindowTitle && window->title) {
        _this->SetWindowTitle(_this, window);
    }

    if (_this->SetWindowIcon && window->icon) {
        _this->SetWindowIcon(_this, window, window->icon);
    }

    if (window->hit_test) {
        _this->SetWindowHitTest(window, SDL_TRUE);
    }

    SDL_FinishWindowCreation(window, flags);

    return 0;
}

SDL_bool
SDL_HasWindows(void)
{
    return (_this && _this->windows != NULL);
}

Uint32
SDL_GetWindowID(SDL_Window * window)
{
    CHECK_WINDOW_MAGIC(window, 0);

    return window->id;
}

SDL_Window *
SDL_GetWindowFromID(Uint32 id)
{
    SDL_Window *window;

    if (!_this) {
        return NULL;
    }
    for (window = _this->windows; window; window = window->next) {
        if (window->id == id) {
            return window;
        }
    }
    return NULL;
}

Uint32
SDL_GetWindowFlags(SDL_Window * window)
{
    CHECK_WINDOW_MAGIC(window, 0);

    return window->flags;
}

void
SDL_SetWindowTitle(SDL_Window * window, const char *title)
{
    CHECK_WINDOW_MAGIC(window,);

    if (title == window->title) {
        return;
    }
    SDL_free(window->title);

    window->title = SDL_strdup(title ? title : "");

    if (_this->SetWindowTitle) {
        _this->SetWindowTitle(_this, window);
    }
}

const char *
SDL_GetWindowTitle(SDL_Window * window)
{
    CHECK_WINDOW_MAGIC(window, "");

    return window->title ? window->title : "";
}

void
SDL_SetWindowIcon(SDL_Window * window, SDL_Surface * icon)
{
    CHECK_WINDOW_MAGIC(window,);

    if (!icon) {
        return;
    }

    SDL_FreeSurface(window->icon);

    /* Convert the icon into ARGB8888 */
    window->icon = SDL_ConvertSurfaceFormat(icon, SDL_PIXELFORMAT_ARGB8888, 0);
    if (!window->icon) {
        return;
    }

    if (_this->SetWindowIcon) {
        _this->SetWindowIcon(_this, window, window->icon);
    }
}

void*
SDL_SetWindowData(SDL_Window * window, const char *name, void *userdata)
{
    SDL_WindowUserData *prev, *data;

    CHECK_WINDOW_MAGIC(window, NULL);

    /* Input validation */
    if (name == NULL || name[0] == '\0') {
      SDL_InvalidParamError("name");
      return NULL;
    }

    /* See if the named data already exists */
    prev = NULL;
    for (data = window->data; data; prev = data, data = data->next) {
        if (data->name && SDL_strcmp(data->name, name) == 0) {
            void *last_value = data->data;

            if (userdata) {
                /* Set the new value */
                data->data = userdata;
            } else {
                /* Delete this value */
                if (prev) {
                    prev->next = data->next;
                } else {
                    window->data = data->next;
                }
                SDL_free(data->name);
                SDL_free(data);
            }
            return last_value;
        }
    }

    /* Add new data to the window */
    if (userdata) {
        data = (SDL_WindowUserData *)SDL_malloc(sizeof(*data));
        data->name = SDL_strdup(name);
        data->data = userdata;
        data->next = window->data;
        window->data = data;
    }
    return NULL;
}

void *
SDL_GetWindowData(SDL_Window * window, const char *name)
{
    SDL_WindowUserData *data;

    CHECK_WINDOW_MAGIC(window, NULL);

    /* Input validation */
    if (name == NULL || name[0] == '\0') {
      SDL_InvalidParamError("name");
      return NULL;
    }

    for (data = window->data; data; data = data->next) {
        if (data->name && SDL_strcmp(data->name, name) == 0) {
            return data->data;
        }
    }
    return NULL;
}

void
SDL_SetWindowPosition(SDL_Window * window, int x, int y)
{
    CHECK_WINDOW_MAGIC(window,);

    if (SDL_WINDOWPOS_ISCENTERED(x) || SDL_WINDOWPOS_ISCENTERED(y)) {
        int displayIndex = (x & 0xFFFF);
        SDL_Rect bounds;
        if (displayIndex >= _this->num_displays) {
            displayIndex = 0;
        }

        SDL_zero(bounds);

        SDL_GetDisplayBounds(displayIndex, &bounds);
        if (SDL_WINDOWPOS_ISCENTERED(x)) {
            x = bounds.x + (bounds.w - window->windowed.w) / 2;
        }
        if (SDL_WINDOWPOS_ISCENTERED(y)) {
            y = bounds.y + (bounds.h - window->windowed.h) / 2;
        }
    }

    if ((window->flags & SDL_WINDOW_FULLSCREEN)) {
        if (!SDL_WINDOWPOS_ISUNDEFINED(x)) {
            window->windowed.x = x;
        }
        if (!SDL_WINDOWPOS_ISUNDEFINED(y)) {
            window->windowed.y = y;
        }
    } else {
        if (!SDL_WINDOWPOS_ISUNDEFINED(x)) {
            window->x = x;
        }
        if (!SDL_WINDOWPOS_ISUNDEFINED(y)) {
            window->y = y;
        }

        if (_this->SetWindowPosition) {
            _this->SetWindowPosition(_this, window);
        }
    }
}

void
SDL_GetWindowPosition(SDL_Window * window, int *x, int *y)
{
    CHECK_WINDOW_MAGIC(window,);

    /* Fullscreen windows are always at their display's origin */
    if (window->flags & SDL_WINDOW_FULLSCREEN) {
        int displayIndex;
        
        if (x) {
            *x = 0;
        }
        if (y) {
            *y = 0;
        }

        /* Find the window's monitor and update to the
           monitor offset. */
        displayIndex = SDL_GetWindowDisplayIndex(window);
        if (displayIndex >= 0) {
            SDL_Rect bounds;

            SDL_zero(bounds);

            SDL_GetDisplayBounds(displayIndex, &bounds);
            if (x) {
                *x = bounds.x;
            }
            if (y) {
                *y = bounds.y;
            }
        }
    } else {
        if (x) {
            *x = window->x;
        }
        if (y) {
            *y = window->y;
        }
    }
}

void
SDL_SetWindowBordered(SDL_Window * window, SDL_bool bordered)
{
    CHECK_WINDOW_MAGIC(window,);
    if (!(window->flags & SDL_WINDOW_FULLSCREEN)) {
        const int want = (bordered != SDL_FALSE);  /* normalize the flag. */
        const int have = ((window->flags & SDL_WINDOW_BORDERLESS) == 0);
        if ((want != have) && (_this->SetWindowBordered)) {
            if (want) {
                window->flags &= ~SDL_WINDOW_BORDERLESS;
            } else {
                window->flags |= SDL_WINDOW_BORDERLESS;
            }
            _this->SetWindowBordered(_this, window, (SDL_bool) want);
        }
    }
}

void
SDL_SetWindowResizable(SDL_Window * window, SDL_bool resizable)
{
    CHECK_WINDOW_MAGIC(window,);
    if (!(window->flags & SDL_WINDOW_FULLSCREEN)) {
        const int want = (resizable != SDL_FALSE);  /* normalize the flag. */
        const int have = ((window->flags & SDL_WINDOW_RESIZABLE) != 0);
        if ((want != have) && (_this->SetWindowResizable)) {
            if (want) {
                window->flags |= SDL_WINDOW_RESIZABLE;
            } else {
                window->flags &= ~SDL_WINDOW_RESIZABLE;
            }
            _this->SetWindowResizable(_this, window, (SDL_bool) want);
        }
    }
}

void
SDL_SetWindowAlwaysOnTop(SDL_Window * window, SDL_bool on_top)
{
    CHECK_WINDOW_MAGIC(window,);
    if (!(window->flags & SDL_WINDOW_FULLSCREEN)) {
        const int want = (on_top != SDL_FALSE);  /* normalize the flag. */
        const int have = ((window->flags & SDL_WINDOW_ALWAYS_ON_TOP) != 0);
        if ((want != have) && (_this->SetWindowAlwaysOnTop)) {
            if (want) {
                window->flags |= SDL_WINDOW_ALWAYS_ON_TOP;
            } else {
                window->flags &= ~SDL_WINDOW_ALWAYS_ON_TOP;
            }
            
            _this->SetWindowAlwaysOnTop(_this, window, (SDL_bool) want);
        }
    }
}

void
SDL_SetWindowSize(SDL_Window * window, int w, int h)
{
    CHECK_WINDOW_MAGIC(window,);
    if (w <= 0) {
        SDL_InvalidParamError("w");
        return;
    }
    if (h <= 0) {
        SDL_InvalidParamError("h");
        return;
    }

    /* Make sure we don't exceed any window size limits */
    if (window->min_w && w < window->min_w) {
        w = window->min_w;
    }
    if (window->max_w && w > window->max_w) {
        w = window->max_w;
    }
    if (window->min_h && h < window->min_h) {
        h = window->min_h;
    }
    if (window->max_h && h > window->max_h) {
        h = window->max_h;
    }

    window->windowed.w = w;
    window->windowed.h = h;

    if (window->flags & SDL_WINDOW_FULLSCREEN) {
        if (FULLSCREEN_VISIBLE(window) && (window->flags & SDL_WINDOW_FULLSCREEN_DESKTOP) != SDL_WINDOW_FULLSCREEN_DESKTOP) {
            window->last_fullscreen_flags = 0;
            SDL_UpdateFullscreenMode(window, SDL_TRUE);
        }
    } else {
        int old_w = window->w;
        int old_h = window->h;
        window->w = w;
        window->h = h;
        if (_this->SetWindowSize) {
            _this->SetWindowSize(_this, window);
        }
        if (window->w != old_w || window->h != old_h) {
            /* We didn't get a SDL_WINDOWEVENT_RESIZED event (by design) */
            SDL_OnWindowResized(window);
        }
    }
}

void
SDL_GetWindowSize(SDL_Window * window, int *w, int *h)
{
    CHECK_WINDOW_MAGIC(window,);
    if (w) {
        *w = window->w;
    }
    if (h) {
        *h = window->h;
    }
}

int
SDL_GetWindowBordersSize(SDL_Window * window, int *top, int *left, int *bottom, int *right)
{
    int dummy = 0;

    if (!top) { top = &dummy; }
    if (!left) { left = &dummy; }
    if (!right) { right = &dummy; }
    if (!bottom) { bottom = &dummy; }

    /* Always initialize, so applications don't have to care */
    *top = *left = *bottom = *right = 0;

    CHECK_WINDOW_MAGIC(window, -1);

    if (!_this->GetWindowBordersSize) {
        return SDL_Unsupported();
    }

    return _this->GetWindowBordersSize(_this, window, top, left, bottom, right);
}

void
SDL_SetWindowMinimumSize(SDL_Window * window, int min_w, int min_h)
{
    CHECK_WINDOW_MAGIC(window,);
    if (min_w <= 0) {
        SDL_InvalidParamError("min_w");
        return;
    }
    if (min_h <= 0) {
        SDL_InvalidParamError("min_h");
        return;
    }

    if ((window->max_w && min_w > window->max_w) ||
        (window->max_h && min_h > window->max_h)) {
        SDL_SetError("SDL_SetWindowMinimumSize(): Tried to set minimum size larger than maximum size");
        return;
    }

    window->min_w = min_w;
    window->min_h = min_h;

    if (!(window->flags & SDL_WINDOW_FULLSCREEN)) {
        if (_this->SetWindowMinimumSize) {
            _this->SetWindowMinimumSize(_this, window);
        }
        /* Ensure that window is not smaller than minimal size */
        SDL_SetWindowSize(window, SDL_max(window->w, window->min_w), SDL_max(window->h, window->min_h));
    }
}

void
SDL_GetWindowMinimumSize(SDL_Window * window, int *min_w, int *min_h)
{
    CHECK_WINDOW_MAGIC(window,);
    if (min_w) {
        *min_w = window->min_w;
    }
    if (min_h) {
        *min_h = window->min_h;
    }
}

void
SDL_SetWindowMaximumSize(SDL_Window * window, int max_w, int max_h)
{
    CHECK_WINDOW_MAGIC(window,);
    if (max_w <= 0) {
        SDL_InvalidParamError("max_w");
        return;
    }
    if (max_h <= 0) {
        SDL_InvalidParamError("max_h");
        return;
    }

    if (max_w < window->min_w || max_h < window->min_h) {
        SDL_SetError("SDL_SetWindowMaximumSize(): Tried to set maximum size smaller than minimum size");
        return;
    }

    window->max_w = max_w;
    window->max_h = max_h;

    if (!(window->flags & SDL_WINDOW_FULLSCREEN)) {
        if (_this->SetWindowMaximumSize) {
            _this->SetWindowMaximumSize(_this, window);
        }
        /* Ensure that window is not larger than maximal size */
        SDL_SetWindowSize(window, SDL_min(window->w, window->max_w), SDL_min(window->h, window->max_h));
    }
}

void
SDL_GetWindowMaximumSize(SDL_Window * window, int *max_w, int *max_h)
{
    CHECK_WINDOW_MAGIC(window,);
    if (max_w) {
        *max_w = window->max_w;
    }
    if (max_h) {
        *max_h = window->max_h;
    }
}

void
SDL_ShowWindow(SDL_Window * window)
{
    CHECK_WINDOW_MAGIC(window,);

    if (window->flags & SDL_WINDOW_SHOWN) {
        return;
    }

    if (_this->ShowWindow) {
        _this->ShowWindow(_this, window);
    }
    SDL_SendWindowEvent(window, SDL_WINDOWEVENT_SHOWN, 0, 0);
}

void
SDL_HideWindow(SDL_Window * window)
{
    CHECK_WINDOW_MAGIC(window,);

    if (!(window->flags & SDL_WINDOW_SHOWN)) {
        return;
    }

    window->is_hiding = SDL_TRUE;
    SDL_UpdateFullscreenMode(window, SDL_FALSE);

    if (_this->HideWindow) {
        _this->HideWindow(_this, window);
    }
    window->is_hiding = SDL_FALSE;
    SDL_SendWindowEvent(window, SDL_WINDOWEVENT_HIDDEN, 0, 0);
}

void
SDL_RaiseWindow(SDL_Window * window)
{
    CHECK_WINDOW_MAGIC(window,);

    if (!(window->flags & SDL_WINDOW_SHOWN)) {
        return;
    }
    if (_this->RaiseWindow) {
        _this->RaiseWindow(_this, window);
    }
}

void
SDL_MaximizeWindow(SDL_Window * window)
{
    CHECK_WINDOW_MAGIC(window,);

    if (window->flags & SDL_WINDOW_MAXIMIZED) {
        return;
    }

    /* !!! FIXME: should this check if the window is resizable? */

    if (_this->MaximizeWindow) {
        _this->MaximizeWindow(_this, window);
    }
}

static SDL_bool
CanMinimizeWindow(SDL_Window * window)
{
    if (!_this->MinimizeWindow) {
        return SDL_FALSE;
    }
    return SDL_TRUE;
}

void
SDL_MinimizeWindow(SDL_Window * window)
{
    CHECK_WINDOW_MAGIC(window,);

    if (window->flags & SDL_WINDOW_MINIMIZED) {
        return;
    }

    if (!CanMinimizeWindow(window)) {
        return;
    }

    SDL_UpdateFullscreenMode(window, SDL_FALSE);

    if (_this->MinimizeWindow) {
        _this->MinimizeWindow(_this, window);
    }
}

void
SDL_RestoreWindow(SDL_Window * window)
{
    CHECK_WINDOW_MAGIC(window,);

    if (!(window->flags & (SDL_WINDOW_MAXIMIZED | SDL_WINDOW_MINIMIZED))) {
        return;
    }

    if (_this->RestoreWindow) {
        _this->RestoreWindow(_this, window);
    }
}

int
SDL_SetWindowFullscreen(SDL_Window * window, Uint32 flags)
{
    Uint32 oldflags;
    CHECK_WINDOW_MAGIC(window, -1);

    flags &= FULLSCREEN_MASK;

    if (flags == (window->flags & FULLSCREEN_MASK)) {
        return 0;
    }

    /* clear the previous flags and OR in the new ones */
    oldflags = window->flags & FULLSCREEN_MASK;
    window->flags &= ~FULLSCREEN_MASK;
    window->flags |= flags;

    if (SDL_UpdateFullscreenMode(window, FULLSCREEN_VISIBLE(window)) == 0) {
        return 0;
    }
    
    window->flags &= ~FULLSCREEN_MASK;
    window->flags |= oldflags;
    return -1;
}

static SDL_Surface *
SDL_CreateWindowFramebuffer(SDL_Window * window)
{
    Uint32 format = 0;
    void *pixels = NULL;
    int pitch = 0;
    int bpp;
    Uint32 Rmask, Gmask, Bmask, Amask;
    SDL_bool created_framebuffer = SDL_FALSE;

    /* This will switch the video backend from using a software surface to
       using a GPU texture through the 2D render API, if we think this would
       be more efficient. This only checks once, on demand. */
    if (!_this->checked_texture_framebuffer) {
        SDL_bool attempt_texture_framebuffer = SDL_TRUE;

        /* See if the user or application wants to specifically disable the framebuffer */
        const char *hint = SDL_GetHint(SDL_HINT_FRAMEBUFFER_ACCELERATION);
        if (hint) {
            if (*hint == '0' || SDL_strcasecmp(hint, "false") == 0) {
                attempt_texture_framebuffer = SDL_FALSE;
            }
        }

        if (_this->is_dummy) {  /* dummy driver never has GPU support, of course. */
            attempt_texture_framebuffer = SDL_FALSE;
        }

        #if defined(__WIN32__) /* GDI BitBlt() is way faster than Direct3D dynamic textures right now. (!!! FIXME: is this still true?) */
        else if ((_this->CreateWindowFramebuffer != NULL) && (SDL_strcmp(_this->name, "windows") == 0)) {
            attempt_texture_framebuffer = SDL_FALSE;
        }
        #endif
        #if defined(__EMSCRIPTEN__)
        else {
            attempt_texture_framebuffer = SDL_FALSE;
        }
        #endif

        if (attempt_texture_framebuffer) {
            if (SDL_CreateWindowTexture(_this, window, &format, &pixels, &pitch) == -1) {
                /* !!! FIXME: if this failed halfway (made renderer, failed to make texture, etc),
                   !!! FIXME:  we probably need to clean this up so it doesn't interfere with
                   !!! FIXME:  a software fallback at the system level (can we blit to an
                   !!! FIXME:  OpenGL window? etc). */
            } else {
                /* future attempts will just try to use a texture framebuffer. */
                /* !!! FIXME:  maybe we shouldn't override these but check if we used a texture
                   !!! FIXME:  framebuffer at the right places; is it feasible we could have an
                   !!! FIXME:  accelerated OpenGL window and a second ends up in software? */
                _this->CreateWindowFramebuffer = SDL_CreateWindowTexture;
                _this->UpdateWindowFramebuffer = SDL_UpdateWindowTexture;
                _this->DestroyWindowFramebuffer = SDL_DestroyWindowTexture;
                created_framebuffer = SDL_TRUE;
            }
        }

        _this->checked_texture_framebuffer = SDL_TRUE;  /* don't check this again. */
    }

    if (!created_framebuffer) {
        if (!_this->CreateWindowFramebuffer || !_this->UpdateWindowFramebuffer) {
            return NULL;
        }

        if (_this->CreateWindowFramebuffer(_this, window, &format, &pixels, &pitch) < 0) {
            return NULL;
        }
    }

    if (window->surface) {
        return window->surface;
    }

    if (!SDL_PixelFormatEnumToMasks(format, &bpp, &Rmask, &Gmask, &Bmask, &Amask)) {
        return NULL;
    }

    return SDL_CreateRGBSurfaceFrom(pixels, window->w, window->h, bpp, pitch, Rmask, Gmask, Bmask, Amask);
}

SDL_Surface *
SDL_GetWindowSurface(SDL_Window * window)
{
    CHECK_WINDOW_MAGIC(window, NULL);

    if (!window->surface_valid) {
        if (window->surface) {
            window->surface->flags &= ~SDL_DONTFREE;
            SDL_FreeSurface(window->surface);
            window->surface = NULL;
        }
        window->surface = SDL_CreateWindowFramebuffer(window);
        if (window->surface) {
            window->surface_valid = SDL_TRUE;
            window->surface->flags |= SDL_DONTFREE;
        }
    }
    return window->surface;
}

int
SDL_UpdateWindowSurface(SDL_Window * window)
{
    SDL_Rect full_rect;

    CHECK_WINDOW_MAGIC(window, -1);

    full_rect.x = 0;
    full_rect.y = 0;
    full_rect.w = window->w;
    full_rect.h = window->h;
    return SDL_UpdateWindowSurfaceRects(window, &full_rect, 1);
}

int
SDL_UpdateWindowSurfaceRects(SDL_Window * window, const SDL_Rect * rects,
                             int numrects)
{
    CHECK_WINDOW_MAGIC(window, -1);

    if (!window->surface_valid) {
        return SDL_SetError("Window surface is invalid, please call SDL_GetWindowSurface() to get a new surface");
    }

    SDL_assert(_this->checked_texture_framebuffer); /* we should have done this before we had a valid surface. */

    return _this->UpdateWindowFramebuffer(_this, window, rects, numrects);
}

int
SDL_SetWindowBrightness(SDL_Window * window, float brightness)
{
    Uint16 ramp[256];
    int status;

    CHECK_WINDOW_MAGIC(window, -1);

    SDL_CalculateGammaRamp(brightness, ramp);
    status = SDL_SetWindowGammaRamp(window, ramp, ramp, ramp);
    if (status == 0) {
        window->brightness = brightness;
    }
    return status;
}

float
SDL_GetWindowBrightness(SDL_Window * window)
{
    CHECK_WINDOW_MAGIC(window, 1.0f);

    return window->brightness;
}

int
SDL_SetWindowOpacity(SDL_Window * window, float opacity)
{
    int retval;
    CHECK_WINDOW_MAGIC(window, -1);

    if (!_this->SetWindowOpacity) {
        return SDL_Unsupported();
    }

    if (opacity < 0.0f) {
        opacity = 0.0f;
    } else if (opacity > 1.0f) {
        opacity = 1.0f;
    }

    retval = _this->SetWindowOpacity(_this, window, opacity);
    if (retval == 0) {
        window->opacity = opacity;
    }

    return retval;
}

int
SDL_GetWindowOpacity(SDL_Window * window, float * out_opacity)
{
    CHECK_WINDOW_MAGIC(window, -1);

    if (out_opacity) {
        *out_opacity = window->opacity;
    }

    return 0;
}

int
SDL_SetWindowModalFor(SDL_Window * modal_window, SDL_Window * parent_window)
{
    CHECK_WINDOW_MAGIC(modal_window, -1);
    CHECK_WINDOW_MAGIC(parent_window, -1);

    if (!_this->SetWindowModalFor) {
        return SDL_Unsupported();
    }
    
    return _this->SetWindowModalFor(_this, modal_window, parent_window);
}

int 
SDL_SetWindowInputFocus(SDL_Window * window)
{
    CHECK_WINDOW_MAGIC(window, -1);

    if (!_this->SetWindowInputFocus) {
        return SDL_Unsupported();
    }
    
    return _this->SetWindowInputFocus(_this, window);
}


int
SDL_SetWindowGammaRamp(SDL_Window * window, const Uint16 * red,
                                            const Uint16 * green,
                                            const Uint16 * blue)
{
    CHECK_WINDOW_MAGIC(window, -1);

    if (!_this->SetWindowGammaRamp) {
        return SDL_Unsupported();
    }

    if (!window->gamma) {
        if (SDL_GetWindowGammaRamp(window, NULL, NULL, NULL) < 0) {
            return -1;
        }
        SDL_assert(window->gamma != NULL);
    }

    if (red) {
        SDL_memcpy(&window->gamma[0*256], red, 256*sizeof(Uint16));
    }
    if (green) {
        SDL_memcpy(&window->gamma[1*256], green, 256*sizeof(Uint16));
    }
    if (blue) {
        SDL_memcpy(&window->gamma[2*256], blue, 256*sizeof(Uint16));
    }
    if (window->flags & SDL_WINDOW_INPUT_FOCUS) {
        return _this->SetWindowGammaRamp(_this, window, window->gamma);
    } else {
        return 0;
    }
}

int
SDL_GetWindowGammaRamp(SDL_Window * window, Uint16 * red,
                                            Uint16 * green,
                                            Uint16 * blue)
{
    CHECK_WINDOW_MAGIC(window, -1);

    if (!window->gamma) {
        int i;

        window->gamma = (Uint16 *)SDL_malloc(256*6*sizeof(Uint16));
        if (!window->gamma) {
            return SDL_OutOfMemory();
        }
        window->saved_gamma = window->gamma + 3*256;

        if (_this->GetWindowGammaRamp) {
            if (_this->GetWindowGammaRamp(_this, window, window->gamma) < 0) {
                return -1;
            }
        } else {
            /* Create an identity gamma ramp */
            for (i = 0; i < 256; ++i) {
                Uint16 value = (Uint16)((i << 8) | i);

                window->gamma[0*256+i] = value;
                window->gamma[1*256+i] = value;
                window->gamma[2*256+i] = value;
            }
        }
        SDL_memcpy(window->saved_gamma, window->gamma, 3*256*sizeof(Uint16));
    }

    if (red) {
        SDL_memcpy(red, &window->gamma[0*256], 256*sizeof(Uint16));
    }
    if (green) {
        SDL_memcpy(green, &window->gamma[1*256], 256*sizeof(Uint16));
    }
    if (blue) {
        SDL_memcpy(blue, &window->gamma[2*256], 256*sizeof(Uint16));
    }
    return 0;
}

void
SDL_UpdateWindowGrab(SDL_Window * window)
{
    SDL_bool keyboard_grabbed, mouse_grabbed;

    if (window->flags & SDL_WINDOW_INPUT_FOCUS) {
        if (SDL_GetMouse()->relative_mode || (window->flags & SDL_WINDOW_MOUSE_GRABBED)) {
            mouse_grabbed = SDL_TRUE;
        } else {
            mouse_grabbed = SDL_FALSE;
        }

        if (window->flags & SDL_WINDOW_KEYBOARD_GRABBED) {
            keyboard_grabbed = SDL_TRUE;
        } else {
            keyboard_grabbed = SDL_FALSE;
        }
    } else {
        mouse_grabbed = SDL_FALSE;
        keyboard_grabbed = SDL_FALSE;
    }

    if (mouse_grabbed || keyboard_grabbed) {
        if (_this->grabbed_window && (_this->grabbed_window != window)) {
            /* stealing a grab from another window! */
            _this->grabbed_window->flags &= ~(SDL_WINDOW_MOUSE_GRABBED | SDL_WINDOW_KEYBOARD_GRABBED);
            if (_this->SetWindowMouseGrab) {
                _this->SetWindowMouseGrab(_this, _this->grabbed_window, SDL_FALSE);
            }
            if (_this->SetWindowKeyboardGrab) {
                _this->SetWindowKeyboardGrab(_this, _this->grabbed_window, SDL_FALSE);
            }
        }
        _this->grabbed_window = window;
    } else if (_this->grabbed_window == window) {
        _this->grabbed_window = NULL;  /* ungrabbing input. */
    }

    if (_this->SetWindowMouseGrab) {
        _this->SetWindowMouseGrab(_this, window, mouse_grabbed);
    }
    if (_this->SetWindowKeyboardGrab) {
        _this->SetWindowKeyboardGrab(_this, window, keyboard_grabbed);
    }
}

void
SDL_SetWindowGrab(SDL_Window * window, SDL_bool grabbed)
{
    CHECK_WINDOW_MAGIC(window,);

    SDL_SetWindowMouseGrab(window, grabbed);

    if (SDL_GetHintBoolean(SDL_HINT_GRAB_KEYBOARD, SDL_FALSE)) {
        SDL_SetWindowKeyboardGrab(window, grabbed);
    }
}

void
SDL_SetWindowKeyboardGrab(SDL_Window * window, SDL_bool grabbed)
{
    CHECK_WINDOW_MAGIC(window,);

    if (!!grabbed == !!(window->flags & SDL_WINDOW_KEYBOARD_GRABBED)) {
        return;
    }
    if (grabbed) {
        window->flags |= SDL_WINDOW_KEYBOARD_GRABBED;
    } else {
        window->flags &= ~SDL_WINDOW_KEYBOARD_GRABBED;
    }
    SDL_UpdateWindowGrab(window);
}

void
SDL_SetWindowMouseGrab(SDL_Window * window, SDL_bool grabbed)
{
    CHECK_WINDOW_MAGIC(window,);

    if (!!grabbed == !!(window->flags & SDL_WINDOW_MOUSE_GRABBED)) {
        return;
    }
    if (grabbed) {
        window->flags |= SDL_WINDOW_MOUSE_GRABBED;
    } else {
        window->flags &= ~SDL_WINDOW_MOUSE_GRABBED;
    }
    SDL_UpdateWindowGrab(window);
}

SDL_bool
SDL_GetWindowGrab(SDL_Window * window)
{
    return (SDL_GetWindowKeyboardGrab(window) || SDL_GetWindowMouseGrab(window));
}

SDL_bool
SDL_GetWindowKeyboardGrab(SDL_Window * window)
{
    CHECK_WINDOW_MAGIC(window, SDL_FALSE);
    return window == _this->grabbed_window &&
           ((_this->grabbed_window->flags & SDL_WINDOW_KEYBOARD_GRABBED) != 0);
}

SDL_bool
SDL_GetWindowMouseGrab(SDL_Window * window)
{
    CHECK_WINDOW_MAGIC(window, SDL_FALSE);
    return window == _this->grabbed_window &&
           ((_this->grabbed_window->flags & SDL_WINDOW_MOUSE_GRABBED) != 0);
}

SDL_Window *
SDL_GetGrabbedWindow(void)
{
    if (_this->grabbed_window &&
        (_this->grabbed_window->flags & (SDL_WINDOW_MOUSE_GRABBED|SDL_WINDOW_KEYBOARD_GRABBED)) != 0) {
        return _this->grabbed_window;
    } else {
        return NULL;
    }
}

int
SDL_SetWindowMouseRect(SDL_Window * window, const SDL_Rect * rect)
{
    CHECK_WINDOW_MAGIC(window, -1);

    if (rect) {
        SDL_memcpy(&window->mouse_rect, rect, sizeof(*rect));
    } else {
        SDL_zero(window->mouse_rect);
    }

    if (_this->SetWindowMouseRect) {
        _this->SetWindowMouseRect(_this, window);
    }
    return 0;
}

const SDL_Rect *
SDL_GetWindowMouseRect(SDL_Window * window)
{
    CHECK_WINDOW_MAGIC(window, NULL);

    if (SDL_RectEmpty(&window->mouse_rect)) {
        return NULL;
    } else {
        return &window->mouse_rect;
    }
}

int
SDL_FlashWindow(SDL_Window * window, SDL_FlashOperation operation)
{
    CHECK_WINDOW_MAGIC(window, -1);

    if (_this->FlashWindow) {
        return _this->FlashWindow(_this, window, operation);
    }

    return SDL_Unsupported();
}

void
SDL_OnWindowShown(SDL_Window * window)
{
    SDL_OnWindowRestored(window);
}

void
SDL_OnWindowHidden(SDL_Window * window)
{
    SDL_UpdateFullscreenMode(window, SDL_FALSE);
}

void
SDL_OnWindowResized(SDL_Window * window)
{
    int display_index = SDL_GetWindowDisplayIndex(window);
    window->surface_valid = SDL_FALSE;

    if (!window->is_destroying) {
        SDL_SendWindowEvent(window, SDL_WINDOWEVENT_SIZE_CHANGED, window->w, window->h);

        if (display_index != window->display_index && display_index != -1) {
            window->display_index = display_index;
            SDL_SendWindowEvent(window, SDL_WINDOWEVENT_DISPLAY_CHANGED, window->display_index, 0);
        }
    }
}

void
SDL_OnWindowMoved(SDL_Window * window)
{
    int display_index = SDL_GetWindowDisplayIndex(window);

    if (!window->is_destroying && display_index != window->display_index && display_index != -1) {
        window->display_index = display_index;
        SDL_SendWindowEvent(window, SDL_WINDOWEVENT_DISPLAY_CHANGED, window->display_index, 0);
    }
}

void
SDL_OnWindowMinimized(SDL_Window * window)
{
    SDL_UpdateFullscreenMode(window, SDL_FALSE);
}

void
SDL_OnWindowRestored(SDL_Window * window)
{
    /*
     * FIXME: Is this fine to just remove this, or should it be preserved just
     * for the fullscreen case? In principle it seems like just hiding/showing
     * windows shouldn't affect the stacking order; maybe the right fix is to
     * re-decouple OnWindowShown and OnWindowRestored.
     */
    /*SDL_RaiseWindow(window);*/

    if (FULLSCREEN_VISIBLE(window)) {
        SDL_UpdateFullscreenMode(window, SDL_TRUE);
    }
}

void
SDL_OnWindowEnter(SDL_Window * window)
{
    if (_this->OnWindowEnter) {
        _this->OnWindowEnter(_this, window);
    }
}

void
SDL_OnWindowLeave(SDL_Window * window)
{
}

void
SDL_OnWindowFocusGained(SDL_Window * window)
{
    SDL_Mouse *mouse = SDL_GetMouse();

    if (window->gamma && _this->SetWindowGammaRamp) {
        _this->SetWindowGammaRamp(_this, window, window->gamma);
    }

    if (mouse && mouse->relative_mode) {
        SDL_SetMouseFocus(window);
        if (mouse->relative_mode_warp) {
            SDL_PerformWarpMouseInWindow(window, window->w/2, window->h/2, SDL_TRUE);
        }
    }

    SDL_UpdateWindowGrab(window);
}

static SDL_bool
ShouldMinimizeOnFocusLoss(SDL_Window * window)
{
    const char *hint;

    if (!(window->flags & SDL_WINDOW_FULLSCREEN) || window->is_destroying) {
        return SDL_FALSE;
    }

#ifdef __MACOSX__
    if (SDL_strcmp(_this->name, "cocoa") == 0) {  /* don't do this for X11, etc */
        if (Cocoa_IsWindowInFullscreenSpace(window)) {
            return SDL_FALSE;
        }
    }
#endif

#ifdef __ANDROID__
    {
        extern SDL_bool Android_JNI_ShouldMinimizeOnFocusLoss(void);
        if (!Android_JNI_ShouldMinimizeOnFocusLoss()) {
            return SDL_FALSE;
        }
    }
#endif

    /* Real fullscreen windows should minimize on focus loss so the desktop video mode is restored */
    hint = SDL_GetHint(SDL_HINT_VIDEO_MINIMIZE_ON_FOCUS_LOSS);
    if (!hint || !*hint || SDL_strcasecmp(hint, "auto") == 0) {
        if ((window->flags & SDL_WINDOW_FULLSCREEN_DESKTOP) == SDL_WINDOW_FULLSCREEN_DESKTOP ||
            _this->disable_display_mode_switching == SDL_TRUE) {
            return SDL_FALSE;
        } else {
            return SDL_TRUE;
        }
    }
    return SDL_GetHintBoolean(SDL_HINT_VIDEO_MINIMIZE_ON_FOCUS_LOSS, SDL_FALSE);
}

void
SDL_OnWindowFocusLost(SDL_Window * window)
{
    if (window->gamma && _this->SetWindowGammaRamp) {
        _this->SetWindowGammaRamp(_this, window, window->saved_gamma);
    }

    SDL_UpdateWindowGrab(window);

    if (ShouldMinimizeOnFocusLoss(window)) {
        SDL_MinimizeWindow(window);
    }
}

/* !!! FIXME: is this different than SDL_GetKeyboardFocus()?
   !!! FIXME:  Also, SDL_GetKeyboardFocus() is O(1), this isn't. */
SDL_Window *
SDL_GetFocusWindow(void)
{
    SDL_Window *window;

    if (!_this) {
        return NULL;
    }
    for (window = _this->windows; window; window = window->next) {
        if (window->flags & SDL_WINDOW_INPUT_FOCUS) {
            return window;
        }
    }
    return NULL;
}

void
SDL_DestroyWindow(SDL_Window * window)
{
    SDL_VideoDisplay *display;

    CHECK_WINDOW_MAGIC(window,);

    window->is_destroying = SDL_TRUE;

    /* Restore video mode, etc. */
    if (!(window->flags & SDL_WINDOW_FOREIGN)) {
        SDL_HideWindow(window);
    }

    /* Make sure this window no longer has focus */
    if (SDL_GetKeyboardFocus() == window) {
        SDL_SetKeyboardFocus(NULL);
    }
    if (SDL_GetMouseFocus() == window) {
        SDL_SetMouseFocus(NULL);
    }

    /* make no context current if this is the current context window. */
    if (window->flags & SDL_WINDOW_OPENGL) {
        if (_this->current_glwin == window) {
            SDL_GL_MakeCurrent(window, NULL);
        }
    }

    if (window->surface) {
        window->surface->flags &= ~SDL_DONTFREE;
        SDL_FreeSurface(window->surface);
        window->surface = NULL;
        window->surface_valid = SDL_FALSE;
    }
    if (_this->checked_texture_framebuffer) { /* never checked? No framebuffer to destroy. Don't risk calling the wrong implementation. */
        if (_this->DestroyWindowFramebuffer) {
            _this->DestroyWindowFramebuffer(_this, window);
        }
    }
    if (_this->DestroyWindow) {
        _this->DestroyWindow(_this, window);
    }
    if (window->flags & SDL_WINDOW_OPENGL) {
        SDL_GL_UnloadLibrary();
    }
    if (window->flags & SDL_WINDOW_VULKAN) {
        SDL_Vulkan_UnloadLibrary();
    }

    display = SDL_GetDisplayForWindow(window);
    if (display->fullscreen_window == window) {
        display->fullscreen_window = NULL;
    }

    /* Now invalidate magic */
    window->magic = NULL;

    /* Free memory associated with the window */
    SDL_free(window->title);
    SDL_FreeSurface(window->icon);
    SDL_free(window->gamma);
    while (window->data) {
        SDL_WindowUserData *data = window->data;

        window->data = data->next;
        SDL_free(data->name);
        SDL_free(data);
    }

    /* Unlink the window from the list */
    if (window->next) {
        window->next->prev = window->prev;
    }
    if (window->prev) {
        window->prev->next = window->next;
    } else {
        _this->windows = window->next;
    }

    SDL_free(window);
}

SDL_bool
SDL_IsScreenSaverEnabled()
{
    if (!_this) {
        return SDL_TRUE;
    }
    return _this->suspend_screensaver ? SDL_FALSE : SDL_TRUE;
}

void
SDL_EnableScreenSaver()
{
    if (!_this) {
        return;
    }
    if (!_this->suspend_screensaver) {
        return;
    }
    _this->suspend_screensaver = SDL_FALSE;
    if (_this->SuspendScreenSaver) {
        _this->SuspendScreenSaver(_this);
    }
}

void
SDL_DisableScreenSaver()
{
    if (!_this) {
        return;
    }
    if (_this->suspend_screensaver) {
        return;
    }
    _this->suspend_screensaver = SDL_TRUE;
    if (_this->SuspendScreenSaver) {
        _this->SuspendScreenSaver(_this);
    }
}

void
SDL_VideoQuit(void)
{
    int i;

    if (!_this) {
        return;
    }

    /* Halt event processing before doing anything else */
    SDL_TouchQuit();
    SDL_MouseQuit();
    SDL_KeyboardQuit();
    SDL_QuitSubSystem(SDL_INIT_EVENTS);

    SDL_EnableScreenSaver();

    /* Clean up the system video */
    while (_this->windows) {
        SDL_DestroyWindow(_this->windows);
    }
    _this->VideoQuit(_this);

    for (i = 0; i < _this->num_displays; ++i) {
        SDL_VideoDisplay *display = &_this->displays[i];
        SDL_ResetDisplayModes(i);
        SDL_free(display->desktop_mode.driverdata);
        display->desktop_mode.driverdata = NULL;
        SDL_free(display->driverdata);
        display->driverdata = NULL;
    }
    if (_this->displays) {
        for (i = 0; i < _this->num_displays; ++i) {
            SDL_free(_this->displays[i].name);
        }
        SDL_free(_this->displays);
        _this->displays = NULL;
        _this->num_displays = 0;
    }
    SDL_free(_this->clipboard_text);
    _this->clipboard_text = NULL;
    _this->free(_this);
    _this = NULL;
}

int
SDL_GL_LoadLibrary(const char *path)
{
    int retval;

    if (!_this) {
        return SDL_UninitializedVideo();
    }
    if (_this->gl_config.driver_loaded) {
        if (path && SDL_strcmp(path, _this->gl_config.driver_path) != 0) {
            return SDL_SetError("OpenGL library already loaded");
        }
        retval = 0;
    } else {
        if (!_this->GL_LoadLibrary) {
            return SDL_ContextNotSupported("OpenGL");
        }
        retval = _this->GL_LoadLibrary(_this, path);
    }
    if (retval == 0) {
        ++_this->gl_config.driver_loaded;
    } else {
        if (_this->GL_UnloadLibrary) {
            _this->GL_UnloadLibrary(_this);
        }
    }
    return (retval);
}

void *
SDL_GL_GetProcAddress(const char *proc)
{
    void *func;

    if (!_this) {
        SDL_UninitializedVideo();
        return NULL;
    }
    func = NULL;
    if (_this->GL_GetProcAddress) {
        if (_this->gl_config.driver_loaded) {
            func = _this->GL_GetProcAddress(_this, proc);
        } else {
            SDL_SetError("No GL driver has been loaded");
        }
    } else {
        SDL_SetError("No dynamic GL support in current SDL video driver (%s)", _this->name);
    }
    return func;
}

void
SDL_GL_UnloadLibrary(void)
{
    if (!_this) {
        SDL_UninitializedVideo();
        return;
    }
    if (_this->gl_config.driver_loaded > 0) {
        if (--_this->gl_config.driver_loaded > 0) {
            return;
        }
        if (_this->GL_UnloadLibrary) {
            _this->GL_UnloadLibrary(_this);
        }
    }
}

#if SDL_VIDEO_OPENGL || SDL_VIDEO_OPENGL_ES || SDL_VIDEO_OPENGL_ES2
static SDL_INLINE SDL_bool
isAtLeastGL3(const char *verstr)
{
    return (verstr && (SDL_atoi(verstr) >= 3));
}
#endif

SDL_bool
SDL_GL_ExtensionSupported(const char *extension)
{
#if SDL_VIDEO_OPENGL || SDL_VIDEO_OPENGL_ES || SDL_VIDEO_OPENGL_ES2
    const GLubyte *(APIENTRY * glGetStringFunc) (GLenum);
    const char *extensions;
    const char *start;
    const char *where, *terminator;

    /* Extension names should not have spaces. */
    where = SDL_strchr(extension, ' ');
    if (where || *extension == '\0') {
        return SDL_FALSE;
    }
    /* See if there's an environment variable override */
    start = SDL_getenv(extension);
    if (start && *start == '0') {
        return SDL_FALSE;
    }

    /* Lookup the available extensions */

    glGetStringFunc = SDL_GL_GetProcAddress("glGetString");
    if (!glGetStringFunc) {
        return SDL_FALSE;
    }

    if (isAtLeastGL3((const char *) glGetStringFunc(GL_VERSION))) {
        const GLubyte *(APIENTRY * glGetStringiFunc) (GLenum, GLuint);
        void (APIENTRY * glGetIntegervFunc) (GLenum pname, GLint * params);
        GLint num_exts = 0;
        GLint i;

        glGetStringiFunc = SDL_GL_GetProcAddress("glGetStringi");
        glGetIntegervFunc = SDL_GL_GetProcAddress("glGetIntegerv");
        if ((!glGetStringiFunc) || (!glGetIntegervFunc)) {
            return SDL_FALSE;
        }

        #ifndef GL_NUM_EXTENSIONS
        #define GL_NUM_EXTENSIONS 0x821D
        #endif
        glGetIntegervFunc(GL_NUM_EXTENSIONS, &num_exts);
        for (i = 0; i < num_exts; i++) {
            const char *thisext = (const char *) glGetStringiFunc(GL_EXTENSIONS, i);
            if (SDL_strcmp(thisext, extension) == 0) {
                return SDL_TRUE;
            }
        }

        return SDL_FALSE;
    }

    /* Try the old way with glGetString(GL_EXTENSIONS) ... */

    extensions = (const char *) glGetStringFunc(GL_EXTENSIONS);
    if (!extensions) {
        return SDL_FALSE;
    }
    /*
     * It takes a bit of care to be fool-proof about parsing the OpenGL
     * extensions string. Don't be fooled by sub-strings, etc.
     */

    start = extensions;

    for (;;) {
        where = SDL_strstr(start, extension);
        if (!where)
            break;

        terminator = where + SDL_strlen(extension);
        if (where == extensions || *(where - 1) == ' ')
            if (*terminator == ' ' || *terminator == '\0')
                return SDL_TRUE;

        start = terminator;
    }
    return SDL_FALSE;
#else
    return SDL_FALSE;
#endif
}

/* Deduce supported ES profile versions from the supported
   ARB_ES*_compatibility extensions. There is no direct query.
   
   This is normally only called when the OpenGL driver supports
   {GLX,WGL}_EXT_create_context_es2_profile.
 */
void
SDL_GL_DeduceMaxSupportedESProfile(int* major, int* minor)
{
/* THIS REQUIRES AN EXISTING GL CONTEXT THAT HAS BEEN MADE CURRENT. */
/*  Please refer to https://bugzilla.libsdl.org/show_bug.cgi?id=3725 for discussion. */
#if SDL_VIDEO_OPENGL || SDL_VIDEO_OPENGL_ES || SDL_VIDEO_OPENGL_ES2
    /* XXX This is fragile; it will break in the event of release of
     * new versions of OpenGL ES.
     */
    if (SDL_GL_ExtensionSupported("GL_ARB_ES3_2_compatibility")) {
        *major = 3;
        *minor = 2;
    } else if (SDL_GL_ExtensionSupported("GL_ARB_ES3_1_compatibility")) {
        *major = 3;
        *minor = 1;
    } else if (SDL_GL_ExtensionSupported("GL_ARB_ES3_compatibility")) {
        *major = 3;
        *minor = 0;
    } else {
        *major = 2;
        *minor = 0;
    }
#endif
}

void
SDL_GL_ResetAttributes()
{
    if (!_this) {
        return;
    }

    _this->gl_config.red_size = 3;
    _this->gl_config.green_size = 3;
    _this->gl_config.blue_size = 2;
    _this->gl_config.alpha_size = 0;
    _this->gl_config.buffer_size = 0;
    _this->gl_config.depth_size = 16;
    _this->gl_config.stencil_size = 0;
    _this->gl_config.double_buffer = 1;
    _this->gl_config.accum_red_size = 0;
    _this->gl_config.accum_green_size = 0;
    _this->gl_config.accum_blue_size = 0;
    _this->gl_config.accum_alpha_size = 0;
    _this->gl_config.stereo = 0;
    _this->gl_config.multisamplebuffers = 0;
    _this->gl_config.multisamplesamples = 0;
    _this->gl_config.retained_backing = 1;
    _this->gl_config.accelerated = -1;  /* accelerated or not, both are fine */

#if SDL_VIDEO_OPENGL
    _this->gl_config.major_version = 2;
    _this->gl_config.minor_version = 1;
    _this->gl_config.profile_mask = 0;
#elif SDL_VIDEO_OPENGL_ES2
    _this->gl_config.major_version = 2;
    _this->gl_config.minor_version = 0;
    _this->gl_config.profile_mask = SDL_GL_CONTEXT_PROFILE_ES;
#elif SDL_VIDEO_OPENGL_ES
    _this->gl_config.major_version = 1;
    _this->gl_config.minor_version = 1;
    _this->gl_config.profile_mask = SDL_GL_CONTEXT_PROFILE_ES;
#endif

    if (_this->GL_DefaultProfileConfig) {
        _this->GL_DefaultProfileConfig(_this, &_this->gl_config.profile_mask,
                                       &_this->gl_config.major_version,
                                       &_this->gl_config.minor_version);
    }

    _this->gl_config.flags = 0;
    _this->gl_config.framebuffer_srgb_capable = 0;
    _this->gl_config.no_error = 0;
    _this->gl_config.release_behavior = SDL_GL_CONTEXT_RELEASE_BEHAVIOR_FLUSH;
    _this->gl_config.reset_notification = SDL_GL_CONTEXT_RESET_NO_NOTIFICATION;

    _this->gl_config.share_with_current_context = 0;
}

int
SDL_GL_SetAttribute(SDL_GLattr attr, int value)
{
#if SDL_VIDEO_OPENGL || SDL_VIDEO_OPENGL_ES || SDL_VIDEO_OPENGL_ES2
    int retval;

    if (!_this) {
        return SDL_UninitializedVideo();
    }
    retval = 0;
    switch (attr) {
    case SDL_GL_RED_SIZE:
        _this->gl_config.red_size = value;
        break;
    case SDL_GL_GREEN_SIZE:
        _this->gl_config.green_size = value;
        break;
    case SDL_GL_BLUE_SIZE:
        _this->gl_config.blue_size = value;
        break;
    case SDL_GL_ALPHA_SIZE:
        _this->gl_config.alpha_size = value;
        break;
    case SDL_GL_DOUBLEBUFFER:
        _this->gl_config.double_buffer = value;
        break;
    case SDL_GL_BUFFER_SIZE:
        _this->gl_config.buffer_size = value;
        break;
    case SDL_GL_DEPTH_SIZE:
        _this->gl_config.depth_size = value;
        break;
    case SDL_GL_STENCIL_SIZE:
        _this->gl_config.stencil_size = value;
        break;
    case SDL_GL_ACCUM_RED_SIZE:
        _this->gl_config.accum_red_size = value;
        break;
    case SDL_GL_ACCUM_GREEN_SIZE:
        _this->gl_config.accum_green_size = value;
        break;
    case SDL_GL_ACCUM_BLUE_SIZE:
        _this->gl_config.accum_blue_size = value;
        break;
    case SDL_GL_ACCUM_ALPHA_SIZE:
        _this->gl_config.accum_alpha_size = value;
        break;
    case SDL_GL_STEREO:
        _this->gl_config.stereo = value;
        break;
    case SDL_GL_MULTISAMPLEBUFFERS:
        _this->gl_config.multisamplebuffers = value;
        break;
    case SDL_GL_MULTISAMPLESAMPLES:
        _this->gl_config.multisamplesamples = value;
        break;
    case SDL_GL_ACCELERATED_VISUAL:
        _this->gl_config.accelerated = value;
        break;
    case SDL_GL_RETAINED_BACKING:
        _this->gl_config.retained_backing = value;
        break;
    case SDL_GL_CONTEXT_MAJOR_VERSION:
        _this->gl_config.major_version = value;
        break;
    case SDL_GL_CONTEXT_MINOR_VERSION:
        _this->gl_config.minor_version = value;
        break;
    case SDL_GL_CONTEXT_EGL:
        /* FIXME: SDL_GL_CONTEXT_EGL to be deprecated in SDL 2.1 */
        if (value != 0) {
            SDL_GL_SetAttribute(SDL_GL_CONTEXT_PROFILE_MASK, SDL_GL_CONTEXT_PROFILE_ES);
        } else {
            SDL_GL_SetAttribute(SDL_GL_CONTEXT_PROFILE_MASK, 0);
        };
        break;
    case SDL_GL_CONTEXT_FLAGS:
        if (value & ~(SDL_GL_CONTEXT_DEBUG_FLAG |
                      SDL_GL_CONTEXT_FORWARD_COMPATIBLE_FLAG |
                      SDL_GL_CONTEXT_ROBUST_ACCESS_FLAG |
                      SDL_GL_CONTEXT_RESET_ISOLATION_FLAG)) {
            retval = SDL_SetError("Unknown OpenGL context flag %d", value);
            break;
        }
        _this->gl_config.flags = value;
        break;
    case SDL_GL_CONTEXT_PROFILE_MASK:
        if (value != 0 &&
            value != SDL_GL_CONTEXT_PROFILE_CORE &&
            value != SDL_GL_CONTEXT_PROFILE_COMPATIBILITY &&
            value != SDL_GL_CONTEXT_PROFILE_ES) {
            retval = SDL_SetError("Unknown OpenGL context profile %d", value);
            break;
        }
        _this->gl_config.profile_mask = value;
        break;
    case SDL_GL_SHARE_WITH_CURRENT_CONTEXT:
        _this->gl_config.share_with_current_context = value;
        break;
    case SDL_GL_FRAMEBUFFER_SRGB_CAPABLE:
        _this->gl_config.framebuffer_srgb_capable = value;
        break;
    case SDL_GL_CONTEXT_RELEASE_BEHAVIOR:
        _this->gl_config.release_behavior = value;
        break;
    case SDL_GL_CONTEXT_RESET_NOTIFICATION:
        _this->gl_config.reset_notification = value;
        break;
    case SDL_GL_CONTEXT_NO_ERROR:
        _this->gl_config.no_error = value;
        break;
    default:
        retval = SDL_SetError("Unknown OpenGL attribute");
        break;
    }
    return retval;
#else
    return SDL_Unsupported();
#endif /* SDL_VIDEO_OPENGL */
}

int
SDL_GL_GetAttribute(SDL_GLattr attr, int *value)
{
#if SDL_VIDEO_OPENGL || SDL_VIDEO_OPENGL_ES || SDL_VIDEO_OPENGL_ES2
    GLenum (APIENTRY *glGetErrorFunc) (void);
    GLenum attrib = 0;
    GLenum error = 0;

    /*
     * Some queries in Core Profile desktop OpenGL 3+ contexts require
     * glGetFramebufferAttachmentParameteriv instead of glGetIntegerv. Note that
     * the enums we use for the former function don't exist in OpenGL ES 2, and
     * the function itself doesn't exist prior to OpenGL 3 and OpenGL ES 2.
     */
#if SDL_VIDEO_OPENGL
    const GLubyte *(APIENTRY *glGetStringFunc) (GLenum name);
    void (APIENTRY *glGetFramebufferAttachmentParameterivFunc) (GLenum target, GLenum attachment, GLenum pname, GLint* params);
    GLenum attachment = GL_BACK_LEFT;
    GLenum attachmentattrib = 0;
#endif

    if (!value) {
        return SDL_InvalidParamError("value");
    }

    /* Clear value in any case */
    *value = 0;

    if (!_this) {
        return SDL_UninitializedVideo();
    }

    switch (attr) {
    case SDL_GL_RED_SIZE:
#if SDL_VIDEO_OPENGL
        attachmentattrib = GL_FRAMEBUFFER_ATTACHMENT_RED_SIZE;
#endif
        attrib = GL_RED_BITS;
        break;
    case SDL_GL_BLUE_SIZE:
#if SDL_VIDEO_OPENGL
        attachmentattrib = GL_FRAMEBUFFER_ATTACHMENT_BLUE_SIZE;
#endif
        attrib = GL_BLUE_BITS;
        break;
    case SDL_GL_GREEN_SIZE:
#if SDL_VIDEO_OPENGL
        attachmentattrib = GL_FRAMEBUFFER_ATTACHMENT_GREEN_SIZE;
#endif
        attrib = GL_GREEN_BITS;
        break;
    case SDL_GL_ALPHA_SIZE:
#if SDL_VIDEO_OPENGL
        attachmentattrib = GL_FRAMEBUFFER_ATTACHMENT_ALPHA_SIZE;
#endif
        attrib = GL_ALPHA_BITS;
        break;
    case SDL_GL_DOUBLEBUFFER:
#if SDL_VIDEO_OPENGL
        attrib = GL_DOUBLEBUFFER;
        break;
#else
        /* OpenGL ES 1.0 and above specifications have EGL_SINGLE_BUFFER      */
        /* parameter which switches double buffer to single buffer. OpenGL ES */
        /* SDL driver must set proper value after initialization              */
        *value = _this->gl_config.double_buffer;
        return 0;
#endif
    case SDL_GL_DEPTH_SIZE:
#if SDL_VIDEO_OPENGL
        attachment = GL_DEPTH;
        attachmentattrib = GL_FRAMEBUFFER_ATTACHMENT_DEPTH_SIZE;
#endif
        attrib = GL_DEPTH_BITS;
        break;
    case SDL_GL_STENCIL_SIZE:
#if SDL_VIDEO_OPENGL
        attachment = GL_STENCIL;
        attachmentattrib = GL_FRAMEBUFFER_ATTACHMENT_STENCIL_SIZE;
#endif
        attrib = GL_STENCIL_BITS;
        break;
#if SDL_VIDEO_OPENGL
    case SDL_GL_ACCUM_RED_SIZE:
        attrib = GL_ACCUM_RED_BITS;
        break;
    case SDL_GL_ACCUM_GREEN_SIZE:
        attrib = GL_ACCUM_GREEN_BITS;
        break;
    case SDL_GL_ACCUM_BLUE_SIZE:
        attrib = GL_ACCUM_BLUE_BITS;
        break;
    case SDL_GL_ACCUM_ALPHA_SIZE:
        attrib = GL_ACCUM_ALPHA_BITS;
        break;
    case SDL_GL_STEREO:
        attrib = GL_STEREO;
        break;
#else
    case SDL_GL_ACCUM_RED_SIZE:
    case SDL_GL_ACCUM_GREEN_SIZE:
    case SDL_GL_ACCUM_BLUE_SIZE:
    case SDL_GL_ACCUM_ALPHA_SIZE:
    case SDL_GL_STEREO:
        /* none of these are supported in OpenGL ES */
        *value = 0;
        return 0;
#endif
    case SDL_GL_MULTISAMPLEBUFFERS:
        attrib = GL_SAMPLE_BUFFERS;
        break;
    case SDL_GL_MULTISAMPLESAMPLES:
        attrib = GL_SAMPLES;
        break;
    case SDL_GL_CONTEXT_RELEASE_BEHAVIOR:
#if SDL_VIDEO_OPENGL
        attrib = GL_CONTEXT_RELEASE_BEHAVIOR;
#else
        attrib = GL_CONTEXT_RELEASE_BEHAVIOR_KHR;
#endif
        break;
    case SDL_GL_BUFFER_SIZE:
        {
            int rsize = 0, gsize = 0, bsize = 0, asize = 0;

            /* There doesn't seem to be a single flag in OpenGL for this! */
            if (SDL_GL_GetAttribute(SDL_GL_RED_SIZE, &rsize) < 0) {
                return -1;
            }
            if (SDL_GL_GetAttribute(SDL_GL_GREEN_SIZE, &gsize) < 0) {
                return -1;
            }
            if (SDL_GL_GetAttribute(SDL_GL_BLUE_SIZE, &bsize) < 0) {
                return -1;
            }
            if (SDL_GL_GetAttribute(SDL_GL_ALPHA_SIZE, &asize) < 0) {
                return -1;
            }

            *value = rsize + gsize + bsize + asize;
            return 0;
        }
    case SDL_GL_ACCELERATED_VISUAL:
        {
            /* FIXME: How do we get this information? */
            *value = (_this->gl_config.accelerated != 0);
            return 0;
        }
    case SDL_GL_RETAINED_BACKING:
        {
            *value = _this->gl_config.retained_backing;
            return 0;
        }
    case SDL_GL_CONTEXT_MAJOR_VERSION:
        {
            *value = _this->gl_config.major_version;
            return 0;
        }
    case SDL_GL_CONTEXT_MINOR_VERSION:
        {
            *value = _this->gl_config.minor_version;
            return 0;
        }
    case SDL_GL_CONTEXT_EGL:
        /* FIXME: SDL_GL_CONTEXT_EGL to be deprecated in SDL 2.1 */
        {
            if (_this->gl_config.profile_mask == SDL_GL_CONTEXT_PROFILE_ES) {
                *value = 1;
            }
            else {
                *value = 0;
            }
            return 0;
        }
    case SDL_GL_CONTEXT_FLAGS:
        {
            *value = _this->gl_config.flags;
            return 0;
        }
    case SDL_GL_CONTEXT_PROFILE_MASK:
        {
            *value = _this->gl_config.profile_mask;
            return 0;
        }
    case SDL_GL_SHARE_WITH_CURRENT_CONTEXT:
        {
            *value = _this->gl_config.share_with_current_context;
            return 0;
        }
    case SDL_GL_FRAMEBUFFER_SRGB_CAPABLE:
        {
            *value = _this->gl_config.framebuffer_srgb_capable;
            return 0;
        }
    case SDL_GL_CONTEXT_NO_ERROR:
        {
            *value = _this->gl_config.no_error;
            return 0;
        }
    default:
        return SDL_SetError("Unknown OpenGL attribute");
    }

#if SDL_VIDEO_OPENGL
    glGetStringFunc = SDL_GL_GetProcAddress("glGetString");
    if (!glGetStringFunc) {
        return -1;
    }

    if (attachmentattrib && isAtLeastGL3((const char *) glGetStringFunc(GL_VERSION))) {
        /* glGetFramebufferAttachmentParameteriv needs to operate on the window framebuffer for this, so bind FBO 0 if necessary. */
        GLint current_fbo = 0;
        void (APIENTRY *glGetIntegervFunc) (GLenum pname, GLint * params) = SDL_GL_GetProcAddress("glGetIntegerv");
        void (APIENTRY *glBindFramebufferFunc) (GLenum target, GLuint fbo) = SDL_GL_GetProcAddress("glBindFramebuffer");
        if (glGetIntegervFunc && glBindFramebufferFunc) {
            glGetIntegervFunc(GL_DRAW_FRAMEBUFFER_BINDING, &current_fbo);
        }

        glGetFramebufferAttachmentParameterivFunc = SDL_GL_GetProcAddress("glGetFramebufferAttachmentParameteriv");
        if (glGetFramebufferAttachmentParameterivFunc) {
            if (glBindFramebufferFunc && (current_fbo != 0)) {
                glBindFramebufferFunc(GL_DRAW_FRAMEBUFFER, 0);
            }
            glGetFramebufferAttachmentParameterivFunc(GL_FRAMEBUFFER, attachment, attachmentattrib, (GLint *) value);
            if (glBindFramebufferFunc && (current_fbo != 0)) {
                glBindFramebufferFunc(GL_DRAW_FRAMEBUFFER, current_fbo);
            }
        } else {
            return -1;
        }
    } else
#endif
    {
        void (APIENTRY *glGetIntegervFunc) (GLenum pname, GLint * params);
        glGetIntegervFunc = SDL_GL_GetProcAddress("glGetIntegerv");
        if (glGetIntegervFunc) {
            glGetIntegervFunc(attrib, (GLint *) value);
        } else {
            return -1;
        }
    }

    glGetErrorFunc = SDL_GL_GetProcAddress("glGetError");
    if (!glGetErrorFunc) {
        return -1;
    }

    error = glGetErrorFunc();
    if (error != GL_NO_ERROR) {
        if (error == GL_INVALID_ENUM) {
            return SDL_SetError("OpenGL error: GL_INVALID_ENUM");
        } else if (error == GL_INVALID_VALUE) {
            return SDL_SetError("OpenGL error: GL_INVALID_VALUE");
        }
        return SDL_SetError("OpenGL error: %08X", error);
    }
    return 0;
#else
    return SDL_Unsupported();
#endif /* SDL_VIDEO_OPENGL */
}

#define NOT_AN_OPENGL_WINDOW "The specified window isn't a OpenGL window"

SDL_GLContext
SDL_GL_CreateContext(SDL_Window * window)
{
    SDL_GLContext ctx = NULL;
    CHECK_WINDOW_MAGIC(window, NULL);

    if (!(window->flags & SDL_WINDOW_OPENGL)) {
        SDL_SetError(NOT_AN_OPENGL_WINDOW);
        return NULL;
    }

    ctx = _this->GL_CreateContext(_this, window);

    /* Creating a context is assumed to make it current in the SDL driver. */
    if (ctx) {
        _this->current_glwin = window;
        _this->current_glctx = ctx;
        SDL_TLSSet(_this->current_glwin_tls, window, NULL);
        SDL_TLSSet(_this->current_glctx_tls, ctx, NULL);
    }
    return ctx;
}

int
SDL_GL_MakeCurrent(SDL_Window * window, SDL_GLContext ctx)
{
    int retval;

    if (!_this) {
        return SDL_UninitializedVideo();
    }

    if (window == SDL_GL_GetCurrentWindow() &&
        ctx == SDL_GL_GetCurrentContext()) {
        /* We're already current. */
        return 0;
    }

    if (!ctx) {
        window = NULL;
    } else if (window) {
        CHECK_WINDOW_MAGIC(window, -1);

        if (!(window->flags & SDL_WINDOW_OPENGL)) {
            return SDL_SetError(NOT_AN_OPENGL_WINDOW);
        }
    } else if (!_this->gl_allow_no_surface) {
        return SDL_SetError("Use of OpenGL without a window is not supported on this platform");
    }

    retval = _this->GL_MakeCurrent(_this, window, ctx);
    if (retval == 0) {
        _this->current_glwin = window;
        _this->current_glctx = ctx;
        SDL_TLSSet(_this->current_glwin_tls, window, NULL);
        SDL_TLSSet(_this->current_glctx_tls, ctx, NULL);
    }
    return retval;
}

SDL_Window *
SDL_GL_GetCurrentWindow(void)
{
    if (!_this) {
        SDL_UninitializedVideo();
        return NULL;
    }
    return (SDL_Window *)SDL_TLSGet(_this->current_glwin_tls);
}

SDL_GLContext
SDL_GL_GetCurrentContext(void)
{
    if (!_this) {
        SDL_UninitializedVideo();
        return NULL;
    }
    return (SDL_GLContext)SDL_TLSGet(_this->current_glctx_tls);
}

void SDL_GL_GetDrawableSize(SDL_Window * window, int *w, int *h)
{
    CHECK_WINDOW_MAGIC(window,);

    if (_this->GL_GetDrawableSize) {
        _this->GL_GetDrawableSize(_this, window, w, h);
    } else {
        SDL_GetWindowSize(window, w, h);
    }
}

int
SDL_GL_SetSwapInterval(int interval)
{
    if (!_this) {
        return SDL_UninitializedVideo();
    } else if (SDL_GL_GetCurrentContext() == NULL) {
        return SDL_SetError("No OpenGL context has been made current");
    } else if (_this->GL_SetSwapInterval) {
        return _this->GL_SetSwapInterval(_this, interval);
    } else {
        return SDL_SetError("Setting the swap interval is not supported");
    }
}

int
SDL_GL_GetSwapInterval(void)
{
    if (!_this) {
        return 0;
    } else if (SDL_GL_GetCurrentContext() == NULL) {
        return 0;
    } else if (_this->GL_GetSwapInterval) {
        return _this->GL_GetSwapInterval(_this);
    } else {
        return 0;
    }
}

void
SDL_GL_SwapWindow(SDL_Window * window)
{
    CHECK_WINDOW_MAGIC(window,);

    if (!(window->flags & SDL_WINDOW_OPENGL)) {
        SDL_SetError(NOT_AN_OPENGL_WINDOW);
        return;
    }

    if (SDL_GL_GetCurrentWindow() != window) {
        SDL_SetError("The specified window has not been made current");
        return;
    }

    _this->GL_SwapWindow(_this, window);
}

void
SDL_GL_DeleteContext(SDL_GLContext context)
{
    if (!_this || !context) {
        return;
    }

    if (SDL_GL_GetCurrentContext() == context) {
        SDL_GL_MakeCurrent(NULL, NULL);
    }

    _this->GL_DeleteContext(_this, context);
}

#if 0                           /* FIXME */
/*
 * Utility function used by SDL_WM_SetIcon(); flags & 1 for color key, flags
 * & 2 for alpha channel.
 */
static void
CreateMaskFromColorKeyOrAlpha(SDL_Surface * icon, Uint8 * mask, int flags)
{
    int x, y;
    Uint32 colorkey;
#define SET_MASKBIT(icon, x, y, mask) \
    mask[(y*((icon->w+7)/8))+(x/8)] &= ~(0x01<<(7-(x%8)))

    colorkey = icon->format->colorkey;
    switch (icon->format->BytesPerPixel) {
    case 1:
        {
            Uint8 *pixels;
            for (y = 0; y < icon->h; ++y) {
                pixels = (Uint8 *) icon->pixels + y * icon->pitch;
                for (x = 0; x < icon->w; ++x) {
                    if (*pixels++ == colorkey) {
                        SET_MASKBIT(icon, x, y, mask);
                    }
                }
            }
        }
        break;

    case 2:
        {
            Uint16 *pixels;
            for (y = 0; y < icon->h; ++y) {
                pixels = (Uint16 *) icon->pixels + y * icon->pitch / 2;
                for (x = 0; x < icon->w; ++x) {
                    if ((flags & 1) && *pixels == colorkey) {
                        SET_MASKBIT(icon, x, y, mask);
                    } else if ((flags & 2)
                               && (*pixels & icon->format->Amask) == 0) {
                        SET_MASKBIT(icon, x, y, mask);
                    }
                    pixels++;
                }
            }
        }
        break;

    case 4:
        {
            Uint32 *pixels;
            for (y = 0; y < icon->h; ++y) {
                pixels = (Uint32 *) icon->pixels + y * icon->pitch / 4;
                for (x = 0; x < icon->w; ++x) {
                    if ((flags & 1) && *pixels == colorkey) {
                        SET_MASKBIT(icon, x, y, mask);
                    } else if ((flags & 2)
                               && (*pixels & icon->format->Amask) == 0) {
                        SET_MASKBIT(icon, x, y, mask);
                    }
                    pixels++;
                }
            }
        }
        break;
    }
}

/*
 * Sets the window manager icon for the display window.
 */
void
SDL_WM_SetIcon(SDL_Surface * icon, Uint8 * mask)
{
    if (icon && _this->SetIcon) {
        /* Generate a mask if necessary, and create the icon! */
        if (mask == NULL) {
            int mask_len = icon->h * (icon->w + 7) / 8;
            int flags = 0;
            mask = (Uint8 *) SDL_malloc(mask_len);
            if (mask == NULL) {
                return;
            }
            SDL_memset(mask, ~0, mask_len);
            if (icon->flags & SDL_SRCCOLORKEY)
                flags |= 1;
            if (icon->flags & SDL_SRCALPHA)
                flags |= 2;
            if (flags) {
                CreateMaskFromColorKeyOrAlpha(icon, mask, flags);
            }
            _this->SetIcon(_this, icon, mask);
            SDL_free(mask);
        } else {
            _this->SetIcon(_this, icon, mask);
        }
    }
}
#endif

SDL_bool
SDL_GetWindowWMInfo(SDL_Window * window, struct SDL_SysWMinfo *info)
{
    CHECK_WINDOW_MAGIC(window, SDL_FALSE);

    if (!info) {
        SDL_InvalidParamError("info");
        return SDL_FALSE;
    }
    info->subsystem = SDL_SYSWM_UNKNOWN;

    if (!_this->GetWindowWMInfo) {
        SDL_Unsupported();
        return SDL_FALSE;
    }
    return (_this->GetWindowWMInfo(_this, window, info));
}

void
SDL_StartTextInput(void)
{
    SDL_Window *window;

    /* First, enable text events */
    SDL_EventState(SDL_TEXTINPUT, SDL_ENABLE);
    SDL_EventState(SDL_TEXTEDITING, SDL_ENABLE);

    /* Then show the on-screen keyboard, if any */
    window = SDL_GetFocusWindow();
    if (window && _this && _this->ShowScreenKeyboard) {
        _this->ShowScreenKeyboard(_this, window);
    }

    /* Finally start the text input system */
    if (_this && _this->StartTextInput) {
        _this->StartTextInput(_this);
    }
}

void
SDL_ClearComposition(void)
{
    if (_this && _this->ClearComposition) {
        _this->ClearComposition(_this);
    }
}

SDL_bool
SDL_IsTextInputShown(void)
{
    if (_this && _this->IsTextInputShown) {
        return _this->IsTextInputShown(_this);
    }

    return SDL_FALSE;
}

SDL_bool
SDL_IsTextInputActive(void)
{
    return (SDL_GetEventState(SDL_TEXTINPUT) == SDL_ENABLE);
}

void
SDL_StopTextInput(void)
{
    SDL_Window *window;

    /* Stop the text input system */
    if (_this && _this->StopTextInput) {
        _this->StopTextInput(_this);
    }

    /* Hide the on-screen keyboard, if any */
    window = SDL_GetFocusWindow();
    if (window && _this && _this->HideScreenKeyboard) {
        _this->HideScreenKeyboard(_this, window);
    }

    /* Finally disable text events */
    SDL_EventState(SDL_TEXTINPUT, SDL_DISABLE);
    SDL_EventState(SDL_TEXTEDITING, SDL_DISABLE);
}

void
SDL_SetTextInputRect(SDL_Rect *rect)
{
    if (_this && _this->SetTextInputRect) {
        _this->SetTextInputRect(_this, rect);
    }
}

SDL_bool
SDL_HasScreenKeyboardSupport(void)
{
    if (_this && _this->HasScreenKeyboardSupport) {
        return _this->HasScreenKeyboardSupport(_this);
    }
    return SDL_FALSE;
}

SDL_bool
SDL_IsScreenKeyboardShown(SDL_Window *window)
{
    if (window && _this && _this->IsScreenKeyboardShown) {
        return _this->IsScreenKeyboardShown(_this, window);
    }
    return SDL_FALSE;
}

int
SDL_GetMessageBoxCount(void)
{
    return SDL_AtomicGet(&SDL_messagebox_count);
}

#if SDL_VIDEO_DRIVER_ANDROID
#include "android/SDL_androidmessagebox.h"
#endif
#if SDL_VIDEO_DRIVER_WINDOWS
#include "windows/SDL_windowsmessagebox.h"
#endif
#if SDL_VIDEO_DRIVER_WINRT
#include "winrt/SDL_winrtmessagebox.h"
#endif
#if SDL_VIDEO_DRIVER_COCOA
#include "cocoa/SDL_cocoamessagebox.h"
#endif
#if SDL_VIDEO_DRIVER_UIKIT
#include "uikit/SDL_uikitmessagebox.h"
#endif
#if SDL_VIDEO_DRIVER_X11
#include "x11/SDL_x11messagebox.h"
#endif
#if SDL_VIDEO_DRIVER_WAYLAND
#include "wayland/SDL_waylandmessagebox.h"
#endif
#if SDL_VIDEO_DRIVER_HAIKU
#include "haiku/SDL_bmessagebox.h"
#endif
#if SDL_VIDEO_DRIVER_OS2
#include "os2/SDL_os2messagebox.h"
#endif
#if SDL_VIDEO_DRIVER_RISCOS
#include "riscos/SDL_riscosmessagebox.h"
#endif
#if SDL_VIDEO_DRIVER_VITA
#include "vita/SDL_vitamessagebox.h"
#endif

#if SDL_VIDEO_DRIVER_WINDOWS || SDL_VIDEO_DRIVER_WINRT || SDL_VIDEO_DRIVER_COCOA || SDL_VIDEO_DRIVER_UIKIT || SDL_VIDEO_DRIVER_X11 || SDL_VIDEO_DRIVER_WAYLAND || SDL_VIDEO_DRIVER_HAIKU || SDL_VIDEO_DRIVER_OS2 || SDL_VIDEO_DRIVER_RISCOS
static SDL_bool SDL_MessageboxValidForDriver(const SDL_MessageBoxData *messageboxdata, SDL_SYSWM_TYPE drivertype)
{
    SDL_SysWMinfo info;
    SDL_Window *window = messageboxdata->window;

    if (!window) {
        return SDL_TRUE;
    }

    SDL_VERSION(&info.version);
    if (!SDL_GetWindowWMInfo(window, &info)) {
        return SDL_TRUE;
    } else {
        return (info.subsystem == drivertype);
    }
}
#endif

int
SDL_ShowMessageBox(const SDL_MessageBoxData *messageboxdata, int *buttonid)
{
    int dummybutton;
    int retval = -1;
    SDL_bool relative_mode;
    int show_cursor_prev;
    SDL_Window *current_window;
    SDL_MessageBoxData mbdata;

    if (!messageboxdata) {
        return SDL_InvalidParamError("messageboxdata");
    } else if (messageboxdata->numbuttons < 0) {
        return SDL_SetError("Invalid number of buttons");
    }

    (void)SDL_AtomicIncRef(&SDL_messagebox_count);

    current_window = SDL_GetKeyboardFocus();
    relative_mode = SDL_GetRelativeMouseMode();
    SDL_UpdateMouseCapture(SDL_FALSE);
    SDL_SetRelativeMouseMode(SDL_FALSE);
    show_cursor_prev = SDL_ShowCursor(1);
    SDL_ResetKeyboard();

    if (!buttonid) {
        buttonid = &dummybutton;
    }

    SDL_memcpy(&mbdata, messageboxdata, sizeof(*messageboxdata));
    if (!mbdata.title) mbdata.title = "";
    if (!mbdata.message) mbdata.message = "";
    messageboxdata = &mbdata;

    SDL_ClearError();

    if (_this && _this->ShowMessageBox) {
        retval = _this->ShowMessageBox(_this, messageboxdata, buttonid);
    }

    /* It's completely fine to call this function before video is initialized */
#if SDL_VIDEO_DRIVER_ANDROID
    if (retval == -1 &&
        Android_ShowMessageBox(messageboxdata, buttonid) == 0) {
        retval = 0;
    }
#endif
#if SDL_VIDEO_DRIVER_WINDOWS
    if (retval == -1 &&
        SDL_MessageboxValidForDriver(messageboxdata, SDL_SYSWM_WINDOWS) &&
        WIN_ShowMessageBox(messageboxdata, buttonid) == 0) {
        retval = 0;
    }
#endif
#if SDL_VIDEO_DRIVER_WINRT
    if (retval == -1 &&
        SDL_MessageboxValidForDriver(messageboxdata, SDL_SYSWM_WINRT) &&
        WINRT_ShowMessageBox(messageboxdata, buttonid) == 0) {
        retval = 0;
    }
#endif
#if SDL_VIDEO_DRIVER_COCOA
    if (retval == -1 &&
        SDL_MessageboxValidForDriver(messageboxdata, SDL_SYSWM_COCOA) &&
        Cocoa_ShowMessageBox(messageboxdata, buttonid) == 0) {
        retval = 0;
    }
#endif
#if SDL_VIDEO_DRIVER_UIKIT
    if (retval == -1 &&
        SDL_MessageboxValidForDriver(messageboxdata, SDL_SYSWM_UIKIT) &&
        UIKit_ShowMessageBox(messageboxdata, buttonid) == 0) {
        retval = 0;
    }
#endif
#if SDL_VIDEO_DRIVER_X11
    if (retval == -1 &&
        SDL_MessageboxValidForDriver(messageboxdata, SDL_SYSWM_X11) &&
        X11_ShowMessageBox(messageboxdata, buttonid) == 0) {
        retval = 0;
    }
#endif
#if SDL_VIDEO_DRIVER_WAYLAND
    if (retval == -1 &&
        SDL_MessageboxValidForDriver(messageboxdata, SDL_SYSWM_WAYLAND) &&
        Wayland_ShowMessageBox(messageboxdata, buttonid) == 0) {
        retval = 0;
    }
#endif
#if SDL_VIDEO_DRIVER_HAIKU
    if (retval == -1 &&
        SDL_MessageboxValidForDriver(messageboxdata, SDL_SYSWM_HAIKU) &&
        HAIKU_ShowMessageBox(messageboxdata, buttonid) == 0) {
        retval = 0;
    }
#endif
#if SDL_VIDEO_DRIVER_OS2
    if (retval == -1 &&
        SDL_MessageboxValidForDriver(messageboxdata, SDL_SYSWM_OS2) &&
        OS2_ShowMessageBox(messageboxdata, buttonid) == 0) {
        retval = 0;
    }
#endif
#if SDL_VIDEO_DRIVER_RISCOS
    if (retval == -1 &&
        SDL_MessageboxValidForDriver(messageboxdata, SDL_SYSWM_RISCOS) &&
        RISCOS_ShowMessageBox(messageboxdata, buttonid) == 0) {
        retval = 0;
    }
#endif
#if SDL_VIDEO_DRIVER_VITA
    if (retval == -1 &&
        VITA_ShowMessageBox(messageboxdata, buttonid) == 0) {
        retval = 0;
    }
#endif
    if (retval == -1) {
        const char *error = SDL_GetError();

        if (!*error) {
            SDL_SetError("No message system available");
        }
    }

    (void)SDL_AtomicDecRef(&SDL_messagebox_count);

    if (current_window) {
        SDL_RaiseWindow(current_window);
    }

    SDL_ShowCursor(show_cursor_prev);
    SDL_SetRelativeMouseMode(relative_mode);
    SDL_UpdateMouseCapture(SDL_FALSE);

    return retval;
}

int
SDL_ShowSimpleMessageBox(Uint32 flags, const char *title, const char *message, SDL_Window *window)
{
#ifdef __EMSCRIPTEN__
    /* !!! FIXME: propose a browser API for this, get this #ifdef out of here? */
    /* Web browsers don't (currently) have an API for a custom message box
       that can block, but for the most common case (SDL_ShowSimpleMessageBox),
       we can use the standard Javascript alert() function. */
    if (!title) title = "";
    if (!message) message = "";
    EM_ASM_({
        alert(UTF8ToString($0) + "\n\n" + UTF8ToString($1));
    }, title, message);
    return 0;
#else
    SDL_MessageBoxData data;
    SDL_MessageBoxButtonData button;

    SDL_zero(data);
    data.flags = flags;
    data.title = title;
    data.message = message;
    data.numbuttons = 1;
    data.buttons = &button;
    data.window = window;

    SDL_zero(button);
    button.flags |= SDL_MESSAGEBOX_BUTTON_RETURNKEY_DEFAULT;
    button.flags |= SDL_MESSAGEBOX_BUTTON_ESCAPEKEY_DEFAULT;
    button.text = "OK";

    return SDL_ShowMessageBox(&data, NULL);
#endif
}

SDL_bool
SDL_ShouldAllowTopmost(void)
{
    return SDL_GetHintBoolean(SDL_HINT_ALLOW_TOPMOST, SDL_TRUE);
}

int
SDL_SetWindowHitTest(SDL_Window * window, SDL_HitTest callback, void *userdata)
{
    CHECK_WINDOW_MAGIC(window, -1);

    if (!_this->SetWindowHitTest) {
        return SDL_Unsupported();
    } else if (_this->SetWindowHitTest(window, callback != NULL) == -1) {
        return -1;
    }

    window->hit_test = callback;
    window->hit_test_data = userdata;

    return 0;
}

float
SDL_ComputeDiagonalDPI(int hpix, int vpix, float hinches, float vinches)
{
    float den2 = hinches * hinches + vinches * vinches;
    if (den2 <= 0.0f) {
        return 0.0f;
    }

    return (float)(SDL_sqrt((double)hpix * (double)hpix + (double)vpix * (double)vpix) /
                   SDL_sqrt((double)den2));
}

/*
 * Functions used by iOS application delegates
 */
void SDL_OnApplicationWillTerminate(void)
{
    SDL_SendAppEvent(SDL_APP_TERMINATING);
}

void SDL_OnApplicationDidReceiveMemoryWarning(void)
{
    SDL_SendAppEvent(SDL_APP_LOWMEMORY);
}

void SDL_OnApplicationWillResignActive(void)
{
    if (_this) {
        SDL_Window *window;
        for (window = _this->windows; window != NULL; window = window->next) {
            SDL_SendWindowEvent(window, SDL_WINDOWEVENT_FOCUS_LOST, 0, 0);
            SDL_SendWindowEvent(window, SDL_WINDOWEVENT_MINIMIZED, 0, 0);
        }
    }
    SDL_SendAppEvent(SDL_APP_WILLENTERBACKGROUND);
}

void SDL_OnApplicationDidEnterBackground(void)
{
    SDL_SendAppEvent(SDL_APP_DIDENTERBACKGROUND);
}

void SDL_OnApplicationWillEnterForeground(void)
{
    SDL_SendAppEvent(SDL_APP_WILLENTERFOREGROUND);
}

void SDL_OnApplicationDidBecomeActive(void)
{
    SDL_SendAppEvent(SDL_APP_DIDENTERFOREGROUND);

    if (_this) {
        SDL_Window *window;
        for (window = _this->windows; window != NULL; window = window->next) {
            SDL_SendWindowEvent(window, SDL_WINDOWEVENT_FOCUS_GAINED, 0, 0);
            SDL_SendWindowEvent(window, SDL_WINDOWEVENT_RESTORED, 0, 0);
        }
    }
}

#define NOT_A_VULKAN_WINDOW "The specified window isn't a Vulkan window"

int SDL_Vulkan_LoadLibrary(const char *path)
{
    int retval;
    if (!_this) {
        SDL_UninitializedVideo();
        return -1;
    }
    if (_this->vulkan_config.loader_loaded) {
        if (path && SDL_strcmp(path, _this->vulkan_config.loader_path) != 0) {
            return SDL_SetError("Vulkan loader library already loaded");
        }
        retval = 0;
    } else {
        if (!_this->Vulkan_LoadLibrary) {
            return SDL_ContextNotSupported("Vulkan");
        }
        retval = _this->Vulkan_LoadLibrary(_this, path);
    }
    if (retval == 0) {
        _this->vulkan_config.loader_loaded++;
    }
    return retval;
}

void *SDL_Vulkan_GetVkGetInstanceProcAddr(void)
{
    if (!_this) {
        SDL_UninitializedVideo();
        return NULL;
    }
    if (!_this->vulkan_config.loader_loaded) {
        SDL_SetError("No Vulkan loader has been loaded");
        return NULL;
    }
    return _this->vulkan_config.vkGetInstanceProcAddr;
}

void SDL_Vulkan_UnloadLibrary(void)
{
    if (!_this) {
        SDL_UninitializedVideo();
        return;
    }
    if (_this->vulkan_config.loader_loaded > 0) {
        if (--_this->vulkan_config.loader_loaded > 0) {
            return;
        }
        if (_this->Vulkan_UnloadLibrary) {
            _this->Vulkan_UnloadLibrary(_this);
        }
    }
}

SDL_bool SDL_Vulkan_GetInstanceExtensions(SDL_Window *window, unsigned *count, const char **names)
{
    if (window) {
        CHECK_WINDOW_MAGIC(window, SDL_FALSE);

        if (!(window->flags & SDL_WINDOW_VULKAN))
        {
            SDL_SetError(NOT_A_VULKAN_WINDOW);
            return SDL_FALSE;
        }
    }

    if (!count) {
        SDL_InvalidParamError("count");
        return SDL_FALSE;
    }

    return _this->Vulkan_GetInstanceExtensions(_this, window, count, names);
}

SDL_bool SDL_Vulkan_CreateSurface(SDL_Window *window,
                                  VkInstance instance,
                                  VkSurfaceKHR *surface)
{
    CHECK_WINDOW_MAGIC(window, SDL_FALSE);

    if (!(window->flags & SDL_WINDOW_VULKAN)) {
        SDL_SetError(NOT_A_VULKAN_WINDOW);
        return SDL_FALSE;
    }

    if (!instance) {
        SDL_InvalidParamError("instance");
        return SDL_FALSE;
    }

    if (!surface) {
        SDL_InvalidParamError("surface");
        return SDL_FALSE;
    }

    return _this->Vulkan_CreateSurface(_this, window, instance, surface);
}

void SDL_Vulkan_GetDrawableSize(SDL_Window * window, int *w, int *h)
{
    CHECK_WINDOW_MAGIC(window,);

    if (_this->Vulkan_GetDrawableSize) {
        _this->Vulkan_GetDrawableSize(_this, window, w, h);
    } else {
        SDL_GetWindowSize(window, w, h);
    }
}

SDL_MetalView
SDL_Metal_CreateView(SDL_Window * window)
{
    CHECK_WINDOW_MAGIC(window, NULL);

    if (!(window->flags & SDL_WINDOW_METAL)) {
        SDL_SetError("The specified window isn't a Metal window");
        return NULL;
    }

    return _this->Metal_CreateView(_this, window);
}

void
SDL_Metal_DestroyView(SDL_MetalView view)
{
    if (_this && view && _this->Metal_DestroyView) {
        _this->Metal_DestroyView(_this, view);
    }
}

void *
SDL_Metal_GetLayer(SDL_MetalView view)
{
    if (_this && _this->Metal_GetLayer) {
        if (view) {
            return _this->Metal_GetLayer(_this, view);
        } else {
            SDL_InvalidParamError("view");
            return NULL;
        }
    } else {
        SDL_SetError("Metal is not supported.");
        return NULL;
    }
}

void SDL_Metal_GetDrawableSize(SDL_Window * window, int *w, int *h)
{
    CHECK_WINDOW_MAGIC(window,);

    if (_this->Metal_GetDrawableSize) {
        _this->Metal_GetDrawableSize(_this, window, w, h);
    } else {
        SDL_GetWindowSize(window, w, h);
    }
}

/* vi: set ts=4 sw=4 expandtab: */<|MERGE_RESOLUTION|>--- conflicted
+++ resolved
@@ -1380,11 +1380,7 @@
 
                 /* Generate a mode change event here */
                 if (resized) {
-<<<<<<< HEAD
-#ifndef __ANDROID__
-=======
-#if !defined(ANDROID) && !defined(WIN32)
->>>>>>> 118a2189
+#if !defined(__ANDROID__) && !defined(WIN32)
                     /* Android may not resize the window to exactly what our fullscreen mode is, especially on
                      * windowed Android environments like the Chromebook or Samsung DeX.  Given this, we shouldn't
                      * use fullscreen_mode.w and fullscreen_mode.h, but rather get our current native size.  As such,
