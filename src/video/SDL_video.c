/*
  Simple DirectMedia Layer
  Copyright (C) 1997-2023 Sam Lantinga <slouken@libsdl.org>

  This software is provided 'as-is', without any express or implied
  warranty.  In no event will the authors be held liable for any damages
  arising from the use of this software.

  Permission is granted to anyone to use this software for any purpose,
  including commercial applications, and to alter it and redistribute it
  freely, subject to the following restrictions:

  1. The origin of this software must not be misrepresented; you must not
     claim that you wrote the original software. If you use this software
     in a product, an acknowledgment in the product documentation would be
     appreciated but is not required.
  2. Altered source versions must be plainly marked as such, and must not be
     misrepresented as being the original software.
  3. This notice may not be removed or altered from any source distribution.
*/
#include "SDL_internal.h"

/* The high-level video driver subsystem */

#include "SDL_sysvideo.h"
#include "SDL_egl_c.h"
#include "SDL_blit.h"
#include "SDL_pixels_c.h"
#include "SDL_rect_c.h"
#include "SDL_video_c.h"
#include "../events/SDL_events_c.h"
#include "../timer/SDL_timer_c.h"

#include <SDL3/SDL_syswm.h>

#if SDL_VIDEO_OPENGL
#include <SDL3/SDL_opengl.h>
#endif /* SDL_VIDEO_OPENGL */

#if SDL_VIDEO_OPENGL_ES && !SDL_VIDEO_OPENGL
#include <SDL3/SDL_opengles.h>
#endif /* SDL_VIDEO_OPENGL_ES && !SDL_VIDEO_OPENGL */

/* GL and GLES2 headers conflict on Linux 32 bits */
#if SDL_VIDEO_OPENGL_ES2 && !SDL_VIDEO_OPENGL
#include <SDL3/SDL_opengles2.h>
#endif /* SDL_VIDEO_OPENGL_ES2 && !SDL_VIDEO_OPENGL */

#if !SDL_VIDEO_OPENGL
#ifndef GL_CONTEXT_RELEASE_BEHAVIOR_KHR
#define GL_CONTEXT_RELEASE_BEHAVIOR_KHR 0x82FB
#endif
#endif

#ifdef __EMSCRIPTEN__
#include <emscripten.h>
#endif

#ifdef __LINUX__
#include <sys/types.h>
#include <sys/stat.h>
#include <unistd.h>
#endif

/* Available video drivers */
static VideoBootStrap *bootstrap[] = {
#if SDL_VIDEO_DRIVER_COCOA
    &COCOA_bootstrap,
#endif
#if SDL_VIDEO_DRIVER_WAYLAND
    &Wayland_bootstrap,
#endif
#if SDL_VIDEO_DRIVER_X11
    &X11_bootstrap,
#endif
#if SDL_VIDEO_DRIVER_VIVANTE
    &VIVANTE_bootstrap,
#endif
#if SDL_VIDEO_DRIVER_WINDOWS
    &WINDOWS_bootstrap,
#endif
#if SDL_VIDEO_DRIVER_WINRT
    &WINRT_bootstrap,
#endif
#if SDL_VIDEO_DRIVER_HAIKU
    &HAIKU_bootstrap,
#endif
#if SDL_VIDEO_DRIVER_UIKIT
    &UIKIT_bootstrap,
#endif
#if SDL_VIDEO_DRIVER_ANDROID
    &Android_bootstrap,
#endif
#if SDL_VIDEO_DRIVER_PS2
    &PS2_bootstrap,
#endif
#if SDL_VIDEO_DRIVER_PSP
    &PSP_bootstrap,
#endif
#if SDL_VIDEO_DRIVER_VITA
    &VITA_bootstrap,
#endif
#if SDL_VIDEO_DRIVER_N3DS
    &N3DS_bootstrap,
#endif
#if SDL_VIDEO_DRIVER_KMSDRM
    &KMSDRM_bootstrap,
#endif
#if SDL_VIDEO_DRIVER_RISCOS
    &RISCOS_bootstrap,
#endif
#if SDL_VIDEO_DRIVER_RPI
    &RPI_bootstrap,
#endif
#if SDL_VIDEO_DRIVER_EMSCRIPTEN
    &Emscripten_bootstrap,
#endif
#if SDL_VIDEO_DRIVER_OFFSCREEN
    &OFFSCREEN_bootstrap,
#endif
#if SDL_VIDEO_DRIVER_NGAGE
    &NGAGE_bootstrap,
#endif
#if SDL_VIDEO_DRIVER_DUMMY
    &DUMMY_bootstrap,
#if SDL_INPUT_LINUXEV
    &DUMMY_evdev_bootstrap,
#endif
#endif
    NULL
};

#define CHECK_WINDOW_MAGIC(window, retval)                              \
    if (!_this) {                                                       \
        SDL_UninitializedVideo();                                       \
        return retval;                                                  \
    }                                                                   \
    if (!(window) || (window)->magic != &_this->window_magic) {         \
        SDL_SetError("Invalid window");                                 \
        return retval;                                                  \
    }

#define CHECK_DISPLAY_MAGIC(display, retval)                            \
    if (!display) {                                                     \
        return retval;                                                  \
    }                                                                   \

#if defined(__MACOS__) && defined(SDL_VIDEO_DRIVER_COCOA)
/* Support for macOS fullscreen spaces */
extern SDL_bool Cocoa_IsWindowInFullscreenSpace(SDL_Window *window);
extern SDL_bool Cocoa_SetWindowFullscreenSpace(SDL_Window *window, SDL_bool state);
#endif

/* Convenience functions for reading driver flags */
static SDL_bool ModeSwitchingEmulated(_THIS)
{
    return !!(_this->quirk_flags & VIDEO_DEVICE_QUIRK_MODE_SWITCHING_EMULATED);
}

static SDL_bool DisableUnsetFullscreenOnMinimize(_THIS)
{
    return !!(_this->quirk_flags & VIDEO_DEVICE_QUIRK_DISABLE_UNSET_FULLSCREEN_ON_MINIMIZE);
}

/* Support for framebuffer emulation using an accelerated renderer */

#define SDL_WINDOWTEXTUREDATA "_SDL_WindowTextureData"

typedef struct
{
    SDL_Renderer *renderer;
    SDL_Texture *texture;
    void *pixels;
    int pitch;
    int bytes_per_pixel;
} SDL_WindowTextureData;

static Uint32 SDL_DefaultGraphicsBackends(SDL_VideoDevice *_this)
{
#if (SDL_VIDEO_OPENGL && __MACOS__) || (__IOS__ && !TARGET_OS_MACCATALYST) || __ANDROID__
    if (_this->GL_CreateContext != NULL) {
        return SDL_WINDOW_OPENGL;
    }
#endif
#if SDL_VIDEO_METAL && (TARGET_OS_MACCATALYST || __MACOS__ || __IOS__)
    if (_this->Metal_CreateView != NULL) {
        return SDL_WINDOW_METAL;
    }
#endif
    return 0;
}

static int SDL_CreateWindowTexture(SDL_VideoDevice *_this, SDL_Window *window, Uint32 *format, void **pixels, int *pitch)
{
    SDL_RendererInfo info;
    SDL_WindowTextureData *data = SDL_GetWindowData(window, SDL_WINDOWTEXTUREDATA);
    int i;
    int w, h;

    SDL_GetWindowSizeInPixels(window, &w, &h);

    if (data == NULL) {
        SDL_Renderer *renderer = NULL;
        const char *hint = SDL_GetHint(SDL_HINT_FRAMEBUFFER_ACCELERATION);
        const SDL_bool specific_accelerated_renderer = (hint && *hint != '0' && *hint != '1' &&
                                                        SDL_strcasecmp(hint, "true") != 0 &&
                                                        SDL_strcasecmp(hint, "false") != 0 &&
                                                        SDL_strcasecmp(hint, "software") != 0);

        /* Check to see if there's a specific driver requested */
        if (specific_accelerated_renderer) {
            renderer = SDL_CreateRenderer(window, hint, 0);
            if (renderer == NULL || (SDL_GetRendererInfo(renderer, &info) == -1)) {
                if (renderer) {
                    SDL_DestroyRenderer(renderer);
                }
                return SDL_SetError("Requested renderer for " SDL_HINT_FRAMEBUFFER_ACCELERATION " is not available");
            }
            /* if it was specifically requested, even if SDL_RENDERER_ACCELERATED isn't set, we'll accept this renderer. */
        } else {
            const int total = SDL_GetNumRenderDrivers();
            for (i = 0; i < total; ++i) {
                const char *name = SDL_GetRenderDriver(i);
                if (name && (SDL_strcmp(name, "software") != 0)) {
                    renderer = SDL_CreateRenderer(window, name, 0);
                    if (renderer && (SDL_GetRendererInfo(renderer, &info) == 0) && (info.flags & SDL_RENDERER_ACCELERATED)) {
                        break; /* this will work. */
                    }
                    if (renderer) { /* wasn't accelerated, etc, skip it. */
                        SDL_DestroyRenderer(renderer);
                        renderer = NULL;
                    }
                }
            }
            if (renderer == NULL) {
                return SDL_SetError("No hardware accelerated renderers available");
            }
        }

        SDL_assert(renderer != NULL); /* should have explicitly checked this above. */

        /* Create the data after we successfully create the renderer (bug #1116) */
        data = (SDL_WindowTextureData *)SDL_calloc(1, sizeof(*data));
        if (data == NULL) {
            SDL_DestroyRenderer(renderer);
            return SDL_OutOfMemory();
        }
        SDL_SetWindowData(window, SDL_WINDOWTEXTUREDATA, data);

        data->renderer = renderer;
    } else {
        if (SDL_GetRendererInfo(data->renderer, &info) == -1) {
            return -1;
        }
    }

    /* Free any old texture and pixel data */
    if (data->texture) {
        SDL_DestroyTexture(data->texture);
        data->texture = NULL;
    }
    SDL_free(data->pixels);
    data->pixels = NULL;

    /* Find the first format without an alpha channel */
    *format = info.texture_formats[0];

    for (i = 0; i < (int)info.num_texture_formats; ++i) {
        if (!SDL_ISPIXELFORMAT_FOURCC(info.texture_formats[i]) &&
            !SDL_ISPIXELFORMAT_ALPHA(info.texture_formats[i])) {
            *format = info.texture_formats[i];
            break;
        }
    }

    data->texture = SDL_CreateTexture(data->renderer, *format,
                                      SDL_TEXTUREACCESS_STREAMING,
                                      w, h);
    if (!data->texture) {
        /* codechecker_false_positive [Malloc] Static analyzer doesn't realize allocated `data` is saved to SDL_WINDOWTEXTUREDATA and not leaked here. */
        return -1; /* NOLINT(clang-analyzer-unix.Malloc) */
    }

    /* Create framebuffer data */
    data->bytes_per_pixel = SDL_BYTESPERPIXEL(*format);
    data->pitch = (((w * data->bytes_per_pixel) + 3) & ~3);

    {
        /* Make static analysis happy about potential SDL_malloc(0) calls. */
        const size_t allocsize = (size_t)h * data->pitch;
        data->pixels = SDL_malloc((allocsize > 0) ? allocsize : 1);
        if (!data->pixels) {
            return SDL_OutOfMemory();
        }
    }

    *pixels = data->pixels;
    *pitch = data->pitch;

    /* Make sure we're not double-scaling the viewport */
    SDL_SetRenderViewport(data->renderer, NULL);

    return 0;
}

static SDL_VideoDevice *_this = NULL;
static SDL_atomic_t SDL_messagebox_count;

static int SDL_UpdateWindowTexture(SDL_VideoDevice *unused, SDL_Window *window, const SDL_Rect *rects, int numrects)
{
    SDL_WindowTextureData *data;
    SDL_Rect rect;
    void *src;
    int w, h;

    SDL_GetWindowSizeInPixels(window, &w, &h);

    data = SDL_GetWindowData(window, SDL_WINDOWTEXTUREDATA);
    if (data == NULL || !data->texture) {
        return SDL_SetError("No window texture data");
    }

    /* Update a single rect that contains subrects for best DMA performance */
    if (SDL_GetSpanEnclosingRect(w, h, numrects, rects, &rect)) {
        src = (void *)((Uint8 *)data->pixels +
                       rect.y * data->pitch +
                       rect.x * data->bytes_per_pixel);
        if (SDL_UpdateTexture(data->texture, &rect, src, data->pitch) < 0) {
            return -1;
        }

        if (SDL_RenderTexture(data->renderer, data->texture, NULL, NULL) < 0) {
            return -1;
        }

        SDL_RenderPresent(data->renderer);
    }
    return 0;
}

static void SDL_DestroyWindowTexture(SDL_VideoDevice *unused, SDL_Window *window)
{
    SDL_WindowTextureData *data;

    data = SDL_SetWindowData(window, SDL_WINDOWTEXTUREDATA, NULL);
    if (data == NULL) {
        return;
    }
    if (data->texture) {
        SDL_DestroyTexture(data->texture);
    }
    if (data->renderer) {
        SDL_DestroyRenderer(data->renderer);
    }
    SDL_free(data->pixels);
    SDL_free(data);
}

int SDL_SetWindowTextureVSync(SDL_Window *window, int vsync)
{
    SDL_WindowTextureData *data;

    data = SDL_GetWindowData(window, SDL_WINDOWTEXTUREDATA);
    if (data == NULL) {
        return -1;
    }
    if (data->renderer == NULL ) {
        return -1;
    }
    return SDL_SetRenderVSync(data->renderer, vsync);
}

static int SDLCALL cmpmodes(const void *A, const void *B)
{
    const SDL_DisplayMode *a = (const SDL_DisplayMode *)A;
    const SDL_DisplayMode *b = (const SDL_DisplayMode *)B;
    if (a == b) {
        return 0;
    } else if (a->screen_w != b->screen_w) {
        return b->screen_w - a->screen_w;
    } else if (a->screen_h != b->screen_h) {
        return b->screen_h - a->screen_h;
    } else if (a->pixel_w != b->pixel_w) {
        return b->pixel_w - a->pixel_w;
    } else if (a->pixel_h != b->pixel_h) {
        return b->pixel_h - a->pixel_h;
    } else if (SDL_BITSPERPIXEL(a->format) != SDL_BITSPERPIXEL(b->format)) {
        return SDL_BITSPERPIXEL(b->format) - SDL_BITSPERPIXEL(a->format);
    } else if (SDL_PIXELLAYOUT(a->format) != SDL_PIXELLAYOUT(b->format)) {
        return SDL_PIXELLAYOUT(b->format) - SDL_PIXELLAYOUT(a->format);
    } else if (a->refresh_rate != b->refresh_rate) {
        return (int)(b->refresh_rate * 100) - (int)(a->refresh_rate * 100);
    }
    return 0;
}

static int SDL_UninitializedVideo(void)
{
    return SDL_SetError("Video subsystem has not been initialized");
}

int SDL_GetNumVideoDrivers(void)
{
    return SDL_arraysize(bootstrap) - 1;
}

const char *SDL_GetVideoDriver(int index)
{
    if (index >= 0 && index < SDL_GetNumVideoDrivers()) {
        return bootstrap[index]->name;
    }
    return NULL;
}

/*
 * Initialize the video and event subsystems -- determine native pixel format
 */
int SDL_VideoInit(const char *driver_name)
{
    SDL_VideoDevice *video;
    SDL_bool init_events = SDL_FALSE;
    SDL_bool init_keyboard = SDL_FALSE;
    SDL_bool init_mouse = SDL_FALSE;
    SDL_bool init_touch = SDL_FALSE;
    int i = 0;

    /* Check to make sure we don't overwrite '_this' */
    if (_this != NULL) {
        SDL_VideoQuit();
    }

#if !SDL_TIMERS_DISABLED
    SDL_InitTicks();
#endif

    /* Start the event loop */
    if (SDL_InitSubSystem(SDL_INIT_EVENTS) < 0) {
        goto pre_driver_error;
    }
    init_events = SDL_TRUE;
    if (SDL_InitKeyboard() < 0) {
        goto pre_driver_error;
    }
    init_keyboard = SDL_TRUE;
    if (SDL_InitMouse() < 0) {
        goto pre_driver_error;
    }
    init_mouse = SDL_TRUE;
    if (SDL_InitTouch() < 0) {
        goto pre_driver_error;
    }
    init_touch = SDL_TRUE;

    /* Select the proper video driver */
    video = NULL;
    if (driver_name == NULL) {
        driver_name = SDL_GetHint(SDL_HINT_VIDEO_DRIVER);
    }
    if (driver_name != NULL && *driver_name != 0) {
        const char *driver_attempt = driver_name;
        while (driver_attempt != NULL && *driver_attempt != 0 && video == NULL) {
            const char *driver_attempt_end = SDL_strchr(driver_attempt, ',');
            size_t driver_attempt_len = (driver_attempt_end != NULL) ? (driver_attempt_end - driver_attempt)
                                                                     : SDL_strlen(driver_attempt);

            for (i = 0; bootstrap[i]; ++i) {
                if ((driver_attempt_len == SDL_strlen(bootstrap[i]->name)) &&
                    (SDL_strncasecmp(bootstrap[i]->name, driver_attempt, driver_attempt_len) == 0)) {
                    video = bootstrap[i]->create();
                    break;
                }
            }

            driver_attempt = (driver_attempt_end != NULL) ? (driver_attempt_end + 1) : NULL;
        }
    } else {
        for (i = 0; bootstrap[i]; ++i) {
            video = bootstrap[i]->create();
            if (video != NULL) {
                break;
            }
        }
    }
    if (video == NULL) {
        if (driver_name) {
            SDL_SetError("%s not available", driver_name);
            goto pre_driver_error;
        }
        SDL_SetError("No available video device");
        goto pre_driver_error;
    }

    /* From this point on, use SDL_VideoQuit to cleanup on error, rather than
    pre_driver_error. */
    _this = video;
    _this->name = bootstrap[i]->name;
    _this->next_object_id = 1;
    _this->thread = SDL_ThreadID();

    /* Set some very sane GL defaults */
    _this->gl_config.driver_loaded = 0;
    _this->gl_config.dll_handle = NULL;
    SDL_GL_ResetAttributes();

    _this->current_glwin_tls = SDL_TLSCreate();
    _this->current_glctx_tls = SDL_TLSCreate();

    /* Initialize the video subsystem */
    if (_this->VideoInit(_this) < 0) {
        SDL_VideoQuit();
        return -1;
    }

    /* Make sure some displays were added */
    if (_this->num_displays == 0) {
        SDL_VideoQuit();
        return SDL_SetError("The video driver did not add any displays");
    }

    /* Disable the screen saver by default. This is a change from <= 2.0.1,
       but most things using SDL are games or media players; you wouldn't
       want a screensaver to trigger if you're playing exclusively with a
       joystick, or passively watching a movie. Things that use SDL but
       function more like a normal desktop app should explicitly reenable the
       screensaver. */
    if (!SDL_GetHintBoolean(SDL_HINT_VIDEO_ALLOW_SCREENSAVER, SDL_FALSE)) {
        SDL_DisableScreenSaver();
    }

    /* If we don't use a screen keyboard, turn on text input by default,
       otherwise programs that expect to get text events without enabling
       UNICODE input won't get any events.

       Actually, come to think of it, you needed to call SDL_EnableUNICODE(1)
       in SDL 1.2 before you got text input events.  Hmm...
     */
    if (!SDL_HasScreenKeyboardSupport()) {
        SDL_StartTextInput();
    }

    /* We're ready to go! */
    return 0;

pre_driver_error:
    SDL_assert(_this == NULL);
    if (init_touch) {
        SDL_QuitTouch();
    }
    if (init_mouse) {
        SDL_QuitMouse();
    }
    if (init_keyboard) {
        SDL_QuitKeyboard();
    }
    if (init_events) {
        SDL_QuitSubSystem(SDL_INIT_EVENTS);
    }
    return -1;
}

const char *SDL_GetCurrentVideoDriver(void)
{
    if (_this == NULL) {
        SDL_UninitializedVideo();
        return NULL;
    }
    return _this->name;
}

SDL_VideoDevice *SDL_GetVideoDevice(void)
{
    return _this;
}

SDL_bool SDL_IsVideoContextExternal(void)
{
    return SDL_GetHintBoolean(SDL_HINT_VIDEO_EXTERNAL_CONTEXT, SDL_FALSE);
}

SDL_bool SDL_OnVideoThread(void)
{
    return (_this && SDL_ThreadID() == _this->thread) ? SDL_TRUE : SDL_FALSE;
}

static void SDL_FinalizeDisplayMode(SDL_DisplayMode *mode)
{
    /* Make sure all the fields are set up correctly */
    if (mode->display_scale <= 0.0f) {
        if (mode->screen_w == 0 && mode->screen_h == 0) {
            mode->screen_w = mode->pixel_w;
            mode->screen_h = mode->pixel_h;
        }
        if (mode->pixel_w == 0 && mode->pixel_h == 0) {
            mode->pixel_w = mode->screen_w;
            mode->pixel_h = mode->screen_h;
        }
        if (mode->screen_w > 0) {
            mode->display_scale = (float)mode->pixel_w / mode->screen_w;
        }
    } else {
        if (mode->screen_w == 0 && mode->screen_h == 0) {
            mode->screen_w = (int)SDL_floorf(mode->pixel_w / mode->display_scale);
            mode->screen_h = (int)SDL_floorf(mode->pixel_h / mode->display_scale);
        }
        if (mode->pixel_w == 0 && mode->pixel_h == 0) {
            mode->pixel_w = (int)SDL_ceilf(mode->screen_w * mode->display_scale);
            mode->pixel_h = (int)SDL_ceilf(mode->screen_h * mode->display_scale);
        }
    }

    /* Make sure the screen width, pixel width, and display scale all match */
    if (mode->display_scale != 0.0f) {
        SDL_assert(mode->display_scale > 0.0f);
        SDL_assert(SDL_fabsf(mode->screen_w - (mode->pixel_w / mode->display_scale)) < 1.0f);
        SDL_assert(SDL_fabsf(mode->screen_h - (mode->pixel_h / mode->display_scale)) < 1.0f);
    }
}

SDL_DisplayID SDL_AddBasicVideoDisplay(const SDL_DisplayMode *desktop_mode)
{
    SDL_VideoDisplay display;

    SDL_zero(display);
    if (desktop_mode) {
        display.desktop_mode = *desktop_mode;
        SDL_FinalizeDisplayMode(&display.desktop_mode);
    }
    display.current_mode = display.desktop_mode;

    return SDL_AddVideoDisplay(&display, SDL_FALSE);
}

SDL_DisplayID SDL_AddVideoDisplay(const SDL_VideoDisplay *display, SDL_bool send_event)
{
    SDL_VideoDisplay *displays;
    SDL_DisplayID id = 0;
    int index;

    displays = (SDL_VideoDisplay *)SDL_realloc(_this->displays, (_this->num_displays + 1) * sizeof(*displays));
    if (displays) {
        id = _this->next_object_id++;
        index = _this->num_displays++;
        displays[index] = *display;
        displays[index].id = id;
        displays[index].device = _this;
        _this->displays = displays;

        if (display->name) {
            displays[index].name = SDL_strdup(display->name);
        } else {
            char name[32];

            SDL_itoa(index, name, 10);
            displays[index].name = SDL_strdup(name);
        }

        SDL_FinalizeDisplayMode(&displays[index].desktop_mode);
        SDL_FinalizeDisplayMode(&displays[index].current_mode);

        if (send_event) {
            SDL_SendDisplayEvent(&_this->displays[index], SDL_EVENT_DISPLAY_CONNECTED, 0);
        }
    } else {
        SDL_OutOfMemory();
    }
    return id;
}

void SDL_DelVideoDisplay(SDL_DisplayID displayID)
{
    SDL_VideoDisplay *display;
    int display_index = SDL_GetDisplayIndex(displayID);
    if (display_index < 0) {
        return;
    }

    display = &_this->displays[display_index];

    SDL_SendDisplayEvent(display, SDL_EVENT_DISPLAY_DISCONNECTED, 0);

    if (display->driverdata) {
        SDL_free(display->driverdata);
    }
    if (display_index < (_this->num_displays - 1)) {
        SDL_memmove(&_this->displays[display_index], &_this->displays[display_index + 1], (_this->num_displays - display_index - 1) * sizeof(_this->displays[display_index]));
    }
    --_this->num_displays;
}

SDL_DisplayID *SDL_GetDisplays(int *count)
{
    int i;
    SDL_DisplayID *displays;

    displays = (SDL_DisplayID *)SDL_malloc((_this->num_displays + 1) * sizeof(*displays));
    if (displays) {
        if (count) {
            *count = _this->num_displays;
        }

        for (i = 0; i < _this->num_displays; ++i) {
            displays[i] = _this->displays[i].id;
        }
        displays[i] = 0;
    } else {
        if (count) {
            *count = 0;
        }

        SDL_OutOfMemory();
    }
    return displays;
}

SDL_VideoDisplay *SDL_GetVideoDisplay(SDL_DisplayID displayID)
{
    int display_index;

    display_index = SDL_GetDisplayIndex(displayID);
    if (display_index < 0) {
        return NULL;
    }
    return &_this->displays[display_index];
}

SDL_VideoDisplay *SDL_GetVideoDisplayForWindow(SDL_Window *window)
{
    return SDL_GetVideoDisplay(SDL_GetDisplayForWindow(window));
}

SDL_DisplayID SDL_GetPrimaryDisplay(void)
{
    if (!_this || _this->num_displays == 0) {
        SDL_UninitializedVideo();
        return 0;
    }
    return _this->displays[0].id;
}

int SDL_GetDisplayIndex(SDL_DisplayID displayID)
{
    int display_index;

    if (!_this) {
        SDL_UninitializedVideo();
        return -1;
    }

    for (display_index = 0; display_index < _this->num_displays; ++display_index) {
        if (displayID == _this->displays[display_index].id) {
            return display_index;
        }
    }
    SDL_SetError("Invalid display");
    return -1;
}

SDL_DisplayData *SDL_GetDisplayDriverData(SDL_DisplayID displayID)
{
    SDL_VideoDisplay *display = SDL_GetVideoDisplay(displayID);

    CHECK_DISPLAY_MAGIC(display, NULL);

    return display->driverdata;
}

SDL_DisplayData *SDL_GetDisplayDriverDataForWindow(SDL_Window *window)
{
    return SDL_GetDisplayDriverData(SDL_GetDisplayForWindow(window));
}

const char *SDL_GetDisplayName(SDL_DisplayID displayID)
{
    SDL_VideoDisplay *display = SDL_GetVideoDisplay(displayID);

    CHECK_DISPLAY_MAGIC(display, NULL);

    return display->name;
}

int SDL_GetDisplayBounds(SDL_DisplayID displayID, SDL_Rect *rect)
{
    SDL_VideoDisplay *display = SDL_GetVideoDisplay(displayID);

    CHECK_DISPLAY_MAGIC(display, -1);

    if (rect == NULL) {
        return SDL_InvalidParamError("rect");
    }

    if (_this->GetDisplayBounds) {
        if (_this->GetDisplayBounds(_this, display, rect) == 0) {
            return 0;
        }
    }

    /* Assume that the displays are left to right */
    if (displayID == SDL_GetPrimaryDisplay()) {
        rect->x = 0;
        rect->y = 0;
    } else {
        SDL_GetDisplayBounds(_this->displays[SDL_GetDisplayIndex(displayID) - 1].id, rect);
        rect->x += rect->w;
    }
    rect->w = display->current_mode.screen_w;
    rect->h = display->current_mode.screen_h;
    return 0;
}

static int ParseDisplayUsableBoundsHint(SDL_Rect *rect)
{
    const char *hint = SDL_GetHint(SDL_HINT_DISPLAY_USABLE_BOUNDS);
    return hint && (SDL_sscanf(hint, "%d,%d,%d,%d", &rect->x, &rect->y, &rect->w, &rect->h) == 4);
}

int SDL_GetDisplayUsableBounds(SDL_DisplayID displayID, SDL_Rect *rect)
{
    SDL_VideoDisplay *display = SDL_GetVideoDisplay(displayID);

    CHECK_DISPLAY_MAGIC(display, -1);

    if (rect == NULL) {
        return SDL_InvalidParamError("rect");
    }

    if (displayID == SDL_GetPrimaryDisplay() && ParseDisplayUsableBoundsHint(rect)) {
        return 0;
    }

    if (_this->GetDisplayUsableBounds) {
        if (_this->GetDisplayUsableBounds(_this, display, rect) == 0) {
            return 0;
        }
    }

    /* Oh well, just give the entire display bounds. */
    return SDL_GetDisplayBounds(displayID, rect);
}

<<<<<<< HEAD
int SDL_GetDisplayPhysicalDPI(int displayIndex, float *hdpi, float *vdpi)
{
    SDL_VideoDisplay *display;
    float h = 0.0f, v = 0.0f;
=======
int SDL_GetDisplayPhysicalDPI(SDL_DisplayID displayID, float *ddpi, float *hdpi, float *vdpi)
{
    SDL_VideoDisplay *display = SDL_GetVideoDisplay(displayID);
>>>>>>> d5869392

    CHECK_DISPLAY_MAGIC(display, -1);

<<<<<<< HEAD
    if (_this->GetDisplayPhysicalDPI == NULL) {
        return SDL_Unsupported();
    }

    if (_this->GetDisplayPhysicalDPI(_this, display, &h, &v) < 0) {
       goto error;
    }

    if (h == 0.0f || v == 0.0f) {
       goto error;
    }

    if (hdpi) {
       *hdpi = h;
    }

    if (vdpi) {
       *vdpi = v;
    }

    return 0;

error:
    return SDL_SetError("Couldn't get DPI");;
=======
    if (_this->GetDisplayPhysicalDPI) {
        if (_this->GetDisplayPhysicalDPI(_this, display, ddpi, hdpi, vdpi) < 0) {
            return -1;
        } else {
            return 0;
        }
    } else {
        return SDL_Unsupported();
    }
>>>>>>> d5869392
}

SDL_DisplayOrientation SDL_GetDisplayOrientation(SDL_DisplayID displayID)
{
    SDL_VideoDisplay *display = SDL_GetVideoDisplay(displayID);

    CHECK_DISPLAY_MAGIC(display, SDL_ORIENTATION_UNKNOWN);

    return display->orientation;
}

SDL_bool SDL_AddDisplayMode(SDL_VideoDisplay *display, const SDL_DisplayMode *mode)
{
    SDL_DisplayMode *modes;
    int i, nmodes;

    /* Make sure we don't already have the mode in the list */
    modes = display->display_modes;
    nmodes = display->num_display_modes;
    for (i = 0; i < nmodes; ++i) {
        if (cmpmodes(mode, &modes[i]) == 0) {
            return SDL_FALSE;
        }
    }

    /* Go ahead and add the new mode */
    if (nmodes == display->max_display_modes) {
        modes = SDL_realloc(modes, (display->max_display_modes + 32) * sizeof(*modes));
        if (modes == NULL) {
            return SDL_FALSE;
        }
        display->display_modes = modes;
        display->max_display_modes += 32;
    }
    modes[nmodes] = *mode;
    SDL_FinalizeDisplayMode(&modes[nmodes]);
    display->num_display_modes++;

    /* Re-sort video modes */
    SDL_qsort(display->display_modes, display->num_display_modes,
              sizeof(SDL_DisplayMode), cmpmodes);

    return SDL_TRUE;
}

void SDL_SetCurrentDisplayMode(SDL_VideoDisplay *display, const SDL_DisplayMode *mode)
{
    SDL_memcpy(&display->current_mode, mode, sizeof(*mode));
    SDL_FinalizeDisplayMode(&display->current_mode);
}

void SDL_SetDesktopDisplayMode(SDL_VideoDisplay *display, const SDL_DisplayMode *mode)
{
    SDL_memcpy(&display->desktop_mode, mode, sizeof(*mode));
    SDL_FinalizeDisplayMode(&display->desktop_mode);
}

void SDL_ResetDisplayModes(SDL_VideoDisplay *display)
{
    int i;

    for (i = display->num_display_modes; i--;) {
        SDL_free(display->display_modes[i].driverdata);
        display->display_modes[i].driverdata = NULL;
    }
    SDL_free(display->display_modes);
    display->display_modes = NULL;
    display->num_display_modes = 0;
    display->max_display_modes = 0;
}

static int SDL_GetNumDisplayModesForDisplay(SDL_VideoDisplay *display)
{
    if (!display->num_display_modes && _this->GetDisplayModes) {
        _this->GetDisplayModes(_this, display);
        SDL_qsort(display->display_modes, display->num_display_modes,
                  sizeof(SDL_DisplayMode), cmpmodes);
    }
    return display->num_display_modes;
}

int SDL_GetNumDisplayModes(SDL_DisplayID displayID)
{
    SDL_VideoDisplay *display = SDL_GetVideoDisplay(displayID);

    CHECK_DISPLAY_MAGIC(display, -1);

    return SDL_GetNumDisplayModesForDisplay(display);
}

int SDL_GetDisplayMode(SDL_DisplayID displayID, int index, SDL_DisplayMode *mode)
{
    SDL_VideoDisplay *display = SDL_GetVideoDisplay(displayID);

    CHECK_DISPLAY_MAGIC(display, -1);

    if (index < 0 || index >= SDL_GetNumDisplayModesForDisplay(display)) {
        return SDL_SetError("index must be in the range of 0 - %d", SDL_GetNumDisplayModesForDisplay(display) - 1);
    }
    if (mode) {
        *mode = display->display_modes[index];
    }
    return 0;
}

int SDL_GetDesktopDisplayMode(SDL_DisplayID displayID, SDL_DisplayMode *mode)
{
    SDL_VideoDisplay *display = SDL_GetVideoDisplay(displayID);

    CHECK_DISPLAY_MAGIC(display, -1);

    if (mode) {
        *mode = display->desktop_mode;
    }
    return 0;
}

int SDL_GetCurrentDisplayMode(SDL_DisplayID displayID, SDL_DisplayMode *mode)
{
    SDL_VideoDisplay *display = SDL_GetVideoDisplay(displayID);

    CHECK_DISPLAY_MAGIC(display, -1);

    if (mode) {
        *mode = display->current_mode;
    }
    return 0;
}

static SDL_DisplayMode *SDL_GetClosestDisplayModeForDisplay(SDL_VideoDisplay *display,
                                                            const SDL_DisplayMode *mode,
                                                            SDL_DisplayMode *closest)
{
    Uint32 target_format;
    float target_refresh_rate;
    int i;
    SDL_DisplayMode requested_mode;
    SDL_DisplayMode *current, *match;

    if (mode == NULL || closest == NULL) {
        SDL_InvalidParamError("mode/closest");
        return NULL;
    }

    /* Make sure all the fields are filled out in the requested mode */
    requested_mode = *mode;
    SDL_FinalizeDisplayMode(&requested_mode);
    mode = &requested_mode;

    /* Default to the desktop format */
    if (mode->format) {
        target_format = mode->format;
    } else {
        target_format = display->desktop_mode.format;
    }

    /* Default to the desktop refresh rate */
    if (mode->refresh_rate > 0.0f) {
        target_refresh_rate = mode->refresh_rate;
    } else {
        target_refresh_rate = display->desktop_mode.refresh_rate;
    }

    match = NULL;
    for (i = 0; i < SDL_GetNumDisplayModesForDisplay(display); ++i) {
        current = &display->display_modes[i];

        if (current->pixel_w && (current->pixel_w < mode->pixel_w)) {
            /* Out of sorted modes large enough here */
            break;
        }
        if (current->pixel_h && (current->pixel_h < mode->pixel_h)) {
            if (current->pixel_w && (current->pixel_w == mode->pixel_w)) {
                /* Out of sorted modes large enough here */
                break;
            }
            /* Wider, but not tall enough, due to a different
               aspect ratio. This mode must be skipped, but closer
               modes may still follow. */
            continue;
        }
        if (match == NULL || current->pixel_w < match->pixel_w || current->pixel_h < match->pixel_h) {
            match = current;
            continue;
        }
        if (current->format != match->format) {
            /* Sorted highest depth to lowest */
            if (current->format == target_format ||
                (SDL_BITSPERPIXEL(current->format) >=
                     SDL_BITSPERPIXEL(target_format) &&
                 SDL_PIXELTYPE(current->format) ==
                     SDL_PIXELTYPE(target_format))) {
                match = current;
            }
            continue;
        }
        if (current->refresh_rate != match->refresh_rate) {
            /* Sorted highest refresh to lowest */
            if (current->refresh_rate >= target_refresh_rate) {
                match = current;
                continue;
            }
        }
    }

    if (match) {
        SDL_zerop(closest);
        if (match->format) {
            closest->format = match->format;
        } else {
            closest->format = mode->format;
        }
        if (match->screen_w && match->screen_h) {
            closest->screen_w = match->screen_w;
            closest->screen_h = match->screen_h;
        } else {
            closest->screen_w = mode->screen_w;
            closest->screen_h = mode->screen_h;
        }
        if (match->pixel_w && match->pixel_h) {
            closest->pixel_w = match->pixel_w;
            closest->pixel_h = match->pixel_h;
        } else {
            closest->pixel_w = mode->pixel_w;
            closest->pixel_h = mode->pixel_h;
        }
        if (match->refresh_rate > 0.0f) {
            closest->refresh_rate = match->refresh_rate;
        } else {
            closest->refresh_rate = mode->refresh_rate;
        }
        closest->driverdata = match->driverdata;

        /* Pick some reasonable defaults if the app and driver don't care */
        if (!closest->format) {
            closest->format = SDL_PIXELFORMAT_RGB888;
        }
        if (!closest->screen_w) {
            closest->screen_w = 640;
        }
        if (!closest->screen_h) {
            closest->screen_h = 480;
        }
        SDL_FinalizeDisplayMode(closest);
        return closest;
    }
    return NULL;
}

SDL_DisplayMode *SDL_GetClosestDisplayMode(SDL_DisplayID displayID, const SDL_DisplayMode *mode, SDL_DisplayMode *closest)
{
    SDL_VideoDisplay *display = SDL_GetVideoDisplay(displayID);

    CHECK_DISPLAY_MAGIC(display, NULL);

    return SDL_GetClosestDisplayModeForDisplay(display, mode, closest);
}

static int SDL_SetDisplayModeForDisplay(SDL_VideoDisplay *display, const SDL_DisplayMode *mode)
{
    SDL_DisplayMode display_mode;
    SDL_DisplayMode current_mode;
    int result;

    /* Mode switching set as emulated via driver quirk flag, nothing to do and cannot fail. */
    if (ModeSwitchingEmulated(_this)) {
        return 0;
    }

    if (mode) {
        display_mode = *mode;

        /* Default to the current mode */
        if (!display_mode.format) {
            display_mode.format = display->current_mode.format;
        }
        if (!display_mode.pixel_w) {
            display_mode.pixel_w = display->current_mode.pixel_w;
        }
        if (!display_mode.pixel_h) {
            display_mode.pixel_h = display->current_mode.pixel_h;
        }
        if (!display_mode.screen_w) {
            display_mode.screen_w = display->current_mode.screen_w;
        }
        if (!display_mode.screen_h) {
            display_mode.screen_h = display->current_mode.screen_h;
        }
        if (display_mode.refresh_rate == 0.0f) {
            display_mode.refresh_rate = display->current_mode.refresh_rate;
        }

        /* Get a good video mode, the closest one possible */
        if (!SDL_GetClosestDisplayModeForDisplay(display, &display_mode, &display_mode)) {
            return SDL_SetError("No video mode large enough for %dx%d (%dx%d)",
                                display_mode.pixel_w, display_mode.pixel_h,
                                display_mode.screen_w, display_mode.screen_h);
        }
    } else {
        display_mode = display->desktop_mode;
    }

    /* See if there's anything left to do */
    current_mode = display->current_mode;
    if (SDL_memcmp(&display_mode, &current_mode, sizeof(display_mode)) == 0) {
        return 0;
    }

    /* Actually change the display mode */
    if (!_this->SetDisplayMode) {
        return SDL_SetError("SDL video driver doesn't support changing display mode");
    }
    _this->setting_display_mode = SDL_TRUE;
    result = _this->SetDisplayMode(_this, display, &display_mode);
    _this->setting_display_mode = SDL_FALSE;
    if (result < 0) {
        return -1;
    }
    SDL_SetCurrentDisplayMode(display, &display_mode);
    return 0;
}

/**
 * If x, y are outside of rect, snaps them to the closest point inside rect
 * (between rect->x, rect->y, inclusive, and rect->x + w, rect->y + h, exclusive)
 */
static void SDL_GetClosestPointOnRect(const SDL_Rect *rect, SDL_Point *point)
{
    const int right = rect->x + rect->w - 1;
    const int bottom = rect->y + rect->h - 1;

    if (point->x < rect->x) {
        point->x = rect->x;
    } else if (point->x > right) {
        point->x = right;
    }

    if (point->y < rect->y) {
        point->y = rect->y;
    } else if (point->y > bottom) {
        point->y = bottom;
    }
}

static SDL_DisplayID GetDisplayForRect(int x, int y, int w, int h)
{
    int i, dist;
    SDL_DisplayID closest = 0;
    int closest_dist = 0x7FFFFFFF;
    SDL_Point closest_point_on_display;
    SDL_Point delta;
    SDL_Point center;
    center.x = x + w / 2;
    center.y = y + h / 2;

    if (_this) {
        for (i = 0; i < _this->num_displays; ++i) {
            SDL_VideoDisplay *display = &_this->displays[i];
            SDL_Rect display_rect;
            SDL_GetDisplayBounds(display->id, &display_rect);

            /* Check if the window is fully enclosed */
            if (SDL_GetRectEnclosingPoints(&center, 1, &display_rect, NULL)) {
                return display->id;
            }

            /* Snap window center to the display rect */
            closest_point_on_display = center;
            SDL_GetClosestPointOnRect(&display_rect, &closest_point_on_display);

            delta.x = center.x - closest_point_on_display.x;
            delta.y = center.y - closest_point_on_display.y;
            dist = (delta.x * delta.x + delta.y * delta.y);
            if (dist < closest_dist) {
                closest = display->id;
                closest_dist = dist;
            }
        }
    }

    if (closest == 0) {
        SDL_SetError("Couldn't find any displays");
    }

    return closest;
}

SDL_DisplayID SDL_GetDisplayForPoint(const SDL_Point *point)
{
    return GetDisplayForRect(point->x, point->y, 1, 1);
}

SDL_DisplayID SDL_GetDisplayForRect(const SDL_Rect *rect)
{
    return GetDisplayForRect(rect->x, rect->y, rect->w, rect->h);
}

SDL_DisplayID SDL_GetDisplayForWindowCoordinate(int coordinate)
{
    SDL_DisplayID displayID = 0;

    if (SDL_WINDOWPOS_ISUNDEFINED(coordinate) ||
        SDL_WINDOWPOS_ISCENTERED(coordinate)) {
        displayID = (coordinate & 0xFFFF);
        /* 0 or invalid */
        if (displayID == 0 || SDL_GetDisplayIndex(displayID) < 0) {
            displayID = SDL_GetPrimaryDisplay();
        }
    }
    return displayID;
}

SDL_DisplayID SDL_GetDisplayForWindow(SDL_Window *window)
{
    SDL_DisplayID displayID = 0;

    CHECK_WINDOW_MAGIC(window, 0);
    if (_this->GetDisplayForWindow) {
        displayID = _this->GetDisplayForWindow(_this, window);
    }

    /* A backend implementation may fail to get a display index for the window
     * (for example if the window is off-screen), but other code may expect it
     * to succeed in that situation, so we fall back to a generic position-
     * based implementation in that case. */
    if (!displayID) {
        displayID = SDL_GetDisplayForWindowCoordinate(window->x);
    }
    if (!displayID) {
        displayID = SDL_GetDisplayForWindowCoordinate(window->y);
    }
    if (!displayID) {
        int i, display_index;

        displayID = GetDisplayForRect(window->x, window->y, window->w, window->h);
        if (!displayID) {
            /* Use the primary display for a window if we can't find it anywhere else */
            displayID = SDL_GetPrimaryDisplay();
        }
        display_index = SDL_GetDisplayIndex(displayID);

        /* Find the display containing the window if fullscreen */
        for (i = 0; i < _this->num_displays; ++i) {
            SDL_VideoDisplay *display = &_this->displays[i];

            if (display->fullscreen_window == window) {
                if (display_index != i) {
                    if (display_index < 0) {
                        display_index = i;
                    } else {
                        SDL_VideoDisplay *new_display = &_this->displays[display_index];

                        /* The window was moved to a different display */
                        if (new_display->fullscreen_window != NULL) {
                            /* Uh oh, there's already a fullscreen window here */
                        } else {
                            new_display->fullscreen_window = window;
                        }
                        display->fullscreen_window = NULL;
                    }
                }
                break;
            }
        }
    }

    return displayID;
}

int SDL_SetWindowDisplayMode(SDL_Window *window, const SDL_DisplayMode *mode)
{
    CHECK_WINDOW_MAGIC(window, -1);

    if (mode) {
        window->fullscreen_mode = *mode;
    } else {
        SDL_zero(window->fullscreen_mode);
    }

    if (SDL_WINDOW_FULLSCREEN_VISIBLE(window) && (window->flags & SDL_WINDOW_FULLSCREEN_EXCLUSIVE) != 0) {
        SDL_DisplayMode fullscreen_mode;
        if (SDL_GetWindowDisplayMode(window, &fullscreen_mode) == 0) {
            if (SDL_SetDisplayModeForDisplay(SDL_GetVideoDisplayForWindow(window), &fullscreen_mode) == 0) {
#ifndef __ANDROID__
                /* Android may not resize the window to exactly what our fullscreen mode is, especially on
                 * windowed Android environments like the Chromebook or Samsung DeX.  Given this, we shouldn't
                 * use fullscreen_mode.screen_w and fullscreen_mode.screen_h, but rather get our current native size.  As such,
                 * Android's SetWindowFullscreen will generate the window event for us with the proper final size.
                 */
                SDL_SendWindowEvent(window, SDL_EVENT_WINDOW_RESIZED, fullscreen_mode.screen_w, fullscreen_mode.screen_h);
#endif /* !__ANDROID__ */
            }
        }
    }
    return 0;
}

int SDL_GetWindowDisplayMode(SDL_Window *window, SDL_DisplayMode *mode)
{
    SDL_VideoDisplay *display;

    CHECK_WINDOW_MAGIC(window, -1);

    if (mode == NULL) {
        return SDL_InvalidParamError("mode");
    }

    display = SDL_GetVideoDisplayForWindow(window);

    /* if in desktop size mode, just return the size of the desktop */
    if ((window->flags & SDL_WINDOW_FULLSCREEN_DESKTOP) != 0) {
        *mode = display->desktop_mode;
    } else {
        SDL_DisplayMode fullscreen_mode;

        fullscreen_mode = window->fullscreen_mode;
        if (!fullscreen_mode.screen_w) {
            fullscreen_mode.screen_w = window->windowed.w;
        }
        if (!fullscreen_mode.screen_h) {
            fullscreen_mode.screen_h = window->windowed.h;
        }
        if (SDL_GetClosestDisplayModeForDisplay(display, &fullscreen_mode, mode) == NULL) {
            SDL_zerop(mode);
            return SDL_SetError("Couldn't find display mode match");
        }
    }
    return 0;
}

void *SDL_GetWindowICCProfile(SDL_Window *window, size_t *size)
{
    if (!_this->GetWindowICCProfile) {
        SDL_Unsupported();
        return NULL;
    }
    return _this->GetWindowICCProfile(_this, window, size);
}

Uint32 SDL_GetWindowPixelFormat(SDL_Window *window)
{
    SDL_VideoDisplay *display;

    CHECK_WINDOW_MAGIC(window, SDL_PIXELFORMAT_UNKNOWN);

    display = SDL_GetVideoDisplayForWindow(window);
    return display->current_mode.format;
}

static void SDL_RestoreMousePosition(SDL_Window *window)
{
    float x, y;

    if (window == SDL_GetMouseFocus()) {
        SDL_GetMouseState(&x, &y);
        SDL_WarpMouseInWindow(window, x, y);
    }
}

#if __WINRT__
extern Uint32 WINRT_DetectWindowFlags(SDL_Window *window);
#endif

static int SDL_UpdateFullscreenMode(SDL_Window *window, SDL_bool fullscreen)
{
    SDL_VideoDisplay *display;
    SDL_Window *other;
    int retval = 0;

    CHECK_WINDOW_MAGIC(window, -1);

    /* if we are in the process of hiding don't go back to fullscreen */
    if (window->is_hiding && fullscreen) {
        return 0;
    }

#if defined(__MACOS__) && defined(SDL_VIDEO_DRIVER_COCOA)
    /* if the window is going away and no resolution change is necessary,
       do nothing, or else we may trigger an ugly double-transition
     */
    if (SDL_strcmp(_this->name, "cocoa") == 0) { /* don't do this for X11, etc */
        if (window->is_destroying && (window->last_fullscreen_flags & SDL_WINDOW_FULLSCREEN_DESKTOP) != 0) {
            return 0;
        }

        /* If we're switching between a fullscreen Space and "normal" fullscreen, we need to get back to normal first. */
        if (fullscreen &&
            (window->last_fullscreen_flags & SDL_WINDOW_FULLSCREEN_DESKTOP) != 0 &&
            (window->flags & SDL_WINDOW_FULLSCREEN_EXCLUSIVE) != 0) {
            if (!Cocoa_SetWindowFullscreenSpace(window, SDL_FALSE)) {
                return -1;
            }
        } else if (fullscreen &&
                   (window->last_fullscreen_flags & SDL_WINDOW_FULLSCREEN_EXCLUSIVE) != 0 &&
                   (window->flags & SDL_WINDOW_FULLSCREEN_DESKTOP) != 0) {
            display = SDL_GetVideoDisplayForWindow(window);
            SDL_SetDisplayModeForDisplay(display, NULL);
            if (_this->SetWindowFullscreen) {
                _this->SetWindowFullscreen(_this, window, display, SDL_FALSE);
            }
        }

        if (Cocoa_SetWindowFullscreenSpace(window, fullscreen)) {
            if (Cocoa_IsWindowInFullscreenSpace(window) != fullscreen) {
                return -1;
            }
            window->last_fullscreen_flags = window->flags;
            return 0;
        }
    }
#elif __WINRT__ && (NTDDI_VERSION < NTDDI_WIN10)
    /* HACK: WinRT 8.x apps can't choose whether or not they are fullscreen
       or not.  The user can choose this, via OS-provided UI, but this can't
       be set programmatically.

       Just look at what SDL's WinRT video backend code detected with regards
       to fullscreen (being active, or not), and figure out a return/error code
       from that.
    */
    if (fullscreen == !(WINRT_DetectWindowFlags(window) & SDL_WINDOW_FULLSCREEN_MASK)) {
        /* Uh oh, either:
            1. fullscreen was requested, and we're already windowed
            2. windowed-mode was requested, and we're already fullscreen

            WinRT 8.x can't resolve either programmatically, so we're
            giving up.
        */
        return -1;
    } else {
        /* Whatever was requested, fullscreen or windowed mode, is already
            in-place.
        */
        return 0;
    }
#endif

    display = SDL_GetVideoDisplayForWindow(window);

    if (fullscreen) {
        /* Hide any other fullscreen windows */
        if (display->fullscreen_window &&
            display->fullscreen_window != window) {
            SDL_MinimizeWindow(display->fullscreen_window);
        }
    }

    /* See if anything needs to be done now */
    if ((display->fullscreen_window == window) == fullscreen) {
        if ((window->last_fullscreen_flags & SDL_WINDOW_FULLSCREEN_MASK) == (window->flags & SDL_WINDOW_FULLSCREEN_MASK)) {
            return 0;
        }
    }

    /* See if there are any fullscreen windows */
    for (other = _this->windows; other; other = other->next) {
        SDL_bool setDisplayMode = SDL_FALSE;

        if (other == window) {
            setDisplayMode = fullscreen;
        } else if (SDL_WINDOW_FULLSCREEN_VISIBLE(other) &&
                   SDL_GetVideoDisplayForWindow(other) == display) {
            setDisplayMode = SDL_TRUE;
        }

        if (setDisplayMode) {
            SDL_DisplayMode fullscreen_mode;

            SDL_zero(fullscreen_mode);

            if (SDL_GetWindowDisplayMode(other, &fullscreen_mode) == 0) {
                SDL_bool resized = SDL_TRUE;

                if (other->w == fullscreen_mode.screen_w && other->h == fullscreen_mode.screen_h) {
                    resized = SDL_FALSE;
                }

                /* only do the mode change if we want exclusive fullscreen */
                if ((window->flags & SDL_WINDOW_FULLSCREEN_EXCLUSIVE) != 0) {
                    if (SDL_SetDisplayModeForDisplay(display, &fullscreen_mode) < 0) {
                        return -1;
                    }
                } else {
                    if (SDL_SetDisplayModeForDisplay(display, NULL) < 0) {
                        return -1;
                    }
                }

                if (_this->SetWindowFullscreen) {
                    _this->SetWindowFullscreen(_this, other, display, SDL_TRUE);
                }
                display->fullscreen_window = other;

                /* Generate a mode change event here */
                if (resized) {
#if !defined(__ANDROID__) && !defined(__WIN32__)
                    /* Android may not resize the window to exactly what our fullscreen mode is, especially on
                     * windowed Android environments like the Chromebook or Samsung DeX.  Given this, we shouldn't
                     * use fullscreen_mode.w and fullscreen_mode.h, but rather get our current native size.  As such,
                     * Android's SetWindowFullscreen will generate the window event for us with the proper final size.
                     */

                    /* This is also unnecessary on Win32 (WIN_SetWindowFullscreen calls SetWindowPos,
                     * WM_WINDOWPOSCHANGED will send SDL_EVENT_WINDOW_RESIZED).
                     */
                    SDL_SendWindowEvent(other, SDL_EVENT_WINDOW_RESIZED,
                                        fullscreen_mode.screen_w, fullscreen_mode.screen_h);
#endif
                } else {
                    SDL_OnWindowResized(other);
                }

                SDL_RestoreMousePosition(other);

                window->last_fullscreen_flags = window->flags;
                return 0;
            } else {
                /* Failed to find a matching mode, return an error after restoring windowed mode. */
                retval = -1;
            }
        }
    }

    /* Nope, restore the desktop mode */
    SDL_SetDisplayModeForDisplay(display, NULL);

    if (_this->SetWindowFullscreen) {
        _this->SetWindowFullscreen(_this, window, display, SDL_FALSE);
    }
    display->fullscreen_window = NULL;

    /* Generate a mode change event here */
    SDL_OnWindowResized(window);

    /* Restore the cursor position */
    SDL_RestoreMousePosition(window);

    window->last_fullscreen_flags = window->flags;
    return retval;
}

#define CREATE_FLAGS \
    (SDL_WINDOW_OPENGL | SDL_WINDOW_BORDERLESS | SDL_WINDOW_RESIZABLE | SDL_WINDOW_ALLOW_HIGHDPI | SDL_WINDOW_ALWAYS_ON_TOP | SDL_WINDOW_SKIP_TASKBAR | SDL_WINDOW_POPUP_MENU | SDL_WINDOW_UTILITY | SDL_WINDOW_TOOLTIP | SDL_WINDOW_VULKAN | SDL_WINDOW_MINIMIZED | SDL_WINDOW_METAL)

static SDL_INLINE SDL_bool IsAcceptingDragAndDrop(void)
{
    if (SDL_EventEnabled(SDL_EVENT_DROP_FILE) || SDL_EventEnabled(SDL_EVENT_DROP_TEXT)) {
        return SDL_TRUE;
    }
    return SDL_FALSE;
}

/* prepare a newly-created window */
static SDL_INLINE void PrepareDragAndDropSupport(SDL_Window *window)
{
    if (_this->AcceptDragAndDrop) {
        _this->AcceptDragAndDrop(window, IsAcceptingDragAndDrop());
    }
}

/* toggle d'n'd for all existing windows. */
void SDL_ToggleDragAndDropSupport(void)
{
    if (_this && _this->AcceptDragAndDrop) {
        const SDL_bool enable = IsAcceptingDragAndDrop();
        SDL_Window *window;
        for (window = _this->windows; window; window = window->next) {
            _this->AcceptDragAndDrop(window, enable);
        }
    }
}

static void SDL_FinishWindowCreation(SDL_Window *window, Uint32 flags)
{
    PrepareDragAndDropSupport(window);

    if (flags & SDL_WINDOW_MAXIMIZED) {
        SDL_MaximizeWindow(window);
    }
    if (flags & SDL_WINDOW_MINIMIZED) {
        SDL_MinimizeWindow(window);
    }
    if (flags & SDL_WINDOW_FULLSCREEN_MASK) {
        SDL_SetWindowFullscreen(window, flags);
    }
    if (flags & SDL_WINDOW_MOUSE_GRABBED) {
        /* We must specifically call SDL_SetWindowGrab() and not
           SDL_SetWindowMouseGrab() here because older applications may use
           this flag plus SDL_HINT_GRAB_KEYBOARD to indicate that they want
           the keyboard grabbed too and SDL_SetWindowMouseGrab() won't do that.
        */
        SDL_SetWindowGrab(window, SDL_TRUE);
    }
    if (flags & SDL_WINDOW_KEYBOARD_GRABBED) {
        SDL_SetWindowKeyboardGrab(window, SDL_TRUE);
    }
    if (!(flags & SDL_WINDOW_HIDDEN)) {
        SDL_ShowWindow(window);
    }
}

static int SDL_ContextNotSupported(const char *name)
{
    return SDL_SetError("%s support is either not configured in SDL "
                        "or not available in current SDL video driver "
                        "(%s) or platform",
                        name,
                        _this->name);
}

static int SDL_DllNotSupported(const char *name)
{
    return SDL_SetError("No dynamic %s support in current SDL video driver (%s)", name, _this->name);
}

SDL_Window *SDL_CreateWindow(const char *title, int x, int y, int w, int h, Uint32 flags)
{
    SDL_Window *window;
    Uint32 type_flags, graphics_flags;

    if (_this == NULL) {
        /* Initialize the video system if needed */
        if (SDL_Init(SDL_INIT_VIDEO) < 0) {
            return NULL;
        }

        /* Make clang-tidy happy */
        if (_this == NULL) {
            return NULL;
        }
    }

    /* Make sure the display list is up to date for window placement */
    if (_this->RefreshDisplays) {
        _this->RefreshDisplays(_this);
    }

    /* ensure no more than one of these flags is set */
    type_flags = flags & (SDL_WINDOW_UTILITY | SDL_WINDOW_TOOLTIP | SDL_WINDOW_POPUP_MENU);
    if ((type_flags & (type_flags - 1)) != 0) {
        SDL_SetError("Conflicting window flags specified");
        return NULL;
    }

    /* Some platforms can't create zero-sized windows */
    if (w < 1) {
        w = 1;
    }
    if (h < 1) {
        h = 1;
    }

    /* Some platforms blow up if the windows are too large. Raise it later? */
    if ((w > 16384) || (h > 16384)) {
        SDL_SetError("Window is too large.");
        return NULL;
    }

    /* ensure no more than one of these flags is set */
    graphics_flags = flags & (SDL_WINDOW_OPENGL | SDL_WINDOW_METAL | SDL_WINDOW_VULKAN);
    if ((graphics_flags & (graphics_flags - 1)) != 0) {
        SDL_SetError("Conflicting window flags specified");
        return NULL;
    }

    /* Some platforms have certain graphics backends enabled by default */
    if (!graphics_flags && !SDL_IsVideoContextExternal()) {
        flags |= SDL_DefaultGraphicsBackends(_this);
    }

    if (flags & SDL_WINDOW_OPENGL) {
        if (!_this->GL_CreateContext) {
            SDL_ContextNotSupported("OpenGL");
            return NULL;
        }
        if (SDL_GL_LoadLibrary(NULL) < 0) {
            return NULL;
        }
    }

    if (flags & SDL_WINDOW_VULKAN) {
        if (!_this->Vulkan_CreateSurface) {
            SDL_ContextNotSupported("Vulkan");
            return NULL;
        }
        if (SDL_Vulkan_LoadLibrary(NULL) < 0) {
            return NULL;
        }
    }

    if (flags & SDL_WINDOW_METAL) {
        if (!_this->Metal_CreateView) {
            SDL_ContextNotSupported("Metal");
            return NULL;
        }
    }

    if (!SDL_GetHintBoolean("SDL_VIDEO_HIGHDPI_DISABLED", SDL_FALSE)) {
        flags |= SDL_WINDOW_ALLOW_HIGHDPI;
    }

    window = (SDL_Window *)SDL_calloc(1, sizeof(*window));
    if (window == NULL) {
        SDL_OutOfMemory();
        return NULL;
    }
    window->magic = &_this->window_magic;
    window->id = _this->next_object_id++;
    window->x = x;
    window->y = y;
    window->w = w;
    window->h = h;
    if (SDL_WINDOWPOS_ISUNDEFINED(x) || SDL_WINDOWPOS_ISUNDEFINED(y) ||
        SDL_WINDOWPOS_ISCENTERED(x) || SDL_WINDOWPOS_ISCENTERED(y)) {
        SDL_VideoDisplay *display = SDL_GetVideoDisplayForWindow(window);
        SDL_Rect bounds;

        SDL_GetDisplayBounds(display->id, &bounds);
        if (SDL_WINDOWPOS_ISUNDEFINED(x) || SDL_WINDOWPOS_ISCENTERED(x)) {
            window->x = bounds.x + (bounds.w - w) / 2;
        }
        if (SDL_WINDOWPOS_ISUNDEFINED(y) || SDL_WINDOWPOS_ISCENTERED(y)) {
            window->y = bounds.y + (bounds.h - h) / 2;
        }
    }
    window->windowed.x = window->x;
    window->windowed.y = window->y;
    window->windowed.w = window->w;
    window->windowed.h = window->h;

    if (flags & SDL_WINDOW_FULLSCREEN_MASK) {
        SDL_VideoDisplay *display = SDL_GetVideoDisplayForWindow(window);
        SDL_Rect bounds;

        SDL_GetDisplayBounds(display->id, &bounds);

        /* for real fullscreen we might switch the resolution, so get width and height
         * from closest supported mode and use that instead of current resolution
         */
        if ((flags & SDL_WINDOW_FULLSCREEN_EXCLUSIVE) != 0 && (bounds.w != w || bounds.h != h)) {
            SDL_DisplayMode fullscreen_mode, closest_mode;
            SDL_zero(fullscreen_mode);
            fullscreen_mode.screen_w = w;
            fullscreen_mode.screen_h = h;
            if (SDL_GetClosestDisplayModeForDisplay(display, &fullscreen_mode, &closest_mode) != NULL) {
                bounds.w = closest_mode.screen_w;
                bounds.h = closest_mode.screen_h;
            }
        }
        window->fullscreen_mode.screen_w = bounds.w;
        window->fullscreen_mode.screen_h = bounds.h;
        window->x = bounds.x;
        window->y = bounds.y;
        window->w = bounds.w;
        window->h = bounds.h;
    }

    window->flags = ((flags & CREATE_FLAGS) | SDL_WINDOW_HIDDEN);
    window->last_fullscreen_flags = window->flags;
    window->opacity = 1.0f;
    window->next = _this->windows;
    window->is_destroying = SDL_FALSE;
    window->displayID = SDL_GetDisplayForWindow(window);

    if (_this->windows) {
        _this->windows->prev = window;
    }
    _this->windows = window;

    if (_this->CreateSDLWindow && _this->CreateSDLWindow(_this, window) < 0) {
        SDL_DestroyWindow(window);
        return NULL;
    }

    /* Clear minimized if not on windows, only windows handles it at create rather than FinishWindowCreation,
     * but it's important or window focus will get broken on windows!
     */
#if !defined(__WIN32__) && !defined(__GDK__)
    if (window->flags & SDL_WINDOW_MINIMIZED) {
        window->flags &= ~SDL_WINDOW_MINIMIZED;
    }
#endif

#if __WINRT__ && (NTDDI_VERSION < NTDDI_WIN10)
    /* HACK: WinRT 8.x apps can't choose whether or not they are fullscreen
       or not.  The user can choose this, via OS-provided UI, but this can't
       be set programmatically.

       Just look at what SDL's WinRT video backend code detected with regards
       to fullscreen (being active, or not), and figure out a return/error code
       from that.
    */
    flags = window->flags;
#endif

    if (title) {
        SDL_SetWindowTitle(window, title);
    }
    SDL_FinishWindowCreation(window, flags);

    /* If the window was created fullscreen, make sure the mode code matches */
    SDL_UpdateFullscreenMode(window, SDL_WINDOW_FULLSCREEN_VISIBLE(window));

    return window;
}

SDL_Window *SDL_CreateWindowFrom(const void *data)
{
    SDL_Window *window;
    Uint32 flags = SDL_WINDOW_FOREIGN;

    if (_this == NULL) {
        SDL_UninitializedVideo();
        return NULL;
    }
    if (!_this->CreateSDLWindowFrom) {
        SDL_Unsupported();
        return NULL;
    }

    if (SDL_GetHintBoolean(SDL_HINT_VIDEO_FOREIGN_WINDOW_OPENGL, SDL_FALSE)) {
        if (!_this->GL_CreateContext) {
            SDL_ContextNotSupported("OpenGL");
            return NULL;
        }
        if (SDL_GL_LoadLibrary(NULL) < 0) {
            return NULL;
        }
        flags |= SDL_WINDOW_OPENGL;
    }

    if (SDL_GetHintBoolean(SDL_HINT_VIDEO_FOREIGN_WINDOW_VULKAN, SDL_FALSE)) {
        if (!_this->Vulkan_CreateSurface) {
            SDL_ContextNotSupported("Vulkan");
            return NULL;
        }
        if (flags & SDL_WINDOW_OPENGL) {
            SDL_SetError("Vulkan and OpenGL not supported on same window");
            return NULL;
        }
        if (SDL_Vulkan_LoadLibrary(NULL) < 0) {
            return NULL;
        }
        flags |= SDL_WINDOW_VULKAN;
    }

    window = (SDL_Window *)SDL_calloc(1, sizeof(*window));
    if (window == NULL) {
        SDL_OutOfMemory();
        return NULL;
    }
    window->magic = &_this->window_magic;
    window->id = _this->next_object_id++;
    window->flags = flags;
    window->last_fullscreen_flags = window->flags;
    window->is_destroying = SDL_FALSE;
    window->opacity = 1.0f;
    window->next = _this->windows;
    if (_this->windows) {
        _this->windows->prev = window;
    }
    _this->windows = window;

    if (_this->CreateSDLWindowFrom(_this, window, data) < 0) {
        SDL_DestroyWindow(window);
        return NULL;
    }

    window->displayID = SDL_GetDisplayForWindow(window);
    PrepareDragAndDropSupport(window);

    return window;
}

int SDL_RecreateWindow(SDL_Window *window, Uint32 flags)
{
    SDL_bool loaded_opengl = SDL_FALSE;
    SDL_bool need_gl_unload = SDL_FALSE;
    SDL_bool need_gl_load = SDL_FALSE;
    SDL_bool loaded_vulkan = SDL_FALSE;
    SDL_bool need_vulkan_unload = SDL_FALSE;
    SDL_bool need_vulkan_load = SDL_FALSE;
    Uint32 graphics_flags;

    /* ensure no more than one of these flags is set */
    graphics_flags = flags & (SDL_WINDOW_OPENGL | SDL_WINDOW_METAL | SDL_WINDOW_VULKAN);
    if ((graphics_flags & (graphics_flags - 1)) != 0) {
        return SDL_SetError("Conflicting window flags specified");
    }

    if ((flags & SDL_WINDOW_OPENGL) && !_this->GL_CreateContext) {
        return SDL_ContextNotSupported("OpenGL");
    }
    if ((flags & SDL_WINDOW_VULKAN) && !_this->Vulkan_CreateSurface) {
        return SDL_ContextNotSupported("Vulkan");
    }
    if ((flags & SDL_WINDOW_METAL) && !_this->Metal_CreateView) {
        return SDL_ContextNotSupported("Metal");
    }

    if (window->flags & SDL_WINDOW_FOREIGN) {
        /* Can't destroy and re-create foreign windows, hrm */
        flags |= SDL_WINDOW_FOREIGN;
    } else {
        flags &= ~SDL_WINDOW_FOREIGN;
    }

    /* Restore video mode, etc. */
    if (!(window->flags & SDL_WINDOW_FOREIGN)) {
        SDL_HideWindow(window);
    }

    /* Tear down the old native window */
    if (window->surface) {
        window->surface->flags &= ~SDL_DONTFREE;
        SDL_DestroySurface(window->surface);
        window->surface = NULL;
        window->surface_valid = SDL_FALSE;
    }

    if (_this->checked_texture_framebuffer) { /* never checked? No framebuffer to destroy. Don't risk calling the wrong implementation. */
        if (_this->DestroyWindowFramebuffer) {
            _this->DestroyWindowFramebuffer(_this, window);
        }
        _this->checked_texture_framebuffer = SDL_FALSE;
    }

    if ((window->flags & SDL_WINDOW_OPENGL) != (flags & SDL_WINDOW_OPENGL)) {
        if (flags & SDL_WINDOW_OPENGL) {
            need_gl_load = SDL_TRUE;
        } else {
            need_gl_unload = SDL_TRUE;
        }
    } else if (window->flags & SDL_WINDOW_OPENGL) {
        need_gl_unload = SDL_TRUE;
        need_gl_load = SDL_TRUE;
    }

    if ((window->flags & SDL_WINDOW_VULKAN) != (flags & SDL_WINDOW_VULKAN)) {
        if (flags & SDL_WINDOW_VULKAN) {
            need_vulkan_load = SDL_TRUE;
        } else {
            need_vulkan_unload = SDL_TRUE;
        }
    } else if (window->flags & SDL_WINDOW_VULKAN) {
        need_vulkan_unload = SDL_TRUE;
        need_vulkan_load = SDL_TRUE;
    }

    if (need_gl_unload) {
        SDL_GL_UnloadLibrary();
    }

    if (need_vulkan_unload) {
        SDL_Vulkan_UnloadLibrary();
    }

    if (_this->DestroyWindow && !(flags & SDL_WINDOW_FOREIGN)) {
        _this->DestroyWindow(_this, window);
    }

    if (need_gl_load) {
        if (SDL_GL_LoadLibrary(NULL) < 0) {
            return -1;
        }
        loaded_opengl = SDL_TRUE;
    }

    if (need_vulkan_load) {
        if (SDL_Vulkan_LoadLibrary(NULL) < 0) {
            return -1;
        }
        loaded_vulkan = SDL_TRUE;
    }

    window->flags = ((flags & CREATE_FLAGS) | SDL_WINDOW_HIDDEN);
    window->last_fullscreen_flags = window->flags;
    window->is_destroying = SDL_FALSE;

    if (_this->CreateSDLWindow && !(flags & SDL_WINDOW_FOREIGN)) {
        if (_this->CreateSDLWindow(_this, window) < 0) {
            if (loaded_opengl) {
                SDL_GL_UnloadLibrary();
                window->flags &= ~SDL_WINDOW_OPENGL;
            }
            if (loaded_vulkan) {
                SDL_Vulkan_UnloadLibrary();
                window->flags &= ~SDL_WINDOW_VULKAN;
            }
            return -1;
        }
    }

    if (flags & SDL_WINDOW_FOREIGN) {
        window->flags |= SDL_WINDOW_FOREIGN;
    }

    if (_this->SetWindowTitle && window->title) {
        _this->SetWindowTitle(_this, window);
    }

    if (_this->SetWindowIcon && window->icon) {
        _this->SetWindowIcon(_this, window, window->icon);
    }

    if (window->hit_test) {
        _this->SetWindowHitTest(window, SDL_TRUE);
    }

    SDL_FinishWindowCreation(window, flags);

    return 0;
}

SDL_bool SDL_HasWindows(void)
{
    return _this && _this->windows != NULL;
}

SDL_WindowID SDL_GetWindowID(SDL_Window *window)
{
    CHECK_WINDOW_MAGIC(window, 0);

    return window->id;
}

SDL_Window *SDL_GetWindowFromID(SDL_WindowID id)
{
    SDL_Window *window;

    if (_this == NULL) {
        return NULL;
    }
    for (window = _this->windows; window; window = window->next) {
        if (window->id == id) {
            return window;
        }
    }
    return NULL;
}

Uint32 SDL_GetWindowFlags(SDL_Window *window)
{
    CHECK_WINDOW_MAGIC(window, 0);

    return window->flags;
}

void SDL_SetWindowTitle(SDL_Window *window, const char *title)
{
    CHECK_WINDOW_MAGIC(window, );

    if (title == window->title) {
        return;
    }
    SDL_free(window->title);

    window->title = SDL_strdup(title ? title : "");

    if (_this->SetWindowTitle) {
        _this->SetWindowTitle(_this, window);
    }
}

const char *SDL_GetWindowTitle(SDL_Window *window)
{
    CHECK_WINDOW_MAGIC(window, "");

    return window->title ? window->title : "";
}

void SDL_SetWindowIcon(SDL_Window *window, SDL_Surface *icon)
{
    CHECK_WINDOW_MAGIC(window, );

    if (icon == NULL) {
        return;
    }

    SDL_DestroySurface(window->icon);

    /* Convert the icon into ARGB8888 */
    window->icon = SDL_ConvertSurfaceFormat(icon, SDL_PIXELFORMAT_ARGB8888);
    if (!window->icon) {
        return;
    }

    if (_this->SetWindowIcon) {
        _this->SetWindowIcon(_this, window, window->icon);
    }
}

void *SDL_SetWindowData(SDL_Window *window, const char *name, void *userdata)
{
    SDL_WindowUserData *prev, *data;

    CHECK_WINDOW_MAGIC(window, NULL);

    /* Input validation */
    if (name == NULL || name[0] == '\0') {
        SDL_InvalidParamError("name");
        return NULL;
    }

    /* See if the named data already exists */
    prev = NULL;
    for (data = window->data; data; prev = data, data = data->next) {
        if (data->name && SDL_strcmp(data->name, name) == 0) {
            void *last_value = data->data;

            if (userdata) {
                /* Set the new value */
                data->data = userdata;
            } else {
                /* Delete this value */
                if (prev) {
                    prev->next = data->next;
                } else {
                    window->data = data->next;
                }
                SDL_free(data->name);
                SDL_free(data);
            }
            return last_value;
        }
    }

    /* Add new data to the window */
    if (userdata) {
        data = (SDL_WindowUserData *)SDL_malloc(sizeof(*data));
        data->name = SDL_strdup(name);
        data->data = userdata;
        data->next = window->data;
        window->data = data;
    }
    return NULL;
}

void *SDL_GetWindowData(SDL_Window *window, const char *name)
{
    SDL_WindowUserData *data;

    CHECK_WINDOW_MAGIC(window, NULL);

    /* Input validation */
    if (name == NULL || name[0] == '\0') {
        SDL_InvalidParamError("name");
        return NULL;
    }

    for (data = window->data; data; data = data->next) {
        if (data->name && SDL_strcmp(data->name, name) == 0) {
            return data->data;
        }
    }
    return NULL;
}

void SDL_SetWindowPosition(SDL_Window *window, int x, int y)
{
    CHECK_WINDOW_MAGIC(window, );

    if (SDL_WINDOWPOS_ISCENTERED(x) || SDL_WINDOWPOS_ISCENTERED(y)) {
        SDL_DisplayID displayID = 0;
        SDL_Rect bounds;

        if (!displayID) {
            displayID = SDL_GetDisplayForWindowCoordinate(x);
        }
        if (!displayID) {
            displayID = SDL_GetDisplayForWindowCoordinate(y);
        }

        SDL_zero(bounds);
        SDL_GetDisplayBounds(displayID, &bounds);
        if (SDL_WINDOWPOS_ISCENTERED(x)) {
            x = bounds.x + (bounds.w - window->windowed.w) / 2;
        }
        if (SDL_WINDOWPOS_ISCENTERED(y)) {
            y = bounds.y + (bounds.h - window->windowed.h) / 2;
        }
    }

    if ((window->flags & SDL_WINDOW_FULLSCREEN_MASK) != 0) {
        if (!SDL_WINDOWPOS_ISUNDEFINED(x)) {
            window->windowed.x = x;
        }
        if (!SDL_WINDOWPOS_ISUNDEFINED(y)) {
            window->windowed.y = y;
        }
    } else {
        if (!SDL_WINDOWPOS_ISUNDEFINED(x)) {
            window->x = x;
        }
        if (!SDL_WINDOWPOS_ISUNDEFINED(y)) {
            window->y = y;
        }

        if (_this->SetWindowPosition) {
            _this->SetWindowPosition(_this, window);
        }
    }
}

void SDL_GetWindowPosition(SDL_Window *window, int *x, int *y)
{
    CHECK_WINDOW_MAGIC(window, );

    /* Fullscreen windows are always at their display's origin */
    if ((window->flags & SDL_WINDOW_FULLSCREEN_MASK) != 0) {
        SDL_DisplayID displayID;

        if (x) {
            *x = 0;
        }
        if (y) {
            *y = 0;
        }

        /* Find the window's monitor and update to the
           monitor offset. */
        displayID = SDL_GetDisplayForWindow(window);
        if (displayID != 0) {
            SDL_Rect bounds;

            SDL_zero(bounds);

            SDL_GetDisplayBounds(displayID, &bounds);
            if (x) {
                *x = bounds.x;
            }
            if (y) {
                *y = bounds.y;
            }
        }
    } else {
        if (x) {
            *x = window->x;
        }
        if (y) {
            *y = window->y;
        }
    }
}

void SDL_SetWindowBordered(SDL_Window *window, SDL_bool bordered)
{
    CHECK_WINDOW_MAGIC(window, );
    if ((window->flags & SDL_WINDOW_FULLSCREEN_MASK) == 0) {
        const int want = (bordered != SDL_FALSE); /* normalize the flag. */
        const int have = ((window->flags & SDL_WINDOW_BORDERLESS) == 0);
        if ((want != have) && (_this->SetWindowBordered)) {
            if (want) {
                window->flags &= ~SDL_WINDOW_BORDERLESS;
            } else {
                window->flags |= SDL_WINDOW_BORDERLESS;
            }
            _this->SetWindowBordered(_this, window, (SDL_bool)want);
        }
    }
}

void SDL_SetWindowResizable(SDL_Window *window, SDL_bool resizable)
{
    CHECK_WINDOW_MAGIC(window, );
    if ((window->flags & SDL_WINDOW_FULLSCREEN_MASK) == 0) {
        const int want = (resizable != SDL_FALSE); /* normalize the flag. */
        const int have = ((window->flags & SDL_WINDOW_RESIZABLE) != 0);
        if ((want != have) && (_this->SetWindowResizable)) {
            if (want) {
                window->flags |= SDL_WINDOW_RESIZABLE;
            } else {
                window->flags &= ~SDL_WINDOW_RESIZABLE;
            }
            _this->SetWindowResizable(_this, window, (SDL_bool)want);
        }
    }
}

void SDL_SetWindowAlwaysOnTop(SDL_Window *window, SDL_bool on_top)
{
    CHECK_WINDOW_MAGIC(window, );
    if ((window->flags & SDL_WINDOW_FULLSCREEN_MASK) == 0) {
        const int want = (on_top != SDL_FALSE); /* normalize the flag. */
        const int have = ((window->flags & SDL_WINDOW_ALWAYS_ON_TOP) != 0);
        if ((want != have) && (_this->SetWindowAlwaysOnTop)) {
            if (want) {
                window->flags |= SDL_WINDOW_ALWAYS_ON_TOP;
            } else {
                window->flags &= ~SDL_WINDOW_ALWAYS_ON_TOP;
            }
            _this->SetWindowAlwaysOnTop(_this, window, (SDL_bool)want);
        }
    }
}

void SDL_SetWindowSize(SDL_Window *window, int w, int h)
{
    CHECK_WINDOW_MAGIC(window, );
    if (w <= 0) {
        SDL_InvalidParamError("w");
        return;
    }
    if (h <= 0) {
        SDL_InvalidParamError("h");
        return;
    }

    /* Make sure we don't exceed any window size limits */
    if (window->min_w && w < window->min_w) {
        w = window->min_w;
    }
    if (window->max_w && w > window->max_w) {
        w = window->max_w;
    }
    if (window->min_h && h < window->min_h) {
        h = window->min_h;
    }
    if (window->max_h && h > window->max_h) {
        h = window->max_h;
    }

    window->windowed.w = w;
    window->windowed.h = h;

    if ((window->flags & SDL_WINDOW_FULLSCREEN_MASK) != 0) {
        if (SDL_WINDOW_FULLSCREEN_VISIBLE(window) &&
            (window->flags & SDL_WINDOW_FULLSCREEN_EXCLUSIVE) != 0) {
            window->last_fullscreen_flags = 0;
            SDL_UpdateFullscreenMode(window, SDL_TRUE);
        }
    } else {
        if (_this->SetWindowSize) {
            _this->SetWindowSize(_this, window);
        }
    }
}

void SDL_GetWindowSize(SDL_Window *window, int *w, int *h)
{
    CHECK_WINDOW_MAGIC(window, );
    if (w) {
        *w = window->w;
    }
    if (h) {
        *h = window->h;
    }
}

int SDL_GetWindowBordersSize(SDL_Window *window, int *top, int *left, int *bottom, int *right)
{
    int dummy = 0;

    if (top == NULL) {
        top = &dummy;
    }
    if (left == NULL) {
        left = &dummy;
    }
    if (right == NULL) {
        right = &dummy;
    }
    if (bottom == NULL) {
        bottom = &dummy;
    }

    /* Always initialize, so applications don't have to care */
    *top = *left = *bottom = *right = 0;

    CHECK_WINDOW_MAGIC(window, -1);

    if (!_this->GetWindowBordersSize) {
        return SDL_Unsupported();
    }

    return _this->GetWindowBordersSize(_this, window, top, left, bottom, right);
}

void SDL_GetWindowSizeInPixels(SDL_Window *window, int *w, int *h)
{
    int filter;

    CHECK_WINDOW_MAGIC(window, );

    if (w == NULL) {
        w = &filter;
    }

    if (h == NULL) {
        h = &filter;
    }

    if (_this->GetWindowSizeInPixels) {
        _this->GetWindowSizeInPixels(_this, window, w, h);
    } else {
        SDL_VideoDisplay *display = SDL_GetVideoDisplayForWindow(window);

        SDL_GetWindowSize(window, w, h);

        if (display)
        {
            if (*w == display->current_mode.screen_w) {
                *w = display->current_mode.pixel_w;
            } else {
                *w = (int)SDL_ceilf(*w * display->current_mode.display_scale);
            }
            if (*h == display->current_mode.screen_h) {
                *h = display->current_mode.pixel_h;
            } else {
                *h = (int)SDL_ceilf(*h * display->current_mode.display_scale);
            }
        }
    }
}

void SDL_SetWindowMinimumSize(SDL_Window *window, int min_w, int min_h)
{
    CHECK_WINDOW_MAGIC(window, );
    if (min_w <= 0) {
        SDL_InvalidParamError("min_w");
        return;
    }
    if (min_h <= 0) {
        SDL_InvalidParamError("min_h");
        return;
    }

    if ((window->max_w && min_w > window->max_w) ||
        (window->max_h && min_h > window->max_h)) {
        SDL_SetError("SDL_SetWindowMinimumSize(): Tried to set minimum size larger than maximum size");
        return;
    }

    window->min_w = min_w;
    window->min_h = min_h;

    if ((window->flags & SDL_WINDOW_FULLSCREEN_MASK) == 0) {
        if (_this->SetWindowMinimumSize) {
            _this->SetWindowMinimumSize(_this, window);
        }
        /* Ensure that window is not smaller than minimal size */
        SDL_SetWindowSize(window, SDL_max(window->w, window->min_w), SDL_max(window->h, window->min_h));
    }
}

void SDL_GetWindowMinimumSize(SDL_Window *window, int *min_w, int *min_h)
{
    CHECK_WINDOW_MAGIC(window, );
    if (min_w) {
        *min_w = window->min_w;
    }
    if (min_h) {
        *min_h = window->min_h;
    }
}

void SDL_SetWindowMaximumSize(SDL_Window *window, int max_w, int max_h)
{
    CHECK_WINDOW_MAGIC(window, );
    if (max_w <= 0) {
        SDL_InvalidParamError("max_w");
        return;
    }
    if (max_h <= 0) {
        SDL_InvalidParamError("max_h");
        return;
    }

    if (max_w < window->min_w || max_h < window->min_h) {
        SDL_SetError("SDL_SetWindowMaximumSize(): Tried to set maximum size smaller than minimum size");
        return;
    }

    window->max_w = max_w;
    window->max_h = max_h;

    if ((window->flags & SDL_WINDOW_FULLSCREEN_MASK) == 0) {
        if (_this->SetWindowMaximumSize) {
            _this->SetWindowMaximumSize(_this, window);
        }
        /* Ensure that window is not larger than maximal size */
        SDL_SetWindowSize(window, SDL_min(window->w, window->max_w), SDL_min(window->h, window->max_h));
    }
}

void SDL_GetWindowMaximumSize(SDL_Window *window, int *max_w, int *max_h)
{
    CHECK_WINDOW_MAGIC(window, );
    if (max_w) {
        *max_w = window->max_w;
    }
    if (max_h) {
        *max_h = window->max_h;
    }
}

void SDL_ShowWindow(SDL_Window *window)
{
    CHECK_WINDOW_MAGIC(window, );

    if (!(window->flags & SDL_WINDOW_HIDDEN)) {
        return;
    }

    if (_this->ShowWindow) {
        _this->ShowWindow(_this, window);
    }
    SDL_SendWindowEvent(window, SDL_EVENT_WINDOW_SHOWN, 0, 0);
}

void SDL_HideWindow(SDL_Window *window)
{
    CHECK_WINDOW_MAGIC(window, );

    if (window->flags & SDL_WINDOW_HIDDEN) {
        return;
    }

    window->is_hiding = SDL_TRUE;
    SDL_UpdateFullscreenMode(window, SDL_FALSE);

    if (_this->HideWindow) {
        _this->HideWindow(_this, window);
    }
    window->is_hiding = SDL_FALSE;
    SDL_SendWindowEvent(window, SDL_EVENT_WINDOW_HIDDEN, 0, 0);
}

void SDL_RaiseWindow(SDL_Window *window)
{
    CHECK_WINDOW_MAGIC(window, );

    if (window->flags & SDL_WINDOW_HIDDEN) {
        return;
    }
    if (_this->RaiseWindow) {
        _this->RaiseWindow(_this, window);
    }
}

void SDL_MaximizeWindow(SDL_Window *window)
{
    CHECK_WINDOW_MAGIC(window, );

    if (window->flags & SDL_WINDOW_MAXIMIZED) {
        return;
    }

    /* !!! FIXME: should this check if the window is resizable? */

    if (_this->MaximizeWindow) {
        _this->MaximizeWindow(_this, window);
    }
}

static SDL_bool SDL_CanMinimizeWindow(SDL_Window *window)
{
    if (!_this->MinimizeWindow) {
        return SDL_FALSE;
    }
    return SDL_TRUE;
}

void SDL_MinimizeWindow(SDL_Window *window)
{
    CHECK_WINDOW_MAGIC(window, );

    if (window->flags & SDL_WINDOW_MINIMIZED) {
        return;
    }

    if (!SDL_CanMinimizeWindow(window)) {
        return;
    }

    if (!DisableUnsetFullscreenOnMinimize(_this)) {
        SDL_UpdateFullscreenMode(window, SDL_FALSE);
    }

    if (_this->MinimizeWindow) {
        _this->MinimizeWindow(_this, window);
    }
}

void SDL_RestoreWindow(SDL_Window *window)
{
    CHECK_WINDOW_MAGIC(window, );

    if (!(window->flags & (SDL_WINDOW_MAXIMIZED | SDL_WINDOW_MINIMIZED))) {
        return;
    }

    if (_this->RestoreWindow) {
        _this->RestoreWindow(_this, window);
    }
}

int SDL_SetWindowFullscreen(SDL_Window *window, Uint32 flags)
{
    Uint32 oldflags;
    CHECK_WINDOW_MAGIC(window, -1);

    flags &= SDL_WINDOW_FULLSCREEN_MASK;

    /* If both fullscreen exclusive and desktop flags are set, default to desktop */
    if ((flags & SDL_WINDOW_FULLSCREEN_MASK) == SDL_WINDOW_FULLSCREEN_MASK) {
        flags = SDL_WINDOW_FULLSCREEN_DESKTOP;
    }

    if (flags == (window->flags & SDL_WINDOW_FULLSCREEN_MASK)) {
        return 0;
    }

    /* clear the previous flags and OR in the new ones */
    oldflags = window->flags & SDL_WINDOW_FULLSCREEN_MASK;
    window->flags &= ~SDL_WINDOW_FULLSCREEN_MASK;
    window->flags |= flags;

    if (SDL_UpdateFullscreenMode(window, SDL_WINDOW_FULLSCREEN_VISIBLE(window)) == 0) {
        return 0;
    }

    window->flags &= ~SDL_WINDOW_FULLSCREEN_MASK;
    window->flags |= oldflags;
    return -1;
}

static SDL_Surface *SDL_CreateWindowFramebuffer(SDL_Window *window)
{
    Uint32 format = 0;
    void *pixels = NULL;
    int pitch = 0;
    SDL_bool created_framebuffer = SDL_FALSE;
    int w, h;

    SDL_GetWindowSizeInPixels(window, &w, &h);

    /* This will switch the video backend from using a software surface to
       using a GPU texture through the 2D render API, if we think this would
       be more efficient. This only checks once, on demand. */
    if (!_this->checked_texture_framebuffer) {
        SDL_bool attempt_texture_framebuffer = SDL_TRUE;

        /* See if the user or application wants to specifically disable the framebuffer */
        const char *hint = SDL_GetHint(SDL_HINT_FRAMEBUFFER_ACCELERATION);
        if (hint) {
            if ((*hint == '0') || (SDL_strcasecmp(hint, "false") == 0) || (SDL_strcasecmp(hint, "software") == 0)) {
                attempt_texture_framebuffer = SDL_FALSE;
            }
        }

        if (_this->is_dummy) { /* dummy driver never has GPU support, of course. */
            attempt_texture_framebuffer = SDL_FALSE;
        }

#if defined(__LINUX__)
        /* On WSL, direct X11 is faster than using OpenGL for window framebuffers, so try to detect WSL and avoid texture framebuffer. */
        else if ((_this->CreateWindowFramebuffer != NULL) && (SDL_strcmp(_this->name, "x11") == 0)) {
            struct stat sb;
            if ((stat("/proc/sys/fs/binfmt_misc/WSLInterop", &sb) == 0) || (stat("/run/WSL", &sb) == 0)) { /* if either of these exist, we're on WSL. */
                attempt_texture_framebuffer = SDL_FALSE;
            }
        }
#endif
#if defined(__WIN32__) || defined(__WINGDK__) /* GDI BitBlt() is way faster than Direct3D dynamic textures right now. (!!! FIXME: is this still true?) */
        else if ((_this->CreateWindowFramebuffer != NULL) && (SDL_strcmp(_this->name, "windows") == 0)) {
            attempt_texture_framebuffer = SDL_FALSE;
        }
#endif
#if defined(__EMSCRIPTEN__)
        else {
            attempt_texture_framebuffer = SDL_FALSE;
        }
#endif

        if (attempt_texture_framebuffer) {
            if (SDL_CreateWindowTexture(_this, window, &format, &pixels, &pitch) == -1) {
                /* !!! FIXME: if this failed halfway (made renderer, failed to make texture, etc),
                   !!! FIXME:  we probably need to clean this up so it doesn't interfere with
                   !!! FIXME:  a software fallback at the system level (can we blit to an
                   !!! FIXME:  OpenGL window? etc). */
            } else {
                /* future attempts will just try to use a texture framebuffer. */
                /* !!! FIXME:  maybe we shouldn't override these but check if we used a texture
                   !!! FIXME:  framebuffer at the right places; is it feasible we could have an
                   !!! FIXME:  accelerated OpenGL window and a second ends up in software? */
                _this->CreateWindowFramebuffer = SDL_CreateWindowTexture;
                _this->UpdateWindowFramebuffer = SDL_UpdateWindowTexture;
                _this->DestroyWindowFramebuffer = SDL_DestroyWindowTexture;
                created_framebuffer = SDL_TRUE;
            }
        }

        _this->checked_texture_framebuffer = SDL_TRUE; /* don't check this again. */
    }

    if (!created_framebuffer) {
        if (!_this->CreateWindowFramebuffer || !_this->UpdateWindowFramebuffer) {
            return NULL;
        }

        if (_this->CreateWindowFramebuffer(_this, window, &format, &pixels, &pitch) < 0) {
            return NULL;
        }
    }

    if (window->surface) {
        return window->surface;
    }

    return SDL_CreateSurfaceFrom(pixels, w, h, pitch, format);
}

SDL_Surface *SDL_GetWindowSurface(SDL_Window *window)
{
    CHECK_WINDOW_MAGIC(window, NULL);

    if (!window->surface_valid) {
        if (window->surface) {
            window->surface->flags &= ~SDL_DONTFREE;
            SDL_DestroySurface(window->surface);
            window->surface = NULL;
        }
        window->surface = SDL_CreateWindowFramebuffer(window);
        if (window->surface) {
            window->surface_valid = SDL_TRUE;
            window->surface->flags |= SDL_DONTFREE;
        }
    }
    return window->surface;
}

int SDL_UpdateWindowSurface(SDL_Window *window)
{
    SDL_Rect full_rect;

    CHECK_WINDOW_MAGIC(window, -1);

    full_rect.x = 0;
    full_rect.y = 0;
    SDL_GetWindowSizeInPixels(window, &full_rect.w, &full_rect.h);

    return SDL_UpdateWindowSurfaceRects(window, &full_rect, 1);
}

int SDL_UpdateWindowSurfaceRects(SDL_Window *window, const SDL_Rect *rects,
                                 int numrects)
{
    CHECK_WINDOW_MAGIC(window, -1);

    if (!window->surface_valid) {
        return SDL_SetError("Window surface is invalid, please call SDL_GetWindowSurface() to get a new surface");
    }

    SDL_assert(_this->checked_texture_framebuffer); /* we should have done this before we had a valid surface. */

    return _this->UpdateWindowFramebuffer(_this, window, rects, numrects);
}

int SDL_SetWindowOpacity(SDL_Window *window, float opacity)
{
    int retval;
    CHECK_WINDOW_MAGIC(window, -1);

    if (!_this->SetWindowOpacity) {
        return SDL_Unsupported();
    }

    if (opacity < 0.0f) {
        opacity = 0.0f;
    } else if (opacity > 1.0f) {
        opacity = 1.0f;
    }

    retval = _this->SetWindowOpacity(_this, window, opacity);
    if (retval == 0) {
        window->opacity = opacity;
    }

    return retval;
}

int SDL_GetWindowOpacity(SDL_Window *window, float *out_opacity)
{
    CHECK_WINDOW_MAGIC(window, -1);

    if (out_opacity) {
        *out_opacity = window->opacity;
    }

    return 0;
}

int SDL_SetWindowModalFor(SDL_Window *modal_window, SDL_Window *parent_window)
{
    CHECK_WINDOW_MAGIC(modal_window, -1);
    CHECK_WINDOW_MAGIC(parent_window, -1);

    if (!_this->SetWindowModalFor) {
        return SDL_Unsupported();
    }

    return _this->SetWindowModalFor(_this, modal_window, parent_window);
}

int SDL_SetWindowInputFocus(SDL_Window *window)
{
    CHECK_WINDOW_MAGIC(window, -1);

    if (!_this->SetWindowInputFocus) {
        return SDL_Unsupported();
    }

    return _this->SetWindowInputFocus(_this, window);
}

void SDL_UpdateWindowGrab(SDL_Window *window)
{
    SDL_bool keyboard_grabbed, mouse_grabbed;

    if (window->flags & SDL_WINDOW_INPUT_FOCUS) {
        if (SDL_GetMouse()->relative_mode || (window->flags & SDL_WINDOW_MOUSE_GRABBED)) {
            mouse_grabbed = SDL_TRUE;
        } else {
            mouse_grabbed = SDL_FALSE;
        }

        if (window->flags & SDL_WINDOW_KEYBOARD_GRABBED) {
            keyboard_grabbed = SDL_TRUE;
        } else {
            keyboard_grabbed = SDL_FALSE;
        }
    } else {
        mouse_grabbed = SDL_FALSE;
        keyboard_grabbed = SDL_FALSE;
    }

    if (mouse_grabbed || keyboard_grabbed) {
        if (_this->grabbed_window && (_this->grabbed_window != window)) {
            /* stealing a grab from another window! */
            _this->grabbed_window->flags &= ~(SDL_WINDOW_MOUSE_GRABBED | SDL_WINDOW_KEYBOARD_GRABBED);
            if (_this->SetWindowMouseGrab) {
                _this->SetWindowMouseGrab(_this, _this->grabbed_window, SDL_FALSE);
            }
            if (_this->SetWindowKeyboardGrab) {
                _this->SetWindowKeyboardGrab(_this, _this->grabbed_window, SDL_FALSE);
            }
        }
        _this->grabbed_window = window;
    } else if (_this->grabbed_window == window) {
        _this->grabbed_window = NULL; /* ungrabbing input. */
    }

    if (_this->SetWindowMouseGrab) {
        _this->SetWindowMouseGrab(_this, window, mouse_grabbed);
    }
    if (_this->SetWindowKeyboardGrab) {
        _this->SetWindowKeyboardGrab(_this, window, keyboard_grabbed);
    }
}

void SDL_SetWindowGrab(SDL_Window *window, SDL_bool grabbed)
{
    CHECK_WINDOW_MAGIC(window, );

    SDL_SetWindowMouseGrab(window, grabbed);

    if (SDL_GetHintBoolean(SDL_HINT_GRAB_KEYBOARD, SDL_FALSE)) {
        SDL_SetWindowKeyboardGrab(window, grabbed);
    }
}

void SDL_SetWindowKeyboardGrab(SDL_Window *window, SDL_bool grabbed)
{
    CHECK_WINDOW_MAGIC(window, );

    if (!!grabbed == !!(window->flags & SDL_WINDOW_KEYBOARD_GRABBED)) {
        return;
    }
    if (grabbed) {
        window->flags |= SDL_WINDOW_KEYBOARD_GRABBED;
    } else {
        window->flags &= ~SDL_WINDOW_KEYBOARD_GRABBED;
    }
    SDL_UpdateWindowGrab(window);
}

void SDL_SetWindowMouseGrab(SDL_Window *window, SDL_bool grabbed)
{
    CHECK_WINDOW_MAGIC(window, );

    if (!!grabbed == !!(window->flags & SDL_WINDOW_MOUSE_GRABBED)) {
        return;
    }
    if (grabbed) {
        window->flags |= SDL_WINDOW_MOUSE_GRABBED;
    } else {
        window->flags &= ~SDL_WINDOW_MOUSE_GRABBED;
    }
    SDL_UpdateWindowGrab(window);
}

SDL_bool SDL_GetWindowGrab(SDL_Window *window)
{
    return SDL_GetWindowKeyboardGrab(window) || SDL_GetWindowMouseGrab(window);
}

SDL_bool SDL_GetWindowKeyboardGrab(SDL_Window *window)
{
    CHECK_WINDOW_MAGIC(window, SDL_FALSE);
    return window == _this->grabbed_window && ((_this->grabbed_window->flags & SDL_WINDOW_KEYBOARD_GRABBED) != 0);
}

SDL_bool SDL_GetWindowMouseGrab(SDL_Window *window)
{
    CHECK_WINDOW_MAGIC(window, SDL_FALSE);
    return window == _this->grabbed_window && ((_this->grabbed_window->flags & SDL_WINDOW_MOUSE_GRABBED) != 0);
}

SDL_Window *SDL_GetGrabbedWindow(void)
{
    if (_this->grabbed_window &&
        (_this->grabbed_window->flags & (SDL_WINDOW_MOUSE_GRABBED | SDL_WINDOW_KEYBOARD_GRABBED)) != 0) {
        return _this->grabbed_window;
    } else {
        return NULL;
    }
}

int SDL_SetWindowMouseRect(SDL_Window *window, const SDL_Rect *rect)
{
    CHECK_WINDOW_MAGIC(window, -1);

    if (rect) {
        SDL_memcpy(&window->mouse_rect, rect, sizeof(*rect));
    } else {
        SDL_zero(window->mouse_rect);
    }

    if (_this->SetWindowMouseRect) {
        _this->SetWindowMouseRect(_this, window);
    }
    return 0;
}

const SDL_Rect *SDL_GetWindowMouseRect(SDL_Window *window)
{
    CHECK_WINDOW_MAGIC(window, NULL);

    if (SDL_RectEmpty(&window->mouse_rect)) {
        return NULL;
    } else {
        return &window->mouse_rect;
    }
}

int SDL_FlashWindow(SDL_Window *window, SDL_FlashOperation operation)
{
    CHECK_WINDOW_MAGIC(window, -1);

    if (_this->FlashWindow) {
        return _this->FlashWindow(_this, window, operation);
    }

    return SDL_Unsupported();
}

void SDL_OnWindowShown(SDL_Window *window)
{
    SDL_OnWindowRestored(window);
}

void SDL_OnWindowHidden(SDL_Window *window)
{
    SDL_UpdateFullscreenMode(window, SDL_FALSE);
}

void SDL_CheckWindowDisplayChanged(SDL_Window *window)
{
    SDL_DisplayID displayID;

    displayID = SDL_GetDisplayForWindow(window);
    SDL_SendWindowEvent(window, SDL_EVENT_WINDOW_DISPLAY_CHANGED, (int)displayID, 0);
}

void SDL_OnWindowDisplayChanged(SDL_Window *window)
{
    if ((window->flags & SDL_WINDOW_FULLSCREEN_MASK) != 0) {
        if (SDL_WINDOW_FULLSCREEN_VISIBLE(window) && (window->flags & SDL_WINDOW_FULLSCREEN_EXCLUSIVE) != 0) {
            window->last_fullscreen_flags = 0;

            if (SDL_UpdateFullscreenMode(window, SDL_TRUE) != 0) {
                /* Something went wrong and the window is no longer fullscreen. */
                window->flags &= ~SDL_WINDOW_FULLSCREEN_EXCLUSIVE;
            }
        }
    }

    if ((window->flags & SDL_WINDOW_FULLSCREEN_MASK) != 0) {
        SDL_Rect rect;

        /*
         * If mode switching is being emulated, the display bounds don't necessarily reflect the
         * emulated mode dimensions since the window is just being scaled.
         */
        if (!ModeSwitchingEmulated(_this) &&
            SDL_GetDisplayBounds(window->displayID, &rect) == 0) {
            int old_w = window->w;
            int old_h = window->h;
            window->x = rect.x;
            window->y = rect.y;
            window->w = rect.w;
            window->h = rect.h;
            window->fullscreen_mode.screen_w = rect.w;
            window->fullscreen_mode.screen_h = rect.h;
            if (_this->SetWindowSize) {
                _this->SetWindowSize(_this, window);
            }

            if (window->w != old_w || window->h != old_h) {
                SDL_OnWindowResized(window);
            }
        }
    }

    SDL_CheckWindowPixelSizeChanged(window);
}

void SDL_OnWindowMoved(SDL_Window *window)
{
    SDL_CheckWindowDisplayChanged(window);
}

void SDL_OnWindowResized(SDL_Window *window)
{
    SDL_CheckWindowDisplayChanged(window);
    SDL_CheckWindowPixelSizeChanged(window);
}

void SDL_CheckWindowPixelSizeChanged(SDL_Window *window)
{
    int pixel_w = 0, pixel_h = 0;

    SDL_GetWindowSizeInPixels(window, &pixel_w, &pixel_h);
    SDL_SendWindowEvent(window, SDL_EVENT_WINDOW_PIXEL_SIZE_CHANGED, pixel_w, pixel_h);
}

void SDL_OnWindowPixelSizeChanged(SDL_Window *window)
{
    window->surface_valid = SDL_FALSE;
}

void SDL_OnWindowMinimized(SDL_Window *window)
{
    if (!DisableUnsetFullscreenOnMinimize(_this)) {
        SDL_UpdateFullscreenMode(window, SDL_FALSE);
    }
}

void SDL_OnWindowMaximized(SDL_Window *window)
{
}

void SDL_OnWindowRestored(SDL_Window *window)
{
    /*
     * FIXME: Is this fine to just remove this, or should it be preserved just
     * for the fullscreen case? In principle it seems like just hiding/showing
     * windows shouldn't affect the stacking order; maybe the right fix is to
     * re-decouple OnWindowShown and OnWindowRestored.
     */
    /*SDL_RaiseWindow(window);*/

    if (SDL_WINDOW_FULLSCREEN_VISIBLE(window)) {
        SDL_UpdateFullscreenMode(window, SDL_TRUE);
    }
}

void SDL_OnWindowEnter(SDL_Window *window)
{
    if (_this->OnWindowEnter) {
        _this->OnWindowEnter(_this, window);
    }
}

void SDL_OnWindowLeave(SDL_Window *window)
{
}

void SDL_OnWindowFocusGained(SDL_Window *window)
{
    SDL_Mouse *mouse = SDL_GetMouse();

    if (mouse && mouse->relative_mode) {
        SDL_SetMouseFocus(window);
        if (mouse->relative_mode_warp) {
            SDL_PerformWarpMouseInWindow(window, (float)window->w / 2.0f, (float)window->h / 2.0f, SDL_TRUE);
        }
    }

    SDL_UpdateWindowGrab(window);
}

static SDL_bool SDL_ShouldMinimizeOnFocusLoss(SDL_Window *window)
{
    const char *hint;

    if ((window->flags & SDL_WINDOW_FULLSCREEN_MASK) == 0 || window->is_destroying) {
        return SDL_FALSE;
    }

#if defined(__MACOS__) && defined(SDL_VIDEO_DRIVER_COCOA)
    if (SDL_strcmp(_this->name, "cocoa") == 0) { /* don't do this for X11, etc */
        if (Cocoa_IsWindowInFullscreenSpace(window)) {
            return SDL_FALSE;
        }
    }
#endif

#ifdef __ANDROID__
    {
        extern SDL_bool Android_JNI_ShouldMinimizeOnFocusLoss(void);
        if (!Android_JNI_ShouldMinimizeOnFocusLoss()) {
            return SDL_FALSE;
        }
    }
#endif

    /* Real fullscreen windows should minimize on focus loss so the desktop video mode is restored */
    hint = SDL_GetHint(SDL_HINT_VIDEO_MINIMIZE_ON_FOCUS_LOSS);
    if (hint == NULL || !*hint || SDL_strcasecmp(hint, "auto") == 0) {
        if ((window->flags & SDL_WINDOW_FULLSCREEN_DESKTOP) != 0 ||
            ModeSwitchingEmulated(_this) == SDL_TRUE) {
            return SDL_FALSE;
        } else {
            return SDL_TRUE;
        }
    }
    return SDL_GetHintBoolean(SDL_HINT_VIDEO_MINIMIZE_ON_FOCUS_LOSS, SDL_FALSE);
}

void SDL_OnWindowFocusLost(SDL_Window *window)
{
    SDL_UpdateWindowGrab(window);

    if (SDL_ShouldMinimizeOnFocusLoss(window)) {
        SDL_MinimizeWindow(window);
    }
}

/* !!! FIXME: is this different than SDL_GetKeyboardFocus()?
   !!! FIXME:  Also, SDL_GetKeyboardFocus() is O(1), this isn't. */
SDL_Window *SDL_GetFocusWindow(void)
{
    SDL_Window *window;

    if (_this == NULL) {
        return NULL;
    }
    for (window = _this->windows; window; window = window->next) {
        if (window->flags & SDL_WINDOW_INPUT_FOCUS) {
            return window;
        }
    }
    return NULL;
}

void SDL_DestroyWindow(SDL_Window *window)
{
    SDL_VideoDisplay *display;

    CHECK_WINDOW_MAGIC(window, );

    window->is_destroying = SDL_TRUE;

    /* Restore video mode, etc. */
    if (!(window->flags & SDL_WINDOW_FOREIGN)) {
        SDL_HideWindow(window);
    }

    /* Make sure this window no longer has focus */
    if (SDL_GetKeyboardFocus() == window) {
        SDL_SetKeyboardFocus(NULL);
    }
    if (SDL_GetMouseFocus() == window) {
        SDL_SetMouseFocus(NULL);
    }

    if (window->surface) {
        window->surface->flags &= ~SDL_DONTFREE;
        SDL_DestroySurface(window->surface);
        window->surface = NULL;
        window->surface_valid = SDL_FALSE;
    }

    if (_this->checked_texture_framebuffer) { /* never checked? No framebuffer to destroy. Don't risk calling the wrong implementation. */
        if (_this->DestroyWindowFramebuffer) {
            _this->DestroyWindowFramebuffer(_this, window);
        }
    }

    /* make no context current if this is the current context window. */
    if (window->flags & SDL_WINDOW_OPENGL) {
        if (_this->current_glwin == window) {
            SDL_GL_MakeCurrent(window, NULL);
        }
    }
    if (window->flags & SDL_WINDOW_OPENGL) {
        SDL_GL_UnloadLibrary();
    }
    if (window->flags & SDL_WINDOW_VULKAN) {
        SDL_Vulkan_UnloadLibrary();
    }

    if (_this->DestroyWindow) {
        _this->DestroyWindow(_this, window);
    }

    display = SDL_GetVideoDisplayForWindow(window);
    if (display->fullscreen_window == window) {
        display->fullscreen_window = NULL;
    }

    /* Now invalidate magic */
    window->magic = NULL;

    /* Free memory associated with the window */
    SDL_free(window->title);
    SDL_DestroySurface(window->icon);
    while (window->data) {
        SDL_WindowUserData *data = window->data;

        window->data = data->next;
        SDL_free(data->name);
        SDL_free(data);
    }

    /* Unlink the window from the list */
    if (window->next) {
        window->next->prev = window->prev;
    }
    if (window->prev) {
        window->prev->next = window->next;
    } else {
        _this->windows = window->next;
    }

    SDL_free(window);
}

SDL_bool SDL_ScreenSaverEnabled()
{
    if (_this == NULL) {
        return SDL_TRUE;
    }
    return _this->suspend_screensaver ? SDL_FALSE : SDL_TRUE;
}

void SDL_EnableScreenSaver()
{
    if (_this == NULL) {
        return;
    }
    if (!_this->suspend_screensaver) {
        return;
    }
    _this->suspend_screensaver = SDL_FALSE;
    if (_this->SuspendScreenSaver) {
        _this->SuspendScreenSaver(_this);
    }
}

void SDL_DisableScreenSaver()
{
    if (_this == NULL) {
        return;
    }
    if (_this->suspend_screensaver) {
        return;
    }
    _this->suspend_screensaver = SDL_TRUE;
    if (_this->SuspendScreenSaver) {
        _this->SuspendScreenSaver(_this);
    }
}

void SDL_VideoQuit(void)
{
    int i;

    if (_this == NULL) {
        return;
    }

    /* Halt event processing before doing anything else */
    SDL_QuitTouch();
    SDL_QuitMouse();
    SDL_QuitKeyboard();
    SDL_QuitSubSystem(SDL_INIT_EVENTS);

    SDL_EnableScreenSaver();

    /* Clean up the system video */
    while (_this->windows) {
        SDL_DestroyWindow(_this->windows);
    }
    _this->VideoQuit(_this);

    for (i = 0; i < _this->num_displays; ++i) {
        SDL_VideoDisplay *display = &_this->displays[i];
        SDL_ResetDisplayModes(display);
        SDL_free(display->desktop_mode.driverdata);
        display->desktop_mode.driverdata = NULL;
        SDL_free(display->driverdata);
        display->driverdata = NULL;
    }
    if (_this->displays) {
        for (i = 0; i < _this->num_displays; ++i) {
            SDL_free(_this->displays[i].name);
        }
        SDL_free(_this->displays);
        _this->displays = NULL;
        _this->num_displays = 0;
    }
    SDL_free(_this->clipboard_text);
    _this->clipboard_text = NULL;
    _this->free(_this);
    _this = NULL;
}

int SDL_GL_LoadLibrary(const char *path)
{
    int retval;

    if (_this == NULL) {
        return SDL_UninitializedVideo();
    }
    if (_this->gl_config.driver_loaded) {
        if (path && SDL_strcmp(path, _this->gl_config.driver_path) != 0) {
            return SDL_SetError("OpenGL library already loaded");
        }
        retval = 0;
    } else {
        if (!_this->GL_LoadLibrary) {
            return SDL_DllNotSupported("OpenGL");
        }
        retval = _this->GL_LoadLibrary(_this, path);
    }
    if (retval == 0) {
        ++_this->gl_config.driver_loaded;
    } else {
        if (_this->GL_UnloadLibrary) {
            _this->GL_UnloadLibrary(_this);
        }
    }
    return retval;
}

SDL_FunctionPointer SDL_GL_GetProcAddress(const char *proc)
{
    void *func;

    if (_this == NULL) {
        SDL_UninitializedVideo();
        return NULL;
    }
    func = NULL;
    if (_this->GL_GetProcAddress) {
        if (_this->gl_config.driver_loaded) {
            func = _this->GL_GetProcAddress(_this, proc);
        } else {
            SDL_SetError("No GL driver has been loaded");
        }
    } else {
        SDL_SetError("No dynamic GL support in current SDL video driver (%s)", _this->name);
    }
    return func;
}

SDL_FunctionPointer SDL_EGL_GetProcAddress(const char *proc)
{
#if SDL_VIDEO_OPENGL_EGL
    void *func;

    if (!_this) {
        SDL_UninitializedVideo();
        return NULL;
    }
    func = NULL;

    if (_this->egl_data) {
        func = SDL_EGL_GetProcAddressInternal(_this, proc);
    } else {
        SDL_SetError("No EGL library has been loaded");
    }

    return func;
#else
    SDL_SetError("SDL was not built with EGL support");
    return NULL;
#endif
}

void SDL_GL_UnloadLibrary(void)
{
    if (_this == NULL) {
        SDL_UninitializedVideo();
        return;
    }
    if (_this->gl_config.driver_loaded > 0) {
        if (--_this->gl_config.driver_loaded > 0) {
            return;
        }
        if (_this->GL_UnloadLibrary) {
            _this->GL_UnloadLibrary(_this);
        }
    }
}

#if SDL_VIDEO_OPENGL || SDL_VIDEO_OPENGL_ES || SDL_VIDEO_OPENGL_ES2
typedef GLenum (APIENTRY* PFNGLGETERRORPROC) (void);
typedef void (APIENTRY* PFNGLGETINTEGERVPROC) (GLenum pname, GLint *params);
typedef const GLubyte *(APIENTRY* PFNGLGETSTRINGPROC) (GLenum name);
#if !SDL_VIDEO_OPENGL
typedef const GLubyte *(APIENTRY* PFNGLGETSTRINGIPROC) (GLenum name, GLuint index);
#endif

static SDL_INLINE SDL_bool isAtLeastGL3(const char *verstr)
{
    return verstr && (SDL_atoi(verstr) >= 3);
}
#endif /* SDL_VIDEO_OPENGL || SDL_VIDEO_OPENGL_ES || SDL_VIDEO_OPENGL_ES2 */

SDL_bool SDL_GL_ExtensionSupported(const char *extension)
{
#if SDL_VIDEO_OPENGL || SDL_VIDEO_OPENGL_ES || SDL_VIDEO_OPENGL_ES2
    PFNGLGETSTRINGPROC glGetStringFunc;
    const char *extensions;
    const char *start;
    const char *where, *terminator;

    /* Extension names should not have spaces. */
    where = SDL_strchr(extension, ' ');
    if (where || *extension == '\0') {
        return SDL_FALSE;
    }
    /* See if there's an environment variable override */
    start = SDL_getenv(extension);
    if (start && *start == '0') {
        return SDL_FALSE;
    }

    /* Lookup the available extensions */

    glGetStringFunc = (PFNGLGETSTRINGPROC)SDL_GL_GetProcAddress("glGetString");
    if (glGetStringFunc == NULL) {
        return SDL_FALSE;
    }

    if (isAtLeastGL3((const char *)glGetStringFunc(GL_VERSION))) {
        PFNGLGETSTRINGIPROC glGetStringiFunc;
        PFNGLGETINTEGERVPROC glGetIntegervFunc;
        GLint num_exts = 0;
        GLint i;

        glGetStringiFunc = (PFNGLGETSTRINGIPROC)SDL_GL_GetProcAddress("glGetStringi");
        glGetIntegervFunc = (PFNGLGETINTEGERVPROC)SDL_GL_GetProcAddress("glGetIntegerv");
        if ((glGetStringiFunc == NULL) || (glGetIntegervFunc == NULL)) {
            return SDL_FALSE;
        }

#ifndef GL_NUM_EXTENSIONS
#define GL_NUM_EXTENSIONS 0x821D
#endif
        glGetIntegervFunc(GL_NUM_EXTENSIONS, &num_exts);
        for (i = 0; i < num_exts; i++) {
            const char *thisext = (const char *)glGetStringiFunc(GL_EXTENSIONS, i);
            if (SDL_strcmp(thisext, extension) == 0) {
                return SDL_TRUE;
            }
        }

        return SDL_FALSE;
    }

    /* Try the old way with glGetString(GL_EXTENSIONS) ... */

    extensions = (const char *)glGetStringFunc(GL_EXTENSIONS);
    if (extensions == NULL) {
        return SDL_FALSE;
    }
    /*
     * It takes a bit of care to be fool-proof about parsing the OpenGL
     * extensions string. Don't be fooled by sub-strings, etc.
     */

    start = extensions;

    for (;;) {
        where = SDL_strstr(start, extension);
        if (where == NULL) {
            break;
        }

        terminator = where + SDL_strlen(extension);
        if (where == extensions || *(where - 1) == ' ') {
            if (*terminator == ' ' || *terminator == '\0') {
                return SDL_TRUE;
            }
        }

        start = terminator;
    }
    return SDL_FALSE;
#else
    return SDL_FALSE;
#endif
}

/* Deduce supported ES profile versions from the supported
   ARB_ES*_compatibility extensions. There is no direct query.

   This is normally only called when the OpenGL driver supports
   {GLX,WGL}_EXT_create_context_es2_profile.
 */
void SDL_GL_DeduceMaxSupportedESProfile(int *major, int *minor)
{
/* THIS REQUIRES AN EXISTING GL CONTEXT THAT HAS BEEN MADE CURRENT. */
/*  Please refer to https://bugzilla.libsdl.org/show_bug.cgi?id=3725 for discussion. */
#if SDL_VIDEO_OPENGL || SDL_VIDEO_OPENGL_ES || SDL_VIDEO_OPENGL_ES2
    /* XXX This is fragile; it will break in the event of release of
     * new versions of OpenGL ES.
     */
    if (SDL_GL_ExtensionSupported("GL_ARB_ES3_2_compatibility")) {
        *major = 3;
        *minor = 2;
    } else if (SDL_GL_ExtensionSupported("GL_ARB_ES3_1_compatibility")) {
        *major = 3;
        *minor = 1;
    } else if (SDL_GL_ExtensionSupported("GL_ARB_ES3_compatibility")) {
        *major = 3;
        *minor = 0;
    } else {
        *major = 2;
        *minor = 0;
    }
#endif
}

void SDL_EGL_SetEGLAttributeCallbacks(SDL_EGLAttribArrayCallback platformAttribCallback,
                                      SDL_EGLIntArrayCallback surfaceAttribCallback,
                                      SDL_EGLIntArrayCallback contextAttribCallback)
{
    if (!_this) {
        return;
    }
    _this->egl_platformattrib_callback = platformAttribCallback;
    _this->egl_surfaceattrib_callback = surfaceAttribCallback;
    _this->egl_contextattrib_callback = contextAttribCallback;
}

void SDL_GL_ResetAttributes()
{
    if (_this == NULL) {
        return;
    }

    _this->egl_platformattrib_callback = NULL;
    _this->egl_surfaceattrib_callback = NULL;
    _this->egl_contextattrib_callback = NULL;

    _this->gl_config.red_size = 3;
    _this->gl_config.green_size = 3;
    _this->gl_config.blue_size = 2;
    _this->gl_config.alpha_size = 0;
    _this->gl_config.buffer_size = 0;
    _this->gl_config.depth_size = 16;
    _this->gl_config.stencil_size = 0;
    _this->gl_config.double_buffer = 1;
    _this->gl_config.accum_red_size = 0;
    _this->gl_config.accum_green_size = 0;
    _this->gl_config.accum_blue_size = 0;
    _this->gl_config.accum_alpha_size = 0;
    _this->gl_config.stereo = 0;
    _this->gl_config.multisamplebuffers = 0;
    _this->gl_config.multisamplesamples = 0;
    _this->gl_config.floatbuffers = 0;
    _this->gl_config.retained_backing = 1;
    _this->gl_config.accelerated = -1; /* accelerated or not, both are fine */

#if SDL_VIDEO_OPENGL
    _this->gl_config.major_version = 2;
    _this->gl_config.minor_version = 1;
    _this->gl_config.profile_mask = 0;
#elif SDL_VIDEO_OPENGL_ES2
    _this->gl_config.major_version = 2;
    _this->gl_config.minor_version = 0;
    _this->gl_config.profile_mask = SDL_GL_CONTEXT_PROFILE_ES;
#elif SDL_VIDEO_OPENGL_ES
    _this->gl_config.major_version = 1;
    _this->gl_config.minor_version = 1;
    _this->gl_config.profile_mask = SDL_GL_CONTEXT_PROFILE_ES;
#endif

    if (_this->GL_DefaultProfileConfig) {
        _this->GL_DefaultProfileConfig(_this, &_this->gl_config.profile_mask,
                                       &_this->gl_config.major_version,
                                       &_this->gl_config.minor_version);
    }

    _this->gl_config.flags = 0;
    _this->gl_config.framebuffer_srgb_capable = 0;
    _this->gl_config.no_error = 0;
    _this->gl_config.release_behavior = SDL_GL_CONTEXT_RELEASE_BEHAVIOR_FLUSH;
    _this->gl_config.reset_notification = SDL_GL_CONTEXT_RESET_NO_NOTIFICATION;

    _this->gl_config.share_with_current_context = 0;

    _this->gl_config.egl_platform = 0;
}

int SDL_GL_SetAttribute(SDL_GLattr attr, int value)
{
#if SDL_VIDEO_OPENGL || SDL_VIDEO_OPENGL_ES || SDL_VIDEO_OPENGL_ES2
    int retval;

    if (_this == NULL) {
        return SDL_UninitializedVideo();
    }
    retval = 0;
    switch (attr) {
    case SDL_GL_RED_SIZE:
        _this->gl_config.red_size = value;
        break;
    case SDL_GL_GREEN_SIZE:
        _this->gl_config.green_size = value;
        break;
    case SDL_GL_BLUE_SIZE:
        _this->gl_config.blue_size = value;
        break;
    case SDL_GL_ALPHA_SIZE:
        _this->gl_config.alpha_size = value;
        break;
    case SDL_GL_DOUBLEBUFFER:
        _this->gl_config.double_buffer = value;
        break;
    case SDL_GL_BUFFER_SIZE:
        _this->gl_config.buffer_size = value;
        break;
    case SDL_GL_DEPTH_SIZE:
        _this->gl_config.depth_size = value;
        break;
    case SDL_GL_STENCIL_SIZE:
        _this->gl_config.stencil_size = value;
        break;
    case SDL_GL_ACCUM_RED_SIZE:
        _this->gl_config.accum_red_size = value;
        break;
    case SDL_GL_ACCUM_GREEN_SIZE:
        _this->gl_config.accum_green_size = value;
        break;
    case SDL_GL_ACCUM_BLUE_SIZE:
        _this->gl_config.accum_blue_size = value;
        break;
    case SDL_GL_ACCUM_ALPHA_SIZE:
        _this->gl_config.accum_alpha_size = value;
        break;
    case SDL_GL_STEREO:
        _this->gl_config.stereo = value;
        break;
    case SDL_GL_MULTISAMPLEBUFFERS:
        _this->gl_config.multisamplebuffers = value;
        break;
    case SDL_GL_MULTISAMPLESAMPLES:
        _this->gl_config.multisamplesamples = value;
        break;
    case SDL_GL_FLOATBUFFERS:
        _this->gl_config.floatbuffers = value;
        break;
    case SDL_GL_ACCELERATED_VISUAL:
        _this->gl_config.accelerated = value;
        break;
    case SDL_GL_RETAINED_BACKING:
        _this->gl_config.retained_backing = value;
        break;
    case SDL_GL_CONTEXT_MAJOR_VERSION:
        _this->gl_config.major_version = value;
        break;
    case SDL_GL_CONTEXT_MINOR_VERSION:
        _this->gl_config.minor_version = value;
        break;
    case SDL_GL_CONTEXT_FLAGS:
        if (value & ~(SDL_GL_CONTEXT_DEBUG_FLAG |
                      SDL_GL_CONTEXT_FORWARD_COMPATIBLE_FLAG |
                      SDL_GL_CONTEXT_ROBUST_ACCESS_FLAG |
                      SDL_GL_CONTEXT_RESET_ISOLATION_FLAG)) {
            retval = SDL_SetError("Unknown OpenGL context flag %d", value);
            break;
        }
        _this->gl_config.flags = value;
        break;
    case SDL_GL_CONTEXT_PROFILE_MASK:
        if (value != 0 &&
            value != SDL_GL_CONTEXT_PROFILE_CORE &&
            value != SDL_GL_CONTEXT_PROFILE_COMPATIBILITY &&
            value != SDL_GL_CONTEXT_PROFILE_ES) {
            retval = SDL_SetError("Unknown OpenGL context profile %d", value);
            break;
        }
        _this->gl_config.profile_mask = value;
        break;
    case SDL_GL_SHARE_WITH_CURRENT_CONTEXT:
        _this->gl_config.share_with_current_context = value;
        break;
    case SDL_GL_FRAMEBUFFER_SRGB_CAPABLE:
        _this->gl_config.framebuffer_srgb_capable = value;
        break;
    case SDL_GL_CONTEXT_RELEASE_BEHAVIOR:
        _this->gl_config.release_behavior = value;
        break;
    case SDL_GL_CONTEXT_RESET_NOTIFICATION:
        _this->gl_config.reset_notification = value;
        break;
    case SDL_GL_CONTEXT_NO_ERROR:
        _this->gl_config.no_error = value;
        break;
    case SDL_GL_EGL_PLATFORM:
        _this->gl_config.egl_platform = value;
        break;
    default:
        retval = SDL_SetError("Unknown OpenGL attribute");
        break;
    }
    return retval;
#else
    return SDL_Unsupported();
#endif /* SDL_VIDEO_OPENGL */
}

int SDL_GL_GetAttribute(SDL_GLattr attr, int *value)
{
#if SDL_VIDEO_OPENGL || SDL_VIDEO_OPENGL_ES || SDL_VIDEO_OPENGL_ES2
    PFNGLGETERRORPROC glGetErrorFunc;
    GLenum attrib = 0;
    GLenum error = 0;

    /*
     * Some queries in Core Profile desktop OpenGL 3+ contexts require
     * glGetFramebufferAttachmentParameteriv instead of glGetIntegerv. Note that
     * the enums we use for the former function don't exist in OpenGL ES 2, and
     * the function itself doesn't exist prior to OpenGL 3 and OpenGL ES 2.
     */
#if SDL_VIDEO_OPENGL
    PFNGLGETSTRINGPROC glGetStringFunc;
    PFNGLGETFRAMEBUFFERATTACHMENTPARAMETERIVPROC glGetFramebufferAttachmentParameterivFunc;
    GLenum attachment = GL_BACK_LEFT;
    GLenum attachmentattrib = 0;
#endif

    if (value == NULL) {
        return SDL_InvalidParamError("value");
    }

    /* Clear value in any case */
    *value = 0;

    if (_this == NULL) {
        return SDL_UninitializedVideo();
    }

    switch (attr) {
    case SDL_GL_RED_SIZE:
#if SDL_VIDEO_OPENGL
        attachmentattrib = GL_FRAMEBUFFER_ATTACHMENT_RED_SIZE;
#endif
        attrib = GL_RED_BITS;
        break;
    case SDL_GL_BLUE_SIZE:
#if SDL_VIDEO_OPENGL
        attachmentattrib = GL_FRAMEBUFFER_ATTACHMENT_BLUE_SIZE;
#endif
        attrib = GL_BLUE_BITS;
        break;
    case SDL_GL_GREEN_SIZE:
#if SDL_VIDEO_OPENGL
        attachmentattrib = GL_FRAMEBUFFER_ATTACHMENT_GREEN_SIZE;
#endif
        attrib = GL_GREEN_BITS;
        break;
    case SDL_GL_ALPHA_SIZE:
#if SDL_VIDEO_OPENGL
        attachmentattrib = GL_FRAMEBUFFER_ATTACHMENT_ALPHA_SIZE;
#endif
        attrib = GL_ALPHA_BITS;
        break;
    case SDL_GL_DOUBLEBUFFER:
#if SDL_VIDEO_OPENGL
        attrib = GL_DOUBLEBUFFER;
        break;
#else
        /* OpenGL ES 1.0 and above specifications have EGL_SINGLE_BUFFER      */
        /* parameter which switches double buffer to single buffer. OpenGL ES */
        /* SDL driver must set proper value after initialization              */
        *value = _this->gl_config.double_buffer;
        return 0;
#endif
    case SDL_GL_DEPTH_SIZE:
#if SDL_VIDEO_OPENGL
        attachment = GL_DEPTH;
        attachmentattrib = GL_FRAMEBUFFER_ATTACHMENT_DEPTH_SIZE;
#endif
        attrib = GL_DEPTH_BITS;
        break;
    case SDL_GL_STENCIL_SIZE:
#if SDL_VIDEO_OPENGL
        attachment = GL_STENCIL;
        attachmentattrib = GL_FRAMEBUFFER_ATTACHMENT_STENCIL_SIZE;
#endif
        attrib = GL_STENCIL_BITS;
        break;
#if SDL_VIDEO_OPENGL
    case SDL_GL_ACCUM_RED_SIZE:
        attrib = GL_ACCUM_RED_BITS;
        break;
    case SDL_GL_ACCUM_GREEN_SIZE:
        attrib = GL_ACCUM_GREEN_BITS;
        break;
    case SDL_GL_ACCUM_BLUE_SIZE:
        attrib = GL_ACCUM_BLUE_BITS;
        break;
    case SDL_GL_ACCUM_ALPHA_SIZE:
        attrib = GL_ACCUM_ALPHA_BITS;
        break;
    case SDL_GL_STEREO:
        attrib = GL_STEREO;
        break;
#else
    case SDL_GL_ACCUM_RED_SIZE:
    case SDL_GL_ACCUM_GREEN_SIZE:
    case SDL_GL_ACCUM_BLUE_SIZE:
    case SDL_GL_ACCUM_ALPHA_SIZE:
    case SDL_GL_STEREO:
        /* none of these are supported in OpenGL ES */
        *value = 0;
        return 0;
#endif
    case SDL_GL_MULTISAMPLEBUFFERS:
        attrib = GL_SAMPLE_BUFFERS;
        break;
    case SDL_GL_MULTISAMPLESAMPLES:
        attrib = GL_SAMPLES;
        break;
    case SDL_GL_CONTEXT_RELEASE_BEHAVIOR:
#if SDL_VIDEO_OPENGL
        attrib = GL_CONTEXT_RELEASE_BEHAVIOR;
#else
        attrib = GL_CONTEXT_RELEASE_BEHAVIOR_KHR;
#endif
        break;
    case SDL_GL_BUFFER_SIZE:
    {
        int rsize = 0, gsize = 0, bsize = 0, asize = 0;

        /* There doesn't seem to be a single flag in OpenGL for this! */
        if (SDL_GL_GetAttribute(SDL_GL_RED_SIZE, &rsize) < 0) {
            return -1;
        }
        if (SDL_GL_GetAttribute(SDL_GL_GREEN_SIZE, &gsize) < 0) {
            return -1;
        }
        if (SDL_GL_GetAttribute(SDL_GL_BLUE_SIZE, &bsize) < 0) {
            return -1;
        }
        if (SDL_GL_GetAttribute(SDL_GL_ALPHA_SIZE, &asize) < 0) {
            return -1;
        }

        *value = rsize + gsize + bsize + asize;
        return 0;
    }
    case SDL_GL_ACCELERATED_VISUAL:
    {
        /* FIXME: How do we get this information? */
        *value = (_this->gl_config.accelerated != 0);
        return 0;
    }
    case SDL_GL_RETAINED_BACKING:
    {
        *value = _this->gl_config.retained_backing;
        return 0;
    }
    case SDL_GL_CONTEXT_MAJOR_VERSION:
    {
        *value = _this->gl_config.major_version;
        return 0;
    }
    case SDL_GL_CONTEXT_MINOR_VERSION:
    {
        *value = _this->gl_config.minor_version;
        return 0;
    }
    case SDL_GL_CONTEXT_FLAGS:
    {
        *value = _this->gl_config.flags;
        return 0;
    }
    case SDL_GL_CONTEXT_PROFILE_MASK:
    {
        *value = _this->gl_config.profile_mask;
        return 0;
    }
    case SDL_GL_SHARE_WITH_CURRENT_CONTEXT:
    {
        *value = _this->gl_config.share_with_current_context;
        return 0;
    }
    case SDL_GL_FRAMEBUFFER_SRGB_CAPABLE:
    {
        *value = _this->gl_config.framebuffer_srgb_capable;
        return 0;
    }
    case SDL_GL_CONTEXT_NO_ERROR:
    {
        *value = _this->gl_config.no_error;
        return 0;
    }
    case SDL_GL_EGL_PLATFORM:
    {
        *value = _this->gl_config.egl_platform;
        return 0;
    }
    default:
        return SDL_SetError("Unknown OpenGL attribute");
    }

#if SDL_VIDEO_OPENGL
    glGetStringFunc = (PFNGLGETSTRINGPROC)SDL_GL_GetProcAddress("glGetString");
    if (glGetStringFunc == NULL) {
        return -1;
    }

    if (attachmentattrib && isAtLeastGL3((const char *)glGetStringFunc(GL_VERSION))) {
        /* glGetFramebufferAttachmentParameteriv needs to operate on the window framebuffer for this, so bind FBO 0 if necessary. */
        GLint current_fbo = 0;
        PFNGLGETINTEGERVPROC glGetIntegervFunc = (PFNGLGETINTEGERVPROC) SDL_GL_GetProcAddress("glGetIntegerv");
        PFNGLBINDFRAMEBUFFERPROC glBindFramebufferFunc = (PFNGLBINDFRAMEBUFFERPROC)SDL_GL_GetProcAddress("glBindFramebuffer");
        if (glGetIntegervFunc && glBindFramebufferFunc) {
            glGetIntegervFunc(GL_DRAW_FRAMEBUFFER_BINDING, &current_fbo);
        }

        glGetFramebufferAttachmentParameterivFunc = (PFNGLGETFRAMEBUFFERATTACHMENTPARAMETERIVPROC)SDL_GL_GetProcAddress("glGetFramebufferAttachmentParameteriv");
        if (glGetFramebufferAttachmentParameterivFunc) {
            if (glBindFramebufferFunc && (current_fbo != 0)) {
                glBindFramebufferFunc(GL_DRAW_FRAMEBUFFER, 0);
            }
            glGetFramebufferAttachmentParameterivFunc(GL_FRAMEBUFFER, attachment, attachmentattrib, (GLint *)value);
            if (glBindFramebufferFunc && (current_fbo != 0)) {
                glBindFramebufferFunc(GL_DRAW_FRAMEBUFFER, current_fbo);
            }
        } else {
            return -1;
        }
    } else
#endif
    {
        PFNGLGETINTEGERVPROC glGetIntegervFunc = (PFNGLGETINTEGERVPROC)SDL_GL_GetProcAddress("glGetIntegerv");
        if (glGetIntegervFunc) {
            glGetIntegervFunc(attrib, (GLint *)value);
        } else {
            return -1;
        }
    }

    glGetErrorFunc = (PFNGLGETERRORPROC)SDL_GL_GetProcAddress("glGetError");
    if (glGetErrorFunc == NULL) {
        return -1;
    }

    error = glGetErrorFunc();
    if (error != GL_NO_ERROR) {
        if (error == GL_INVALID_ENUM) {
            return SDL_SetError("OpenGL error: GL_INVALID_ENUM");
        } else if (error == GL_INVALID_VALUE) {
            return SDL_SetError("OpenGL error: GL_INVALID_VALUE");
        }
        return SDL_SetError("OpenGL error: %08X", error);
    }
    return 0;
#else
    return SDL_Unsupported();
#endif /* SDL_VIDEO_OPENGL */
}

#define NOT_AN_OPENGL_WINDOW "The specified window isn't an OpenGL window"

SDL_GLContext SDL_GL_CreateContext(SDL_Window *window)
{
    SDL_GLContext ctx = NULL;
    CHECK_WINDOW_MAGIC(window, NULL);

    if (!(window->flags & SDL_WINDOW_OPENGL)) {
        SDL_SetError(NOT_AN_OPENGL_WINDOW);
        return NULL;
    }

    ctx = _this->GL_CreateContext(_this, window);

    /* Creating a context is assumed to make it current in the SDL driver. */
    if (ctx) {
        _this->current_glwin = window;
        _this->current_glctx = ctx;
        SDL_TLSSet(_this->current_glwin_tls, window, NULL);
        SDL_TLSSet(_this->current_glctx_tls, ctx, NULL);
    }
    return ctx;
}

int SDL_GL_MakeCurrent(SDL_Window *window, SDL_GLContext context)
{
    int retval;

    if (_this == NULL) {
        return SDL_UninitializedVideo();
    }

    if (window == SDL_GL_GetCurrentWindow() &&
        context == SDL_GL_GetCurrentContext()) {
        /* We're already current. */
        return 0;
    }

    if (!context) {
        window = NULL;
    } else if (window) {
        CHECK_WINDOW_MAGIC(window, -1);

        if (!(window->flags & SDL_WINDOW_OPENGL)) {
            return SDL_SetError(NOT_AN_OPENGL_WINDOW);
        }
    } else if (!_this->gl_allow_no_surface) {
        return SDL_SetError("Use of OpenGL without a window is not supported on this platform");
    }

    retval = _this->GL_MakeCurrent(_this, window, context);
    if (retval == 0) {
        _this->current_glwin = window;
        _this->current_glctx = context;
        SDL_TLSSet(_this->current_glwin_tls, window, NULL);
        SDL_TLSSet(_this->current_glctx_tls, context, NULL);
    }
    return retval;
}

SDL_Window *SDL_GL_GetCurrentWindow(void)
{
    if (_this == NULL) {
        SDL_UninitializedVideo();
        return NULL;
    }
    return (SDL_Window *)SDL_TLSGet(_this->current_glwin_tls);
}

SDL_GLContext SDL_GL_GetCurrentContext(void)
{
    if (_this == NULL) {
        SDL_UninitializedVideo();
        return NULL;
    }
    return (SDL_GLContext)SDL_TLSGet(_this->current_glctx_tls);
}

SDL_EGLDisplay SDL_EGL_GetCurrentEGLDisplay(void)
{
#if SDL_VIDEO_OPENGL_EGL
    if (!_this) {
        SDL_UninitializedVideo();
        return EGL_NO_DISPLAY;
    }
    if (!_this->egl_data) {
        SDL_SetError("There is no current EGL display");
        return EGL_NO_DISPLAY;
    }
    return _this->egl_data->egl_display;
#else
    SDL_SetError("SDL was not built with EGL support");
    return NULL;
#endif
}

SDL_EGLConfig SDL_EGL_GetCurrentEGLConfig(void)
{
#if SDL_VIDEO_OPENGL_EGL
    if (!_this) {
        SDL_UninitializedVideo();
        return NULL;
    }
    if (!_this->egl_data) {
        SDL_SetError("There is no current EGL display");
        return NULL;
    }
    return _this->egl_data->egl_config;
#else
    SDL_SetError("SDL was not built with EGL support");
    return NULL;
#endif
}

SDL_EGLConfig SDL_EGL_GetWindowEGLSurface(SDL_Window *window)
{
#if SDL_VIDEO_OPENGL_EGL
    if (!_this) {
        SDL_UninitializedVideo();
        return NULL;
    }
    if (!_this->egl_data) {
        SDL_SetError("There is no current EGL display");
        return NULL;
    }
    if (_this->GL_GetEGLSurface) {
        return _this->GL_GetEGLSurface(_this, window);
    }
    return NULL;
#else
    SDL_SetError("SDL was not built with EGL support");
    return NULL;
#endif
}

int SDL_GL_SetSwapInterval(int interval)
{
    if (_this == NULL) {
        return SDL_UninitializedVideo();
    } else if (SDL_GL_GetCurrentContext() == NULL) {
        return SDL_SetError("No OpenGL context has been made current");
    } else if (_this->GL_SetSwapInterval) {
        return _this->GL_SetSwapInterval(_this, interval);
    } else {
        return SDL_SetError("Setting the swap interval is not supported");
    }
}

int SDL_GL_GetSwapInterval(int *interval)
{
    if (interval == NULL) {
       return SDL_InvalidParamError("interval");
    }

    *interval = 0;

    if (_this == NULL) {
        return SDL_SetError("no video driver");;
    } else if (SDL_GL_GetCurrentContext() == NULL) {
        return SDL_SetError("no current context");;
    } else if (_this->GL_GetSwapInterval) {
        return _this->GL_GetSwapInterval(_this, interval);
    } else {
        return SDL_SetError("not implemented");;
    }
}

int SDL_GL_SwapWindow(SDL_Window *window)
{
    CHECK_WINDOW_MAGIC(window, -1);

    if (!(window->flags & SDL_WINDOW_OPENGL)) {
        return SDL_SetError(NOT_AN_OPENGL_WINDOW);
    }

    if (SDL_GL_GetCurrentWindow() != window) {
        return SDL_SetError("The specified window has not been made current");
    }

    return _this->GL_SwapWindow(_this, window);
}

void SDL_GL_DeleteContext(SDL_GLContext context)
{
    if (_this == NULL || !context) {
        return;
    }

    if (SDL_GL_GetCurrentContext() == context) {
        SDL_GL_MakeCurrent(NULL, NULL);
    }

    _this->GL_DeleteContext(_this, context);
}

#if 0 /* FIXME */
/*
 * Utility function used by SDL_WM_SetIcon(); flags & 1 for color key, flags
 * & 2 for alpha channel.
 */
static void CreateMaskFromColorKeyOrAlpha(SDL_Surface *icon, Uint8 *mask, int flags)
{
    int x, y;
    Uint32 colorkey;
#define SET_MASKBIT(icon, x, y, mask) \
    mask[(y * ((icon->w + 7) / 8)) + (x / 8)] &= ~(0x01 << (7 - (x % 8)))

    colorkey = icon->format->colorkey;
    switch (icon->format->BytesPerPixel) {
    case 1:
        {
            Uint8 *pixels;
            for (y = 0; y < icon->h; ++y) {
                pixels = (Uint8 *) icon->pixels + y * icon->pitch;
                for (x = 0; x < icon->w; ++x) {
                    if (*pixels++ == colorkey) {
                        SET_MASKBIT(icon, x, y, mask);
                    }
                }
            }
        }
        break;

    case 2:
        {
            Uint16 *pixels;
            for (y = 0; y < icon->h; ++y) {
                pixels = (Uint16 *) icon->pixels + y * icon->pitch / 2;
                for (x = 0; x < icon->w; ++x) {
                    if ((flags & 1) && *pixels == colorkey) {
                        SET_MASKBIT(icon, x, y, mask);
                    } else if ((flags & 2)
                               && (*pixels & icon->format->Amask) == 0) {
                        SET_MASKBIT(icon, x, y, mask);
                    }
                    pixels++;
                }
            }
        }
        break;

    case 4:
        {
            Uint32 *pixels;
            for (y = 0; y < icon->h; ++y) {
                pixels = (Uint32 *) icon->pixels + y * icon->pitch / 4;
                for (x = 0; x < icon->w; ++x) {
                    if ((flags & 1) && *pixels == colorkey) {
                        SET_MASKBIT(icon, x, y, mask);
                    } else if ((flags & 2)
                               && (*pixels & icon->format->Amask) == 0) {
                        SET_MASKBIT(icon, x, y, mask);
                    }
                    pixels++;
                }
            }
        }
        break;
    }
}

/*
 * Sets the window manager icon for the display window.
 */
void SDL_WM_SetIcon(SDL_Surface *icon, Uint8 *mask)
{
    if (icon && _this->SetIcon) {
        /* Generate a mask if necessary, and create the icon! */
        if (mask == NULL) {
            int mask_len = icon->h * (icon->w + 7) / 8;
            int flags = 0;
            mask = (Uint8 *) SDL_malloc(mask_len);
            if (mask == NULL) {
                return;
            }
            SDL_memset(mask, ~0, mask_len);
            if (icon->flags & SDL_SRCCOLORKEY)
                flags |= 1;
            if (icon->flags & SDL_SRCALPHA)
                flags |= 2;
            if (flags) {
                CreateMaskFromColorKeyOrAlpha(icon, mask, flags);
            }
            _this->SetIcon(_this, icon, mask);
            SDL_free(mask);
        } else {
            _this->SetIcon(_this, icon, mask);
        }
    }
}
#endif

int SDL_GetWindowWMInfo(SDL_Window *window, struct SDL_SysWMinfo *info, Uint32 version)
{
    CHECK_WINDOW_MAGIC(window, -1);

    if (info == NULL) {
        return SDL_InvalidParamError("info");
    }

    /* Set the version in the structure to the minimum of our version and the application expected version */
    version = SDL_min(version, SDL_SYSWM_CURRENT_VERSION);

    if (version == 1) {
        SDL_memset(info, 0, SDL_SYSWM_INFO_SIZE_V1);
    } else {
        return SDL_SetError("Unknown info version");
    }

    info->subsystem = SDL_SYSWM_UNKNOWN;
    info->version = version;

    if (_this->GetWindowWMInfo) {
        return (_this->GetWindowWMInfo(_this, window, info));
    } else {
        return 0;
    }
}

void SDL_StartTextInput(void)
{
    SDL_Window *window;

    /* First, enable text events */
    SDL_SetEventEnabled(SDL_EVENT_TEXT_INPUT, SDL_TRUE);
    SDL_SetEventEnabled(SDL_EVENT_TEXT_EDITING, SDL_TRUE);

    /* Then show the on-screen keyboard, if any */
    window = SDL_GetFocusWindow();
    if (window && _this && _this->ShowScreenKeyboard) {
        _this->ShowScreenKeyboard(_this, window);
    }

    /* Finally start the text input system */
    if (_this && _this->StartTextInput) {
        _this->StartTextInput(_this);
    }
}

void SDL_ClearComposition(void)
{
    if (_this && _this->ClearComposition) {
        _this->ClearComposition(_this);
    }
}

SDL_bool SDL_TextInputShown(void)
{
    if (_this && _this->IsTextInputShown) {
        return _this->IsTextInputShown(_this);
    }

    return SDL_FALSE;
}

SDL_bool SDL_TextInputActive(void)
{
    return SDL_EventEnabled(SDL_EVENT_TEXT_INPUT);
}

void SDL_StopTextInput(void)
{
    SDL_Window *window;

    /* Stop the text input system */
    if (_this && _this->StopTextInput) {
        _this->StopTextInput(_this);
    }

    /* Hide the on-screen keyboard, if any */
    window = SDL_GetFocusWindow();
    if (window && _this && _this->HideScreenKeyboard) {
        _this->HideScreenKeyboard(_this, window);
    }

    /* Finally disable text events */
    SDL_SetEventEnabled(SDL_EVENT_TEXT_INPUT, SDL_FALSE);
    SDL_SetEventEnabled(SDL_EVENT_TEXT_EDITING, SDL_FALSE);
}

void SDL_SetTextInputRect(const SDL_Rect *rect)
{
    if (_this && _this->SetTextInputRect) {
        _this->SetTextInputRect(_this, rect);
    }
}

SDL_bool SDL_HasScreenKeyboardSupport(void)
{
    if (_this && _this->HasScreenKeyboardSupport) {
        return _this->HasScreenKeyboardSupport(_this);
    }
    return SDL_FALSE;
}

SDL_bool SDL_ScreenKeyboardShown(SDL_Window *window)
{
    if (window && _this && _this->IsScreenKeyboardShown) {
        return _this->IsScreenKeyboardShown(_this, window);
    }
    return SDL_FALSE;
}

int SDL_GetMessageBoxCount(void)
{
    return SDL_AtomicGet(&SDL_messagebox_count);
}

#if SDL_VIDEO_DRIVER_ANDROID
#include "android/SDL_androidmessagebox.h"
#endif
#if SDL_VIDEO_DRIVER_WINDOWS
#include "windows/SDL_windowsmessagebox.h"
#endif
#if SDL_VIDEO_DRIVER_WINRT
#include "winrt/SDL_winrtmessagebox.h"
#endif
#if SDL_VIDEO_DRIVER_COCOA
#include "cocoa/SDL_cocoamessagebox.h"
#endif
#if SDL_VIDEO_DRIVER_UIKIT
#include "uikit/SDL_uikitmessagebox.h"
#endif
#if SDL_VIDEO_DRIVER_WAYLAND
#include "wayland/SDL_waylandmessagebox.h"
#endif
#if SDL_VIDEO_DRIVER_X11
#include "x11/SDL_x11messagebox.h"
#endif
#if SDL_VIDEO_DRIVER_HAIKU
#include "haiku/SDL_bmessagebox.h"
#endif
#if SDL_VIDEO_DRIVER_RISCOS
#include "riscos/SDL_riscosmessagebox.h"
#endif
#if SDL_VIDEO_DRIVER_VITA
#include "vita/SDL_vitamessagebox.h"
#endif

#if SDL_VIDEO_DRIVER_WINDOWS || SDL_VIDEO_DRIVER_WINRT || SDL_VIDEO_DRIVER_COCOA || SDL_VIDEO_DRIVER_UIKIT || SDL_VIDEO_DRIVER_X11 || SDL_VIDEO_DRIVER_WAYLAND || SDL_VIDEO_DRIVER_HAIKU || SDL_VIDEO_DRIVER_RISCOS
static SDL_bool SDL_IsMessageboxValidForDriver(const SDL_MessageBoxData *messageboxdata, SDL_SYSWM_TYPE drivertype)
{
    SDL_SysWMinfo info;
    SDL_Window *window = messageboxdata->window;

    if (window == NULL || SDL_GetWindowWMInfo(window, &info, SDL_SYSWM_CURRENT_VERSION) < 0) {
        return SDL_TRUE;
    } else {
        return info.subsystem == drivertype;
    }
}
#endif

int SDL_ShowMessageBox(const SDL_MessageBoxData *messageboxdata, int *buttonid)
{
    int dummybutton;
    int retval = -1;
    SDL_bool relative_mode;
    SDL_bool show_cursor_prev;
    SDL_Window *current_window;
    SDL_MessageBoxData mbdata;

    if (messageboxdata == NULL) {
        return SDL_InvalidParamError("messageboxdata");
    } else if (messageboxdata->numbuttons < 0) {
        return SDL_SetError("Invalid number of buttons");
    }

    (void)SDL_AtomicIncRef(&SDL_messagebox_count);

    current_window = SDL_GetKeyboardFocus();
    relative_mode = SDL_GetRelativeMouseMode();
    SDL_UpdateMouseCapture(SDL_FALSE);
    SDL_SetRelativeMouseMode(SDL_FALSE);
    show_cursor_prev = SDL_CursorVisible();
    SDL_ShowCursor();
    SDL_ResetKeyboard();

    if (buttonid == NULL) {
        buttonid = &dummybutton;
    }

    SDL_memcpy(&mbdata, messageboxdata, sizeof(*messageboxdata));
    if (!mbdata.title) {
        mbdata.title = "";
    }
    if (!mbdata.message) {
        mbdata.message = "";
    }
    messageboxdata = &mbdata;

    SDL_ClearError();

    if (_this && _this->ShowMessageBox) {
        retval = _this->ShowMessageBox(_this, messageboxdata, buttonid);
    }

    /* It's completely fine to call this function before video is initialized */
#if SDL_VIDEO_DRIVER_ANDROID
    if (retval == -1 &&
        Android_ShowMessageBox(messageboxdata, buttonid) == 0) {
        retval = 0;
    }
#endif
#if SDL_VIDEO_DRIVER_WINDOWS && !defined(__XBOXONE__) && !defined(__XBOXSERIES__)
    if (retval == -1 &&
        SDL_IsMessageboxValidForDriver(messageboxdata, SDL_SYSWM_WINDOWS) &&
        WIN_ShowMessageBox(messageboxdata, buttonid) == 0) {
        retval = 0;
    }
#endif
#if SDL_VIDEO_DRIVER_WINRT
    if (retval == -1 &&
        SDL_IsMessageboxValidForDriver(messageboxdata, SDL_SYSWM_WINRT) &&
        WINRT_ShowMessageBox(messageboxdata, buttonid) == 0) {
        retval = 0;
    }
#endif
#if SDL_VIDEO_DRIVER_COCOA
    if (retval == -1 &&
        SDL_IsMessageboxValidForDriver(messageboxdata, SDL_SYSWM_COCOA) &&
        Cocoa_ShowMessageBox(messageboxdata, buttonid) == 0) {
        retval = 0;
    }
#endif
#if SDL_VIDEO_DRIVER_UIKIT
    if (retval == -1 &&
        SDL_IsMessageboxValidForDriver(messageboxdata, SDL_SYSWM_UIKIT) &&
        UIKit_ShowMessageBox(messageboxdata, buttonid) == 0) {
        retval = 0;
    }
#endif
#if SDL_VIDEO_DRIVER_WAYLAND
    if (retval == -1 &&
        SDL_IsMessageboxValidForDriver(messageboxdata, SDL_SYSWM_WAYLAND) &&
        Wayland_ShowMessageBox(messageboxdata, buttonid) == 0) {
        retval = 0;
    }
#endif
#if SDL_VIDEO_DRIVER_X11
    if (retval == -1 &&
        SDL_IsMessageboxValidForDriver(messageboxdata, SDL_SYSWM_X11) &&
        X11_ShowMessageBox(messageboxdata, buttonid) == 0) {
        retval = 0;
    }
#endif
#if SDL_VIDEO_DRIVER_HAIKU
    if (retval == -1 &&
        SDL_IsMessageboxValidForDriver(messageboxdata, SDL_SYSWM_HAIKU) &&
        HAIKU_ShowMessageBox(messageboxdata, buttonid) == 0) {
        retval = 0;
    }
#endif
#if SDL_VIDEO_DRIVER_RISCOS
    if (retval == -1 &&
        SDL_IsMessageboxValidForDriver(messageboxdata, SDL_SYSWM_RISCOS) &&
        RISCOS_ShowMessageBox(messageboxdata, buttonid) == 0) {
        retval = 0;
    }
#endif
#if SDL_VIDEO_DRIVER_VITA
    if (retval == -1 &&
        VITA_ShowMessageBox(messageboxdata, buttonid) == 0) {
        retval = 0;
    }
#endif
    if (retval == -1) {
        const char *error = SDL_GetError();

        if (!*error) {
            SDL_SetError("No message system available");
        }
    }

    (void)SDL_AtomicDecRef(&SDL_messagebox_count);

    if (current_window) {
        SDL_RaiseWindow(current_window);
    }

    if (!show_cursor_prev) {
        SDL_HideCursor();
    }
    SDL_SetRelativeMouseMode(relative_mode);
    SDL_UpdateMouseCapture(SDL_FALSE);

    return retval;
}

int SDL_ShowSimpleMessageBox(Uint32 flags, const char *title, const char *message, SDL_Window *window)
{
#ifdef __EMSCRIPTEN__
    /* !!! FIXME: propose a browser API for this, get this #ifdef out of here? */
    /* Web browsers don't (currently) have an API for a custom message box
       that can block, but for the most common case (SDL_ShowSimpleMessageBox),
       we can use the standard Javascript alert() function. */
    if (title == NULL) {
        title = "";
    }
    if (message == NULL) {
        message = "";
    }
    EM_ASM_({
        alert(UTF8ToString($0) + "\n\n" + UTF8ToString($1));
    },
            title, message);
    return 0;
#else
    SDL_MessageBoxData data;
    SDL_MessageBoxButtonData button;

    SDL_zero(data);
    data.flags = flags;
    data.title = title;
    data.message = message;
    data.numbuttons = 1;
    data.buttons = &button;
    data.window = window;

    SDL_zero(button);
    button.flags |= SDL_MESSAGEBOX_BUTTON_RETURNKEY_DEFAULT;
    button.flags |= SDL_MESSAGEBOX_BUTTON_ESCAPEKEY_DEFAULT;
    button.text = "OK";

    return SDL_ShowMessageBox(&data, NULL);
#endif
}

SDL_bool SDL_ShouldAllowTopmost(void)
{
    return SDL_GetHintBoolean(SDL_HINT_ALLOW_TOPMOST, SDL_TRUE);
}

int SDL_SetWindowHitTest(SDL_Window *window, SDL_HitTest callback, void *callback_data)
{
    CHECK_WINDOW_MAGIC(window, -1);

    if (!_this->SetWindowHitTest) {
        return SDL_Unsupported();
    } else if (_this->SetWindowHitTest(window, callback != NULL) == -1) {
        return -1;
    }

    window->hit_test = callback;
    window->hit_test_data = callback_data;

    return 0;
}

/*
 * Functions used by iOS application delegates
 */
void SDL_OnApplicationWillTerminate(void)
{
    SDL_SendAppEvent(SDL_EVENT_TERMINATING);
}

void SDL_OnApplicationDidReceiveMemoryWarning(void)
{
    SDL_SendAppEvent(SDL_EVENT_LOW_MEMORY);
}

void SDL_OnApplicationWillResignActive(void)
{
    if (_this) {
        SDL_Window *window;
        for (window = _this->windows; window != NULL; window = window->next) {
            SDL_SendWindowEvent(window, SDL_EVENT_WINDOW_FOCUS_LOST, 0, 0);
            SDL_SendWindowEvent(window, SDL_EVENT_WINDOW_MINIMIZED, 0, 0);
        }
    }
    SDL_SendAppEvent(SDL_EVENT_WILL_ENTER_BACKGROUND);
}

void SDL_OnApplicationDidEnterBackground(void)
{
    SDL_SendAppEvent(SDL_EVENT_DID_ENTER_BACKGROUND);
}

void SDL_OnApplicationWillEnterForeground(void)
{
    SDL_SendAppEvent(SDL_EVENT_WILL_ENTER_FOREGROUND);
}

void SDL_OnApplicationDidBecomeActive(void)
{
    SDL_SendAppEvent(SDL_EVENT_DID_ENTER_FOREGROUND);

    if (_this) {
        SDL_Window *window;
        for (window = _this->windows; window != NULL; window = window->next) {
            SDL_SendWindowEvent(window, SDL_EVENT_WINDOW_FOCUS_GAINED, 0, 0);
            SDL_SendWindowEvent(window, SDL_EVENT_WINDOW_RESTORED, 0, 0);
        }
    }
}

#define NOT_A_VULKAN_WINDOW "The specified window isn't a Vulkan window"

int SDL_Vulkan_LoadLibrary(const char *path)
{
    int retval;
    if (_this == NULL) {
        SDL_UninitializedVideo();
        return -1;
    }
    if (_this->vulkan_config.loader_loaded) {
        if (path && SDL_strcmp(path, _this->vulkan_config.loader_path) != 0) {
            return SDL_SetError("Vulkan loader library already loaded");
        }
        retval = 0;
    } else {
        if (!_this->Vulkan_LoadLibrary) {
            return SDL_DllNotSupported("Vulkan");
        }
        retval = _this->Vulkan_LoadLibrary(_this, path);
    }
    if (retval == 0) {
        _this->vulkan_config.loader_loaded++;
    }
    return retval;
}

SDL_FunctionPointer SDL_Vulkan_GetVkGetInstanceProcAddr(void)
{
    if (_this == NULL) {
        SDL_UninitializedVideo();
        return NULL;
    }
    if (!_this->vulkan_config.loader_loaded) {
        SDL_SetError("No Vulkan loader has been loaded");
        return NULL;
    }
    return (SDL_FunctionPointer)_this->vulkan_config.vkGetInstanceProcAddr;
}

void SDL_Vulkan_UnloadLibrary(void)
{
    if (_this == NULL) {
        SDL_UninitializedVideo();
        return;
    }
    if (_this->vulkan_config.loader_loaded > 0) {
        if (--_this->vulkan_config.loader_loaded > 0) {
            return;
        }
        if (_this->Vulkan_UnloadLibrary) {
            _this->Vulkan_UnloadLibrary(_this);
        }
    }
}

SDL_bool SDL_Vulkan_GetInstanceExtensions(unsigned *count, const char **names)
{
    if (count == NULL) {
        SDL_InvalidParamError("count");
        return SDL_FALSE;
    }

    return _this->Vulkan_GetInstanceExtensions(_this, count, names);
}

SDL_bool SDL_Vulkan_CreateSurface(SDL_Window *window,
                                  VkInstance instance,
                                  VkSurfaceKHR *surface)
{
    CHECK_WINDOW_MAGIC(window, SDL_FALSE);

    if (!(window->flags & SDL_WINDOW_VULKAN)) {
        SDL_SetError(NOT_A_VULKAN_WINDOW);
        return SDL_FALSE;
    }

    if (!instance) {
        SDL_InvalidParamError("instance");
        return SDL_FALSE;
    }

    if (surface == NULL) {
        SDL_InvalidParamError("surface");
        return SDL_FALSE;
    }

    return _this->Vulkan_CreateSurface(_this, window, instance, surface);
}

SDL_MetalView SDL_Metal_CreateView(SDL_Window *window)
{
    CHECK_WINDOW_MAGIC(window, NULL);

    if (!(window->flags & SDL_WINDOW_METAL)) {
        /* No problem, we can convert to Metal */
        if (window->flags & SDL_WINDOW_OPENGL) {
            window->flags &= ~SDL_WINDOW_OPENGL;
            SDL_GL_UnloadLibrary();
        }
        if (window->flags & SDL_WINDOW_VULKAN) {
            window->flags &= ~SDL_WINDOW_VULKAN;
            SDL_Vulkan_UnloadLibrary();
        }
        window->flags |= SDL_WINDOW_METAL;
    }

    return _this->Metal_CreateView(_this, window);
}

void SDL_Metal_DestroyView(SDL_MetalView view)
{
    if (_this && view && _this->Metal_DestroyView) {
        _this->Metal_DestroyView(_this, view);
    }
}

void *SDL_Metal_GetLayer(SDL_MetalView view)
{
    if (_this && _this->Metal_GetLayer) {
        if (view) {
            return _this->Metal_GetLayer(_this, view);
        } else {
            SDL_InvalidParamError("view");
            return NULL;
        }
    } else {
        SDL_SetError("Metal is not supported.");
        return NULL;
    }
}<|MERGE_RESOLUTION|>--- conflicted
+++ resolved
@@ -837,20 +837,13 @@
     return SDL_GetDisplayBounds(displayID, rect);
 }
 
-<<<<<<< HEAD
-int SDL_GetDisplayPhysicalDPI(int displayIndex, float *hdpi, float *vdpi)
-{
-    SDL_VideoDisplay *display;
+int SDL_GetDisplayPhysicalDPI(SDL_DisplayID displayID, float *hdpi, float *vdpi)
+{
+    SDL_VideoDisplay *display = SDL_GetVideoDisplay(displayID);
     float h = 0.0f, v = 0.0f;
-=======
-int SDL_GetDisplayPhysicalDPI(SDL_DisplayID displayID, float *ddpi, float *hdpi, float *vdpi)
-{
-    SDL_VideoDisplay *display = SDL_GetVideoDisplay(displayID);
->>>>>>> d5869392
 
     CHECK_DISPLAY_MAGIC(display, -1);
 
-<<<<<<< HEAD
     if (_this->GetDisplayPhysicalDPI == NULL) {
         return SDL_Unsupported();
     }
@@ -875,17 +868,6 @@
 
 error:
     return SDL_SetError("Couldn't get DPI");;
-=======
-    if (_this->GetDisplayPhysicalDPI) {
-        if (_this->GetDisplayPhysicalDPI(_this, display, ddpi, hdpi, vdpi) < 0) {
-            return -1;
-        } else {
-            return 0;
-        }
-    } else {
-        return SDL_Unsupported();
-    }
->>>>>>> d5869392
 }
 
 SDL_DisplayOrientation SDL_GetDisplayOrientation(SDL_DisplayID displayID)
