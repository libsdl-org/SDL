--- conflicted
+++ resolved
@@ -691,13 +691,8 @@
 X11_GL_UseEGL(_THIS)
 {
     SDL_assert(_this->gl_data != NULL);
-<<<<<<< HEAD
-    if (SDL_GetHintBoolean(SDL_HINT_VIDEO_X11_FORCE_EGL, SDL_FALSE)) {
-=======
     if (SDL_GetHintBoolean(SDL_HINT_VIDEO_FORCE_EGL, SDL_FALSE) ||
-        SDL_GetHintBoolean(SDL_HINT_VIDEO_X11_FORCE_EGL, SDL_FALSE))
-    {
->>>>>>> 34d538bd
+        SDL_GetHintBoolean(SDL_HINT_VIDEO_X11_FORCE_EGL, SDL_FALSE)) {
         /* use of EGL has been requested, even for desktop GL */
         return SDL_TRUE;
     }
