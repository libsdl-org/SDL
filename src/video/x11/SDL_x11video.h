/*
  Simple DirectMedia Layer
  Copyright (C) 1997-2022 Sam Lantinga <slouken@libsdl.org>

  This software is provided 'as-is', without any express or implied
  warranty.  In no event will the authors be held liable for any damages
  arising from the use of this software.

  Permission is granted to anyone to use this software for any purpose,
  including commercial applications, and to alter it and redistribute it
  freely, subject to the following restrictions:

  1. The origin of this software must not be misrepresented; you must not
     claim that you wrote the original software. If you use this software
     in a product, an acknowledgment in the product documentation would be
     appreciated but is not required.
  2. Altered source versions must be plainly marked as such, and must not be
     misrepresented as being the original software.
  3. This notice may not be removed or altered from any source distribution.
*/
#include "../../SDL_internal.h"

#ifndef SDL_x11video_h_
#define SDL_x11video_h_

#include "SDL_keycode.h"

#include "../SDL_sysvideo.h"

#include <X11/Xlib.h>
#include <X11/Xutil.h>
#include <X11/Xatom.h>

#if SDL_VIDEO_DRIVER_X11_XCURSOR
#include <X11/Xcursor/Xcursor.h>
#endif
#if SDL_VIDEO_DRIVER_X11_XDBE
#include <X11/extensions/Xdbe.h>
#endif
#if SDL_VIDEO_DRIVER_X11_XINPUT2
#include <X11/extensions/XInput2.h>
#endif
#if SDL_VIDEO_DRIVER_X11_XRANDR
#include <X11/extensions/Xrandr.h>
#endif
#if SDL_VIDEO_DRIVER_X11_XSCRNSAVER
#include <X11/extensions/scrnsaver.h>
#endif
#if SDL_VIDEO_DRIVER_X11_XSHAPE
#include <X11/extensions/shape.h>
#endif

#include "../../core/linux/SDL_dbus.h"
#include "../../core/linux/SDL_ime.h"

#include "SDL_x11dyn.h"

#include "SDL_x11clipboard.h"
#include "SDL_x11events.h"
#include "SDL_x11keyboard.h"
#include "SDL_x11modes.h"
#include "SDL_x11mouse.h"
#include "SDL_x11opengl.h"
#include "SDL_x11window.h"
#include "SDL_x11vulkan.h"

/* Private display data */

typedef struct SDL_VideoData
{
    Display *display;
    Display *request_display;
    char *classname;
    pid_t pid;
    XIM im;
    Uint32 screensaver_activity;
    int numwindows;
    SDL_WindowData **windowlist;
    int windowlistlength;
    XID window_group;
    Window clipboard_window;
#if SDL_VIDEO_DRIVER_X11_XFIXES
    SDL_Window *active_cursor_confined_window;
#endif /* SDL_VIDEO_DRIVER_X11_XFIXES */

    /* This is true for ICCCM2.0-compliant window managers */
    SDL_bool net_wm;

    /* Useful atoms */
    Atom WM_PROTOCOLS;
    Atom WM_DELETE_WINDOW;
    Atom WM_TAKE_FOCUS;
    Atom WM_NAME;
    Atom _NET_WM_STATE;
    Atom _NET_WM_STATE_HIDDEN;
    Atom _NET_WM_STATE_FOCUSED;
    Atom _NET_WM_STATE_MAXIMIZED_VERT;
    Atom _NET_WM_STATE_MAXIMIZED_HORZ;
    Atom _NET_WM_STATE_FULLSCREEN;
    Atom _NET_WM_STATE_ABOVE;
    Atom _NET_WM_STATE_SKIP_TASKBAR;
    Atom _NET_WM_STATE_SKIP_PAGER;
    Atom _NET_WM_ALLOWED_ACTIONS;
    Atom _NET_WM_ACTION_FULLSCREEN;
    Atom _NET_WM_NAME;
    Atom _NET_WM_ICON_NAME;
    Atom _NET_WM_ICON;
    Atom _NET_WM_PING;
    Atom _NET_WM_WINDOW_OPACITY;
    Atom _NET_WM_USER_TIME;
    Atom _NET_ACTIVE_WINDOW;
    Atom _NET_FRAME_EXTENTS;
    Atom _SDL_WAKEUP;
    Atom UTF8_STRING;
    Atom PRIMARY;
    Atom XdndEnter;
    Atom XdndPosition;
    Atom XdndStatus;
    Atom XdndTypeList;
    Atom XdndActionCopy;
    Atom XdndDrop;
    Atom XdndFinished;
    Atom XdndSelection;
    Atom XKLAVIER_STATE;

    SDL_Scancode key_layout[256];
    SDL_bool selection_waiting;

    SDL_bool broken_pointer_grab;  /* true if XGrabPointer seems unreliable. */

    Uint32 last_mode_change_deadline;

    SDL_bool global_mouse_changed;
    SDL_Point global_mouse_position;
    Uint32 global_mouse_buttons;

<<<<<<< HEAD
#if SDL_VIDEO_DRIVER_X11_XINPUT2_SUPPORTS_SCROLLINFO
    SDL_bool xinput_scrolling;
#endif
=======
    SDL_XInput2DeviceInfo *mouse_device_info;

    int xrandr_event_base;
>>>>>>> d8b1ef42

#if SDL_VIDEO_DRIVER_X11_HAS_XKBKEYCODETOKEYSYM
    XkbDescPtr xkb;
#endif
    int xkb_event;

    KeyCode filter_code;
    Time    filter_time;

#if SDL_VIDEO_VULKAN
    /* Vulkan variables only valid if _this->vulkan_config.loader_handle is not NULL */
    void *vulkan_xlib_xcb_library;
    PFN_XGetXCBConnection vulkan_XGetXCBConnection;
#endif

    /* Used to interact with the on-screen keyboard */
    SDL_bool is_steam_deck;
    SDL_bool steam_keyboard_open;

} SDL_VideoData;

extern SDL_bool X11_UseDirectColorVisuals(void);

#endif /* SDL_x11video_h_ */

/* vi: set ts=4 sw=4 expandtab: */<|MERGE_RESOLUTION|>--- conflicted
+++ resolved
@@ -134,15 +134,13 @@
     SDL_Point global_mouse_position;
     Uint32 global_mouse_buttons;
 
-<<<<<<< HEAD
 #if SDL_VIDEO_DRIVER_X11_XINPUT2_SUPPORTS_SCROLLINFO
     SDL_bool xinput_scrolling;
 #endif
-=======
+
     SDL_XInput2DeviceInfo *mouse_device_info;
 
     int xrandr_event_base;
->>>>>>> d8b1ef42
 
 #if SDL_VIDEO_DRIVER_X11_HAS_XKBKEYCODETOKEYSYM
     XkbDescPtr xkb;
