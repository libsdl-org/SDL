--- conflicted
+++ resolved
@@ -1473,76 +1473,6 @@
     X11_SetWindowFullscreenViaWM(_this, window, _display, fullscreen);
 }
 
-<<<<<<< HEAD
-int
-X11_SetWindowGammaRamp(_THIS, SDL_Window * window, const Uint16 * ramp)
-{
-    SDL_WindowData *data = (SDL_WindowData *) window->driverdata;
-    Display *display = data->videodata->display;
-    Visual *visual = data->visual;
-    Colormap colormap = data->colormap;
-    XColor *colorcells;
-    int ncolors;
-    int rmask, gmask, bmask;
-    int rshift, gshift, bshift;
-    int i;
-
-    if (visual->class != DirectColor) {
-        return SDL_SetError("Window doesn't have DirectColor visual");
-    }
-
-    ncolors = visual->map_entries;
-    colorcells = SDL_malloc(ncolors * sizeof(XColor));
-    if (colorcells == NULL) {
-        return SDL_OutOfMemory();
-    }
-
-    rshift = 0;
-    rmask = visual->red_mask;
-    while (0 == (rmask & 1)) {
-        rshift++;
-        rmask >>= 1;
-    }
-
-    gshift = 0;
-    gmask = visual->green_mask;
-    while (0 == (gmask & 1)) {
-        gshift++;
-        gmask >>= 1;
-    }
-
-    bshift = 0;
-    bmask = visual->blue_mask;
-    while (0 == (bmask & 1)) {
-        bshift++;
-        bmask >>= 1;
-    }
-
-    /* build the color table pixel values */
-    for (i = 0; i < ncolors; i++) {
-        Uint32 rbits = (rmask * i) / (ncolors - 1);
-        Uint32 gbits = (gmask * i) / (ncolors - 1);
-        Uint32 bbits = (bmask * i) / (ncolors - 1);
-        Uint32 pix = (rbits << rshift) | (gbits << gshift) | (bbits << bshift);
-
-        colorcells[i].pixel = pix;
-
-        colorcells[i].red = ramp[(0 * 256) + i];
-        colorcells[i].green = ramp[(1 * 256) + i];
-        colorcells[i].blue = ramp[(2 * 256) + i];
-
-        colorcells[i].flags = DoRed | DoGreen | DoBlue;
-    }
-
-    X11_XStoreColors(display, colormap, colorcells, ncolors);
-    X11_XFlush(display);
-    SDL_free(colorcells);
-
-    return 0;
-}
-
-=======
->>>>>>> bc5677db
 typedef struct {
     unsigned char *data;
     int format, count;
