--- conflicted
+++ resolved
@@ -1461,11 +1461,7 @@
         /* Blocking wait for "MapNotify" event.
          * We use X11_XIfEvent because pXWindowEvent takes a mask rather than a type,
          * and XCheckTypedWindowEvent doesn't block */
-<<<<<<< HEAD
-        if (!(window->flags & SDL_WINDOW_FOREIGN) && X11_IsDisplayOk(display)) {
-=======
-        if (!(window->flags & SDL_WINDOW_EXTERNAL)) {
->>>>>>> 864bb65c
+        if (!(window->flags & SDL_WINDOW_EXTERNAL) && X11_IsDisplayOk(display)) {
             X11_XIfEvent(display, &event, &isMapNotify, (XPointer)&data->xwindow);
         }
         X11_XFlush(display);
@@ -1517,15 +1513,9 @@
     XEvent event;
 
     if (X11_IsWindowMapped(_this, window)) {
-<<<<<<< HEAD
-        X11_XWithdrawWindow(display, data->xwindow, displaydata->screen);
-        /* Blocking wait for "UnmapNotify" event */
-        if (!(window->flags & SDL_WINDOW_FOREIGN) && X11_IsDisplayOk(display)) {
-=======
         X11_XWithdrawWindow(display, data->xwindow, screen);
         // Blocking wait for "UnmapNotify" event
-        if (!(window->flags & SDL_WINDOW_EXTERNAL)) {
->>>>>>> 864bb65c
+        if (!(window->flags & SDL_WINDOW_EXTERNAL) && X11_IsDisplayOk(display)) {
             X11_XIfEvent(display, &event, &isUnmapNotify, (XPointer)&data->xwindow);
         }
         X11_XFlush(display);
