/*
  Simple DirectMedia Layer
  Copyright (C) 1997-2021 Sam Lantinga <slouken@libsdl.org>

  This software is provided 'as-is', without any express or implied
  warranty.  In no event will the authors be held liable for any damages
  arising from the use of this software.

  Permission is granted to anyone to use this software for any purpose,
  including commercial applications, and to alter it and redistribute it
  freely, subject to the following restrictions:

  1. The origin of this software must not be misrepresented; you must not
     claim that you wrote the original software. If you use this software
     in a product, an acknowledgment in the product documentation would be
     appreciated but is not required.
  2. Altered source versions must be plainly marked as such, and must not be
     misrepresented as being the original software.
  3. This notice may not be removed or altered from any source distribution.
*/
#include "../../SDL_internal.h"

#if SDL_VIDEO_DRIVER_WINDOWS

#include "SDL_windowsvideo.h"
#include "SDL_windowsshape.h"
#include "SDL_system.h"
#include "SDL_syswm.h"
#include "SDL_timer.h"
#include "SDL_vkeys.h"
#include "SDL_hints.h"
#include "../../events/SDL_events_c.h"
#include "../../events/SDL_touch_c.h"
#include "../../events/scancodes_windows.h"
#include "SDL_hints.h"

/* Dropfile support */
#include <shellapi.h>

/* For GET_X_LPARAM, GET_Y_LPARAM. */
#include <windowsx.h>

/* #define WMMSG_DEBUG */
#ifdef WMMSG_DEBUG
#include <stdio.h>
#include "wmmsg.h"
#endif

/* Masks for processing the windows KEYDOWN and KEYUP messages */
#define REPEATED_KEYMASK    (1<<30)
#define EXTENDED_KEYMASK    (1<<24)

#define VK_ENTER    10          /* Keypad Enter ... no VKEY defined? */
#ifndef VK_OEM_NEC_EQUAL
#define VK_OEM_NEC_EQUAL 0x92
#endif

/* Make sure XBUTTON stuff is defined that isn't in older Platform SDKs... */
#ifndef WM_XBUTTONDOWN
#define WM_XBUTTONDOWN 0x020B
#endif
#ifndef WM_XBUTTONUP
#define WM_XBUTTONUP 0x020C
#endif
#ifndef GET_XBUTTON_WPARAM
#define GET_XBUTTON_WPARAM(w) (HIWORD(w))
#endif
#ifndef WM_INPUT
#define WM_INPUT 0x00ff
#endif
#ifndef WM_TOUCH
#define WM_TOUCH 0x0240
#endif
#ifndef WM_MOUSEHWHEEL
#define WM_MOUSEHWHEEL 0x020E
#endif
#ifndef WM_POINTERUPDATE
#define WM_POINTERUPDATE 0x0245
#endif
#ifndef WM_UNICHAR
#define WM_UNICHAR 0x0109
#endif

#ifndef IS_HIGH_SURROGATE
#define IS_HIGH_SURROGATE(x)   (((x) >= 0xd800) && ((x) <= 0xdbff))
#endif
#ifndef IS_LOW_SURROGATE
#define IS_LOW_SURROGATE(x)    (((x) >= 0xdc00) && ((x) <= 0xdfff))
#endif
#ifndef IS_SURROGATE_PAIR
#define IS_SURROGATE_PAIR(h,l) (IS_HIGH_SURROGATE(h) && IS_LOW_SURROGATE(l))
#endif

static SDL_Scancode
VKeytoScancodeFallback(WPARAM vkey)
{
    switch (vkey) {
    case VK_LEFT: return SDL_SCANCODE_LEFT;
    case VK_UP: return SDL_SCANCODE_UP;
    case VK_RIGHT: return SDL_SCANCODE_RIGHT;
    case VK_DOWN: return SDL_SCANCODE_DOWN;

    default: return SDL_SCANCODE_UNKNOWN;
    }
}

static SDL_Scancode
VKeytoScancode(WPARAM vkey)
{
    switch (vkey) {
    case VK_MODECHANGE: return SDL_SCANCODE_MODE;
    case VK_SELECT: return SDL_SCANCODE_SELECT;
    case VK_EXECUTE: return SDL_SCANCODE_EXECUTE;
    case VK_HELP: return SDL_SCANCODE_HELP;
    case VK_PAUSE: return SDL_SCANCODE_PAUSE;
    case VK_NUMLOCK: return SDL_SCANCODE_NUMLOCKCLEAR;

    case VK_F13: return SDL_SCANCODE_F13;
    case VK_F14: return SDL_SCANCODE_F14;
    case VK_F15: return SDL_SCANCODE_F15;
    case VK_F16: return SDL_SCANCODE_F16;
    case VK_F17: return SDL_SCANCODE_F17;
    case VK_F18: return SDL_SCANCODE_F18;
    case VK_F19: return SDL_SCANCODE_F19;
    case VK_F20: return SDL_SCANCODE_F20;
    case VK_F21: return SDL_SCANCODE_F21;
    case VK_F22: return SDL_SCANCODE_F22;
    case VK_F23: return SDL_SCANCODE_F23;
    case VK_F24: return SDL_SCANCODE_F24;

    case VK_OEM_NEC_EQUAL: return SDL_SCANCODE_KP_EQUALS;
    case VK_BROWSER_BACK: return SDL_SCANCODE_AC_BACK;
    case VK_BROWSER_FORWARD: return SDL_SCANCODE_AC_FORWARD;
    case VK_BROWSER_REFRESH: return SDL_SCANCODE_AC_REFRESH;
    case VK_BROWSER_STOP: return SDL_SCANCODE_AC_STOP;
    case VK_BROWSER_SEARCH: return SDL_SCANCODE_AC_SEARCH;
    case VK_BROWSER_FAVORITES: return SDL_SCANCODE_AC_BOOKMARKS;
    case VK_BROWSER_HOME: return SDL_SCANCODE_AC_HOME;
    case VK_VOLUME_MUTE: return SDL_SCANCODE_AUDIOMUTE;
    case VK_VOLUME_DOWN: return SDL_SCANCODE_VOLUMEDOWN;
    case VK_VOLUME_UP: return SDL_SCANCODE_VOLUMEUP;

    case VK_MEDIA_NEXT_TRACK: return SDL_SCANCODE_AUDIONEXT;
    case VK_MEDIA_PREV_TRACK: return SDL_SCANCODE_AUDIOPREV;
    case VK_MEDIA_STOP: return SDL_SCANCODE_AUDIOSTOP;
    case VK_MEDIA_PLAY_PAUSE: return SDL_SCANCODE_AUDIOPLAY;
    case VK_LAUNCH_MAIL: return SDL_SCANCODE_MAIL;
    case VK_LAUNCH_MEDIA_SELECT: return SDL_SCANCODE_MEDIASELECT;

    case VK_OEM_102: return SDL_SCANCODE_NONUSBACKSLASH;

    case VK_ATTN: return SDL_SCANCODE_SYSREQ;
    case VK_CRSEL: return SDL_SCANCODE_CRSEL;
    case VK_EXSEL: return SDL_SCANCODE_EXSEL;
    case VK_OEM_CLEAR: return SDL_SCANCODE_CLEAR;

    case VK_LAUNCH_APP1: return SDL_SCANCODE_APP1;
    case VK_LAUNCH_APP2: return SDL_SCANCODE_APP2;

    default: return SDL_SCANCODE_UNKNOWN;
    }
}

static SDL_Scancode
WindowsScanCodeToSDLScanCode(LPARAM lParam, WPARAM wParam)
{
    SDL_Scancode code;
    int nScanCode = (lParam >> 16) & 0xFF;
    SDL_bool bIsExtended = (lParam & (1 << 24)) != 0;

    code = VKeytoScancode(wParam);

    if (code == SDL_SCANCODE_UNKNOWN && nScanCode <= 127) {
        code = windows_scancode_table[nScanCode];

        if (bIsExtended) {
            switch (code) {
            case SDL_SCANCODE_RETURN:
                code = SDL_SCANCODE_KP_ENTER;
                break;
            case SDL_SCANCODE_LALT:
                code = SDL_SCANCODE_RALT;
                break;
            case SDL_SCANCODE_LCTRL:
                code = SDL_SCANCODE_RCTRL;
                break;
            case SDL_SCANCODE_SLASH:
                code = SDL_SCANCODE_KP_DIVIDE;
                break;
            case SDL_SCANCODE_CAPSLOCK:
                code = SDL_SCANCODE_KP_PLUS;
                break;
            default:
                break;
            }
        } else {
            switch (code) {
            case SDL_SCANCODE_HOME:
                code = SDL_SCANCODE_KP_7;
                break;
            case SDL_SCANCODE_UP:
                code = SDL_SCANCODE_KP_8;
                break;
            case SDL_SCANCODE_PAGEUP:
                code = SDL_SCANCODE_KP_9;
                break;
            case SDL_SCANCODE_LEFT:
                code = SDL_SCANCODE_KP_4;
                break;
            case SDL_SCANCODE_RIGHT:
                code = SDL_SCANCODE_KP_6;
                break;
            case SDL_SCANCODE_END:
                code = SDL_SCANCODE_KP_1;
                break;
            case SDL_SCANCODE_DOWN:
                code = SDL_SCANCODE_KP_2;
                break;
            case SDL_SCANCODE_PAGEDOWN:
                code = SDL_SCANCODE_KP_3;
                break;
            case SDL_SCANCODE_INSERT:
                code = SDL_SCANCODE_KP_0;
                break;
            case SDL_SCANCODE_DELETE:
                code = SDL_SCANCODE_KP_PERIOD;
                break;
            case SDL_SCANCODE_PRINTSCREEN:
                code = SDL_SCANCODE_KP_MULTIPLY;
                break;
            default:
                break;
            }
        }
    }

    /* The on-screen keyboard can generate VK_LEFT and VK_RIGHT events without a scancode
     * value set, however we cannot simply map these in VKeytoScancode() or we will be
     * incorrectly handling the arrow keys on the number pad when NumLock is disabled
     * (which also generate VK_LEFT, VK_RIGHT, etc in that scenario). Instead, we'll only
     * map them if none of the above special number pad mappings applied. */
    if (code == SDL_SCANCODE_UNKNOWN) {
        code = VKeytoScancodeFallback(wParam);
    }

    return code;
}

static SDL_bool
WIN_ShouldIgnoreFocusClick()
{
    return !SDL_GetHintBoolean(SDL_HINT_MOUSE_FOCUS_CLICKTHROUGH, SDL_FALSE);
}

static void
WIN_CheckWParamMouseButton(SDL_bool bwParamMousePressed, Uint32 mouseFlags, SDL_bool bSwapButtons, SDL_WindowData *data, Uint8 button, SDL_MouseID mouseID)
{
    if (bSwapButtons) {
        if (button == SDL_BUTTON_LEFT) {
            button = SDL_BUTTON_RIGHT;
        }
        else if (button == SDL_BUTTON_RIGHT) {
            button = SDL_BUTTON_LEFT;
        }
    }

    if (data->focus_click_pending & SDL_BUTTON(button)) {
        /* Ignore the button click for activation */
        if (!bwParamMousePressed) {
            data->focus_click_pending &= ~SDL_BUTTON(button);
            WIN_UpdateClipCursor(data->window);
        }
        if (WIN_ShouldIgnoreFocusClick()) {
            return;
        }
    }

    if (bwParamMousePressed && !(mouseFlags & SDL_BUTTON(button))) {
        SDL_SendMouseButton(data->window, mouseID, SDL_PRESSED, button);
    } else if (!bwParamMousePressed && (mouseFlags & SDL_BUTTON(button))) {
        SDL_SendMouseButton(data->window, mouseID, SDL_RELEASED, button);
    }
}

/*
* Some windows systems fail to send a WM_LBUTTONDOWN sometimes, but each mouse move contains the current button state also
*  so this function reconciles our view of the world with the current buttons reported by windows
*/
static void
WIN_CheckWParamMouseButtons(WPARAM wParam, SDL_WindowData *data, SDL_MouseID mouseID)
{
    if (wParam != data->mouse_button_flags) {
        Uint32 mouseFlags = SDL_GetMouseState(NULL, NULL);

        /* WM_LBUTTONDOWN and friends handle button swapping for us. No need to check SM_SWAPBUTTON here.  */
        WIN_CheckWParamMouseButton((wParam & MK_LBUTTON), mouseFlags, SDL_FALSE, data, SDL_BUTTON_LEFT, mouseID);
        WIN_CheckWParamMouseButton((wParam & MK_MBUTTON), mouseFlags, SDL_FALSE, data, SDL_BUTTON_MIDDLE, mouseID);
        WIN_CheckWParamMouseButton((wParam & MK_RBUTTON), mouseFlags, SDL_FALSE, data, SDL_BUTTON_RIGHT, mouseID);
        WIN_CheckWParamMouseButton((wParam & MK_XBUTTON1), mouseFlags, SDL_FALSE, data, SDL_BUTTON_X1, mouseID);
        WIN_CheckWParamMouseButton((wParam & MK_XBUTTON2), mouseFlags, SDL_FALSE, data, SDL_BUTTON_X2, mouseID);

        data->mouse_button_flags = wParam;
    }
}

static void
WIN_CheckRawMouseButtons(ULONG rawButtons, SDL_WindowData *data, SDL_MouseID mouseID)
{
    if (rawButtons != data->mouse_button_flags) {
        Uint32 mouseFlags = SDL_GetMouseState(NULL, NULL);
        SDL_bool swapButtons = GetSystemMetrics(SM_SWAPBUTTON) != 0;
        if ((rawButtons & RI_MOUSE_BUTTON_1_DOWN))
            WIN_CheckWParamMouseButton((rawButtons & RI_MOUSE_BUTTON_1_DOWN), mouseFlags, swapButtons, data, SDL_BUTTON_LEFT, mouseID);
        if ((rawButtons & RI_MOUSE_BUTTON_1_UP))
            WIN_CheckWParamMouseButton(!(rawButtons & RI_MOUSE_BUTTON_1_UP), mouseFlags, swapButtons, data, SDL_BUTTON_LEFT, mouseID);
        if ((rawButtons & RI_MOUSE_BUTTON_2_DOWN))
            WIN_CheckWParamMouseButton((rawButtons & RI_MOUSE_BUTTON_2_DOWN), mouseFlags, swapButtons, data, SDL_BUTTON_RIGHT, mouseID);
        if ((rawButtons & RI_MOUSE_BUTTON_2_UP))
            WIN_CheckWParamMouseButton(!(rawButtons & RI_MOUSE_BUTTON_2_UP), mouseFlags, swapButtons, data, SDL_BUTTON_RIGHT, mouseID);
        if ((rawButtons & RI_MOUSE_BUTTON_3_DOWN))
            WIN_CheckWParamMouseButton((rawButtons & RI_MOUSE_BUTTON_3_DOWN), mouseFlags, swapButtons, data, SDL_BUTTON_MIDDLE, mouseID);
        if ((rawButtons & RI_MOUSE_BUTTON_3_UP))
            WIN_CheckWParamMouseButton(!(rawButtons & RI_MOUSE_BUTTON_3_UP), mouseFlags, swapButtons, data, SDL_BUTTON_MIDDLE, mouseID);
        if ((rawButtons & RI_MOUSE_BUTTON_4_DOWN))
            WIN_CheckWParamMouseButton((rawButtons & RI_MOUSE_BUTTON_4_DOWN), mouseFlags, swapButtons, data, SDL_BUTTON_X1, mouseID);
        if ((rawButtons & RI_MOUSE_BUTTON_4_UP))
            WIN_CheckWParamMouseButton(!(rawButtons & RI_MOUSE_BUTTON_4_UP), mouseFlags, swapButtons, data, SDL_BUTTON_X1, mouseID);
        if ((rawButtons & RI_MOUSE_BUTTON_5_DOWN))
            WIN_CheckWParamMouseButton((rawButtons & RI_MOUSE_BUTTON_5_DOWN), mouseFlags, swapButtons, data, SDL_BUTTON_X2, mouseID);
        if ((rawButtons & RI_MOUSE_BUTTON_5_UP))
            WIN_CheckWParamMouseButton(!(rawButtons & RI_MOUSE_BUTTON_5_UP), mouseFlags, swapButtons, data, SDL_BUTTON_X2, mouseID);
        data->mouse_button_flags = rawButtons;
    }
}

static void
WIN_CheckAsyncMouseRelease(SDL_WindowData *data)
{
    Uint32 mouseFlags;
    SHORT keyState;
    SDL_bool swapButtons;

    /* mouse buttons may have changed state here, we need to resync them,
       but we will get a WM_MOUSEMOVE right away which will fix things up if in non raw mode also
    */
    mouseFlags = SDL_GetMouseState(NULL, NULL);
    swapButtons = GetSystemMetrics(SM_SWAPBUTTON) != 0;

    keyState = GetAsyncKeyState(VK_LBUTTON);
    if (!(keyState & 0x8000)) {
        WIN_CheckWParamMouseButton(SDL_FALSE, mouseFlags, swapButtons, data, SDL_BUTTON_LEFT, 0);
    }
    keyState = GetAsyncKeyState(VK_RBUTTON);
    if (!(keyState & 0x8000)) {
        WIN_CheckWParamMouseButton(SDL_FALSE, mouseFlags, swapButtons, data, SDL_BUTTON_RIGHT, 0);
    }
    keyState = GetAsyncKeyState(VK_MBUTTON);
    if (!(keyState & 0x8000)) {
        WIN_CheckWParamMouseButton(SDL_FALSE, mouseFlags, swapButtons, data, SDL_BUTTON_MIDDLE, 0);
    }
    keyState = GetAsyncKeyState(VK_XBUTTON1);
    if (!(keyState & 0x8000)) {
        WIN_CheckWParamMouseButton(SDL_FALSE, mouseFlags, swapButtons, data, SDL_BUTTON_X1, 0);
    }
    keyState = GetAsyncKeyState(VK_XBUTTON2);
    if (!(keyState & 0x8000)) {
        WIN_CheckWParamMouseButton(SDL_FALSE, mouseFlags, swapButtons, data, SDL_BUTTON_X2, 0);
    }
    data->mouse_button_flags = 0;
}

static void
WIN_UpdateFocus(SDL_Window *window)
{
    SDL_WindowData *data = (SDL_WindowData *) window->driverdata;
    HWND hwnd = data->hwnd;
    SDL_bool had_focus = (SDL_GetKeyboardFocus() == window) ? SDL_TRUE : SDL_FALSE;
    SDL_bool has_focus = (GetForegroundWindow() == hwnd) ? SDL_TRUE : SDL_FALSE;

    if (had_focus == has_focus) {
        return;
    }

    if (GetForegroundWindow() == hwnd) {
        POINT cursorPos;

        SDL_bool swapButtons = GetSystemMetrics(SM_SWAPBUTTON) != 0;
        if (GetAsyncKeyState(VK_LBUTTON)) {
            data->focus_click_pending |= !swapButtons ? SDL_BUTTON_LMASK : SDL_BUTTON_RMASK;
        }
        if (GetAsyncKeyState(VK_RBUTTON)) {
            data->focus_click_pending |= !swapButtons ? SDL_BUTTON_RMASK : SDL_BUTTON_LMASK;
        }
        if (GetAsyncKeyState(VK_MBUTTON)) {
            data->focus_click_pending |= SDL_BUTTON_MMASK;
        }
        if (GetAsyncKeyState(VK_XBUTTON1)) {
            data->focus_click_pending |= SDL_BUTTON_X1MASK;
        }
        if (GetAsyncKeyState(VK_XBUTTON2)) {
            data->focus_click_pending |= SDL_BUTTON_X2MASK;
        }

        SDL_SetKeyboardFocus(window);

        GetCursorPos(&cursorPos);
        ScreenToClient(hwnd, &cursorPos);
        SDL_SendMouseMotion(window, 0, 0, cursorPos.x, cursorPos.y);

        WIN_CheckAsyncMouseRelease(data);
        WIN_UpdateClipCursor(window);

        /*
         * FIXME: Update keyboard state
         */
        WIN_CheckClipboardUpdate(data->videodata);

        SDL_ToggleModState(KMOD_CAPS, (GetKeyState(VK_CAPITAL) & 0x0001) != 0);
        SDL_ToggleModState(KMOD_NUM, (GetKeyState(VK_NUMLOCK) & 0x0001) != 0);
        SDL_ToggleModState(KMOD_SCROLL, (GetKeyState(VK_SCROLL) & 0x0001) != 0);

    } else {
        RECT rect;

        data->in_window_deactivation = SDL_TRUE;

        SDL_SetKeyboardFocus(NULL);
        WIN_ResetDeadKeys();

        if (GetClipCursor(&rect) && SDL_memcmp(&rect, &data->cursor_clipped_rect, sizeof(rect)) == 0) {
            ClipCursor(NULL);
            SDL_zero(data->cursor_clipped_rect);
        }

        data->in_window_deactivation = SDL_FALSE;
    }
}

static BOOL
WIN_ConvertUTF32toUTF8(UINT32 codepoint, char * text)
{
    if (codepoint <= 0x7F) {
        text[0] = (char) codepoint;
        text[1] = '\0';
    } else if (codepoint <= 0x7FF) {
        text[0] = 0xC0 | (char) ((codepoint >> 6) & 0x1F);
        text[1] = 0x80 | (char) (codepoint & 0x3F);
        text[2] = '\0';
    } else if (codepoint <= 0xFFFF) {
        text[0] = 0xE0 | (char) ((codepoint >> 12) & 0x0F);
        text[1] = 0x80 | (char) ((codepoint >> 6) & 0x3F);
        text[2] = 0x80 | (char) (codepoint & 0x3F);
        text[3] = '\0';
    } else if (codepoint <= 0x10FFFF) {
        text[0] = 0xF0 | (char) ((codepoint >> 18) & 0x0F);
        text[1] = 0x80 | (char) ((codepoint >> 12) & 0x3F);
        text[2] = 0x80 | (char) ((codepoint >> 6) & 0x3F);
        text[3] = 0x80 | (char) (codepoint & 0x3F);
        text[4] = '\0';
    } else {
        return SDL_FALSE;
    }
    return SDL_TRUE;
}

static BOOL
WIN_ConvertUTF16toUTF8(UINT32 high_surrogate, UINT32 low_surrogate, char * text)
{
    const UINT32 SURROGATE_OFFSET = 0x10000 - (0xD800 << 10) - 0xDC00;
    const UINT32 codepoint = (high_surrogate << 10) + low_surrogate + SURROGATE_OFFSET;
    return WIN_ConvertUTF32toUTF8(codepoint, text);
}

static SDL_bool
ShouldGenerateWindowCloseOnAltF4(void)
{
    return !SDL_GetHintBoolean(SDL_HINT_WINDOWS_NO_CLOSE_ON_ALT_F4, SDL_FALSE);
}

/* We want to generate mouse events from mouse and pen, and touch events from touchscreens */
#define MI_WP_SIGNATURE         0xFF515700
#define MI_WP_SIGNATURE_MASK    0xFFFFFF00
#define IsTouchEvent(dw) ((dw) & MI_WP_SIGNATURE_MASK) == MI_WP_SIGNATURE

typedef enum
{
    SDL_MOUSE_EVENT_SOURCE_UNKNOWN,
    SDL_MOUSE_EVENT_SOURCE_MOUSE,
    SDL_MOUSE_EVENT_SOURCE_TOUCH,
    SDL_MOUSE_EVENT_SOURCE_PEN,
} SDL_MOUSE_EVENT_SOURCE;

static SDL_MOUSE_EVENT_SOURCE GetMouseMessageSource()
{
    LPARAM extrainfo = GetMessageExtraInfo();
    /* Mouse data (ignoring synthetic mouse events generated for touchscreens) */
    /* Versions below Vista will set the low 7 bits to the Mouse ID and don't use bit 7:
       Check bits 8-32 for the signature (which will indicate a Tablet PC Pen or Touch Device).
       Only check bit 7 when Vista and up(Cleared=Pen, Set=Touch(which we need to filter out)),
       when the signature is set. The Mouse ID will be zero for an actual mouse. */
    if (IsTouchEvent(extrainfo)) {
        if (extrainfo & 0x80) {
            return SDL_MOUSE_EVENT_SOURCE_TOUCH;
        } else {
            return SDL_MOUSE_EVENT_SOURCE_PEN;
        }
    }
    return SDL_MOUSE_EVENT_SOURCE_MOUSE;
}

static void
GetDisplayBoundsForPoint(int x, int y, RECT *bounds)
{
    SDL_VideoDevice *_this = SDL_GetVideoDevice();
    int i, dist;
    int closest = -1;
    int closest_dist = 0x7FFFFFFF;
    SDL_Point point;
    SDL_Point delta;
    SDL_Rect rect;

    point.x = x;
    point.y = y;
    for (i = 0; i < _this->num_displays; ++i) {
        SDL_GetDisplayBounds(i, &rect);
        if (SDL_EnclosePoints(&point, 1, &rect, NULL)) {
            WIN_RectToRECT(&rect, bounds);
            return;
        }

        delta.x = point.x - (rect.x + rect.w / 2);
        delta.y = point.y - (rect.y + rect.h / 2);
        dist = (delta.x*delta.x + delta.y*delta.y);
        if (dist < closest_dist) {
            closest = i;
            closest_dist = dist;
            WIN_RectToRECT(&rect, bounds);
        }
    }
    if (closest < 0) {
        bounds->left = 0;
        bounds->right = GetSystemMetrics(SM_CXSCREEN) - 1;
        bounds->top = 0;
        bounds->bottom = GetSystemMetrics(SM_CYSCREEN) - 1;
    }
}

static void
WarpWithinBoundsRect(int x, int y, RECT *bounds)
{
    if (x < bounds->left || x > bounds->right || y < bounds->top || y > bounds->bottom) {
        const int MIN_BOUNDS_SIZE = 32;
        int boundsWidth = (bounds->right - bounds->left) + 1;
        int boundsHeight = (bounds->bottom - bounds->top) + 1;
        if (boundsWidth >= MIN_BOUNDS_SIZE && boundsHeight >= MIN_BOUNDS_SIZE) {
            /* Warp back to the opposite side, assuming more motion in the current direction */
            int targetLeft = bounds->right - (boundsWidth * 3) / 4;
            int targetRight = bounds->left + (boundsWidth * 3) / 4;
            int targetTop = bounds->bottom - (boundsHeight * 3) / 4;
            int targetBottom = bounds->top + (boundsHeight * 3) / 4;
            int warpX;
            int warpY;

            if (x < bounds->left) {
                warpX = targetRight;
            } else if (x > bounds->right) {
                warpX = targetLeft;
            } else {
                warpX = SDL_clamp(x, targetLeft, targetRight);
            }

            if (y < bounds->top) {
                warpY = targetBottom;
            } else if (y > bounds->bottom) {
                warpY = targetTop;
            } else {
                warpY = SDL_clamp(y, targetTop, targetBottom);
            }
            SDL_WarpMouseGlobal(warpX, warpY);
        }
    }
}

static SDL_WindowData *
WIN_GetWindowDataFromHWND(HWND hwnd)
{
    SDL_VideoDevice *_this = SDL_GetVideoDevice();
    SDL_Window *window;

    if (_this) {
        for (window = _this->windows; window; window = window->next) {
            SDL_WindowData *data = (SDL_WindowData *)window->driverdata;
            if (data && data->hwnd == hwnd) {
                return data;
            }
        }
    }
    return NULL;
}

LRESULT CALLBACK
WIN_KeyboardHookProc(int nCode, WPARAM wParam, LPARAM lParam)
{
    KBDLLHOOKSTRUCT* hookData = (KBDLLHOOKSTRUCT*)lParam;
    SDL_VideoData* data = SDL_GetVideoDevice()->driverdata;
    SDL_Scancode scanCode;

    if (nCode < 0 || nCode != HC_ACTION) {
        return CallNextHookEx(NULL, nCode, wParam, lParam);
    }

    switch (hookData->vkCode) {
    case VK_LWIN:
        scanCode = SDL_SCANCODE_LGUI;
        break;
    case VK_RWIN:
        scanCode = SDL_SCANCODE_RGUI;
        break;
    case VK_LMENU:
        scanCode = SDL_SCANCODE_LALT;
        break;
    case VK_RMENU:
        scanCode = SDL_SCANCODE_RALT;
        break;
    case VK_LCONTROL:
        scanCode = SDL_SCANCODE_LCTRL;
        break;
    case VK_RCONTROL:
        scanCode = SDL_SCANCODE_RCTRL;
        break;

    /* These are required to intercept Alt+Tab and Alt+Esc on Windows 7 */
    case VK_TAB:
        scanCode = SDL_SCANCODE_TAB;
        break;
    case VK_ESCAPE:
        scanCode = SDL_SCANCODE_ESCAPE;
        break;

    default:
        return CallNextHookEx(NULL, nCode, wParam, lParam);
    }

    if (wParam == WM_KEYDOWN || wParam == WM_SYSKEYDOWN) {
        SDL_SendKeyboardKey(SDL_PRESSED, scanCode);
    } else {
        SDL_SendKeyboardKey(SDL_RELEASED, scanCode);

        /* If the key was down prior to our hook being installed, allow the
           key up message to pass normally the first time. This ensures other
           windows have a consistent view of the key state, and avoids keys
           being stuck down in those windows if they are down when the grab
           happens and raised while grabbed. */
        if (hookData->vkCode <= 0xFF && data->pre_hook_key_state[hookData->vkCode]) {
            data->pre_hook_key_state[hookData->vkCode] = 0;
            return CallNextHookEx(NULL, nCode, wParam, lParam);
        }
    }

    return 1;
}

LRESULT CALLBACK
WIN_WindowProc(HWND hwnd, UINT msg, WPARAM wParam, LPARAM lParam)
{
    SDL_WindowData *data;
    LRESULT returnCode = -1;

    /* Send a SDL_SYSWMEVENT if the application wants them */
    if (SDL_GetEventState(SDL_SYSWMEVENT) == SDL_ENABLE) {
        SDL_SysWMmsg wmmsg;

        SDL_VERSION(&wmmsg.version);
        wmmsg.subsystem = SDL_SYSWM_WINDOWS;
        wmmsg.msg.win.hwnd = hwnd;
        wmmsg.msg.win.msg = msg;
        wmmsg.msg.win.wParam = wParam;
        wmmsg.msg.win.lParam = lParam;
        SDL_SendSysWMEvent(&wmmsg);
    }

    /* Get the window data for the window */
    data = WIN_GetWindowDataFromHWND(hwnd);
    if (!data) {
        /* Fallback */
        data = (SDL_WindowData *) GetProp(hwnd, TEXT("SDL_WindowData"));
    }
    if (!data) {
        return CallWindowProc(DefWindowProc, hwnd, msg, wParam, lParam);
    }

#ifdef WMMSG_DEBUG
    {
        char message[1024];
        if (msg > MAX_WMMSG) {
            SDL_snprintf(message, sizeof(message), "Received windows message: %p UNKNOWN (%d) -- 0x%X, 0x%X\n", hwnd, msg, wParam, lParam);
        } else {
            SDL_snprintf(message, sizeof(message), "Received windows message: %p %s -- 0x%X, 0x%X\n", hwnd, wmtab[msg], wParam, lParam);
        }
        OutputDebugStringA(message);
    }
#endif /* WMMSG_DEBUG */

    if (IME_HandleMessage(hwnd, msg, wParam, &lParam, data->videodata))
        return 0;

    switch (msg) {

    case WM_SHOWWINDOW:
        {
            if (wParam) {
                SDL_SendWindowEvent(data->window, SDL_WINDOWEVENT_SHOWN, 0, 0);
            } else {
                SDL_SendWindowEvent(data->window, SDL_WINDOWEVENT_HIDDEN, 0, 0);
            }
        }
        break;

    case WM_NCACTIVATE:
        {
            /* Don't immediately clip the cursor in case we're clicking minimize/maximize buttons */
            data->skip_update_clipcursor = SDL_TRUE;

            /* Update the focus here, since it's possible to get WM_ACTIVATE and WM_SETFOCUS without
               actually being the foreground window, but this appears to get called in all cases where
               the global foreground window changes to and from this window. */
            WIN_UpdateFocus(data->window);
        }
        break;

    case WM_ACTIVATE:
        {
        }
        break;

    case WM_POINTERUPDATE:
        {
            data->last_pointer_update = lParam;
            break;
        }

    case WM_MOUSEMOVE:
        {
            SDL_Mouse *mouse = SDL_GetMouse();

<<<<<<< HEAD
            /* https://devblogs.microsoft.com/oldnewthing/20031013-00/?p=42193 */
            if (!data->mouse_tracked) {
                TRACKMOUSEEVENT tme;
                tme.cbSize = sizeof(TRACKMOUSEEVENT);
                tme.dwFlags = TME_LEAVE;
                tme.hwndTrack = data->hwnd;
                TrackMouseEvent(&tme);
                data->mouse_tracked = SDL_TRUE;
=======
            if (!data->mouse_tracked) {
                TRACKMOUSEEVENT trackMouseEvent;

                trackMouseEvent.cbSize = sizeof(TRACKMOUSEEVENT);
                trackMouseEvent.dwFlags = TME_LEAVE;
                trackMouseEvent.hwndTrack = data->hwnd;

                if (TrackMouseEvent(&trackMouseEvent)) {
                    data->mouse_tracked = SDL_TRUE;
                }
>>>>>>> 5e89b3c8
            }

            if (!mouse->relative_mode || mouse->relative_mode_warp) {
                /* Only generate mouse events for real mouse */
                if (GetMouseMessageSource() != SDL_MOUSE_EVENT_SOURCE_TOUCH &&
                    lParam != data->last_pointer_update) {
                    SDL_SendMouseMotion(data->window, 0, 0, GET_X_LPARAM(lParam), GET_Y_LPARAM(lParam));
                }
            }
        }
        /* don't break here, fall through to check the wParam like the button presses */
    case WM_LBUTTONUP:
    case WM_RBUTTONUP:
    case WM_MBUTTONUP:
    case WM_XBUTTONUP:
    case WM_LBUTTONDOWN:
    case WM_LBUTTONDBLCLK:
    case WM_RBUTTONDOWN:
    case WM_RBUTTONDBLCLK:
    case WM_MBUTTONDOWN:
    case WM_MBUTTONDBLCLK:
    case WM_XBUTTONDOWN:
    case WM_XBUTTONDBLCLK:
        {
            SDL_Mouse *mouse = SDL_GetMouse();
            if (!mouse->relative_mode || mouse->relative_mode_warp) {
                if (GetMouseMessageSource() != SDL_MOUSE_EVENT_SOURCE_TOUCH &&
                    lParam != data->last_pointer_update) {
                    WIN_CheckWParamMouseButtons(wParam, data, 0);
                }
            }
        }
        break;

    case WM_INPUT:
        {
            SDL_Mouse *mouse = SDL_GetMouse();
            HRAWINPUT hRawInput = (HRAWINPUT)lParam;
            RAWINPUT inp;
            UINT size = sizeof(inp);
<<<<<<< HEAD

            /* Relative mouse motion is delivered to the window with keyboard focus */
            if (!mouse->relative_mode || mouse->relative_mode_warp || data->window != SDL_GetKeyboardFocus()) {
=======
            const SDL_bool isRelative = mouse->relative_mode || mouse->relative_mode_warp;

            /* Relative mouse motion is delivered to the window with keyboard focus */
            if (!isRelative || data->window != SDL_GetKeyboardFocus()) {
>>>>>>> 5e89b3c8
                break;
            }

            GetRawInputData(hRawInput, RID_INPUT, &inp, &size, sizeof(RAWINPUTHEADER));

            /* Mouse data (ignoring synthetic mouse events generated for touchscreens) */
            if (inp.header.dwType == RIM_TYPEMOUSE) {
                SDL_MouseID mouseID = (SDL_MouseID)(uintptr_t)inp.header.hDevice;
                RAWMOUSE* rawmouse = &inp.data.mouse;

                if (SDL_GetNumTouchDevices() > 0 && GetMouseMessageSource() == SDL_MOUSE_EVENT_SOURCE_TOUCH) {
                    break;
                }

                if ((rawmouse->usFlags & 0x01) == MOUSE_MOVE_RELATIVE) {
                    SDL_SendMouseMotion(data->window, mouseID, 1, (int)rawmouse->lLastX, (int)rawmouse->lLastY);
                } else if (rawmouse->lLastX || rawmouse->lLastY) {
                    /* FIXME: Add a hint to control this? */
                    const int SAFE_AREA_X = 64;
                    const int SAFE_AREA_Y = 256;

                    /* This is absolute motion, either using a tablet or mouse over RDP

                        Notes on how RDP appears to work, as of Windows 10 2004:
                        - SetCursorPos() calls are cached, with multiple calls coalesced into a single call that's sent to the RDP client. If the last call to SetCursorPos() has the same value as the last one that was sent to the client, it appears to be ignored and not sent. This means that we need to jitter the SetCursorPos() position slightly in order for the recentering to work correctly.
                        - User mouse motion is coalesced with SetCursorPos(), so the WM_INPUT positions we see will not necessarily match the positon we requested with SetCursorPos().
                        - SetCursorPos() outside of the bounds of the focus window appears not to do anything.
                        - SetCursorPos() while the cursor is NULL doesn't do anything

                        We handle this by creating a safe area within the application window, and when the mouse leaves that safe area, we warp back to the opposite side. Any single motion > 50% of the safe area is assumed to be a warp and ignored.
                    */
                    SDL_bool remote_desktop = GetSystemMetrics(SM_REMOTESESSION) ? SDL_TRUE : SDL_FALSE;

                    /* TODO: Shouldn this also offset SM_[X/Y]VIRTUALSCREEN? */
                    SDL_bool virtual_desktop = (rawmouse->usFlags & MOUSE_VIRTUAL_DESKTOP) ? SDL_TRUE : SDL_FALSE;
                    SDL_bool normalized_coordinates = ((rawmouse->usFlags & 0x40) == 0) ? SDL_TRUE : SDL_FALSE;
                    int w = GetSystemMetrics(virtual_desktop ? SM_CXVIRTUALSCREEN : SM_CXSCREEN);
                    int h = GetSystemMetrics(virtual_desktop ? SM_CYVIRTUALSCREEN : SM_CYSCREEN);
                    int x = normalized_coordinates ? (int)(((float)rawmouse->lLastX / 65535.0f) * w) : (int)rawmouse->lLastX;
                    int y = normalized_coordinates ? (int)(((float)rawmouse->lLastY / 65535.0f) * h) : (int)rawmouse->lLastY;
                    int relX, relY;

                    /* Calculate relative motion */
                    if (data->last_raw_mouse_position.x == 0 && data->last_raw_mouse_position.y == 0) {
                        data->last_raw_mouse_position.x = x;
                        data->last_raw_mouse_position.y = y;
                    }
                    relX = (int)(x - data->last_raw_mouse_position.x);
                    relY = (int)(y - data->last_raw_mouse_position.y);

                    if (remote_desktop) {
                        RECT screenRect;
                        RECT hwndRect;
                        RECT boundsRect;
                        int boundsWidth, boundsHeight;

                        /* Calculate screen rect */
                        GetDisplayBoundsForPoint(x, y, &screenRect);

                        /* Calculate client rect */
                        GetClientRect(hwnd, &hwndRect);
                        ClientToScreen(hwnd, (LPPOINT) & hwndRect);
                        ClientToScreen(hwnd, (LPPOINT) & hwndRect + 1);

                        /* Calculate bounds rect */
                        IntersectRect(&boundsRect, &screenRect, &hwndRect);
                        InflateRect(&boundsRect, -SAFE_AREA_X, -SAFE_AREA_Y);
                        boundsWidth = (boundsRect.right - boundsRect.left) + 1;
                        boundsHeight = (boundsRect.bottom - boundsRect.top) + 1;

                        if ((boundsWidth > 0 && SDL_abs(relX) > (boundsWidth / 2)) ||
                            (boundsHeight > 0 && SDL_abs(relY) > (boundsHeight / 2))) {
                            /* Expected motion for warping below, ignore this */
                        } else {
                            SDL_SendMouseMotion(data->window, mouseID, 1, relX, relY);

                            if (!data->in_title_click && !data->focus_click_pending) {
                                WarpWithinBoundsRect(x, y, &boundsRect);
                            }
                        }
                    } else {
                        const int MAXIMUM_TABLET_RELATIVE_MOTION = 32;
                        if (SDL_abs(relX) > MAXIMUM_TABLET_RELATIVE_MOTION ||
                            SDL_abs(relY) > MAXIMUM_TABLET_RELATIVE_MOTION) {
                            /* Ignore this motion, probably a pen lift and drop */
                        } else {
                            SDL_SendMouseMotion(data->window, mouseID, 1, relX, relY);
                        }
                    }
<<<<<<< HEAD

                    data->last_raw_mouse_position.x = x;
                    data->last_raw_mouse_position.y = y;
=======
                    WIN_CheckRawMouseButtons(rawmouse->usButtonFlags, data, mouseID);

                } else {
                    SDL_assert(0 && "Shouldn't happen");
>>>>>>> 5e89b3c8
                }
                WIN_CheckRawMouseButtons(rawmouse->usButtonFlags, data, mouseID);
            }
        }
        break;

    case WM_MOUSEWHEEL:
    case WM_MOUSEHWHEEL:
        {
            short amount = GET_WHEEL_DELTA_WPARAM(wParam);
            float fAmount = (float) amount / WHEEL_DELTA;
            if (msg == WM_MOUSEWHEEL)
                SDL_SendMouseWheel(data->window, 0, 0.0f, fAmount, SDL_MOUSEWHEEL_NORMAL);
            else
                SDL_SendMouseWheel(data->window, 0, fAmount, 0.0f, SDL_MOUSEWHEEL_NORMAL);
        }
        break;

    case WM_MOUSELEAVE:
        /* TODO: Warp back to center when in relative warp mode */
        if (SDL_GetMouseFocus() == data->window && !SDL_GetMouse()->relative_mode && !(data->window->flags & SDL_WINDOW_MOUSE_CAPTURE)) {
            if (!IsIconic(hwnd)) {
                SDL_Mouse *mouse;
                POINT cursorPos;
                GetCursorPos(&cursorPos);
                ScreenToClient(hwnd, &cursorPos);
                mouse = SDL_GetMouse();
                if (!mouse->was_touch_mouse_events) { /* we're not a touch handler causing a mouse leave? */
                    SDL_SendMouseMotion(data->window, 0, 0, cursorPos.x, cursorPos.y);
                } else { /* touch handling? */
                    mouse->was_touch_mouse_events = SDL_FALSE; /* not anymore */
                    if (mouse->touch_mouse_events) { /* convert touch to mouse events */
                        SDL_SendMouseMotion(data->window, SDL_TOUCH_MOUSEID, 0, cursorPos.x, cursorPos.y);
                    } else { /* normal handling */
                        SDL_SendMouseMotion(data->window, 0, 0, cursorPos.x, cursorPos.y);
                    }
               }
            }
        }

<<<<<<< HEAD
        /* TODO: Should this still reset SDL's mouse focus? */
        SDL_SetMouseFocus(NULL);
=======
        /* When WM_MOUSELEAVE is fired we can be assured that the cursor has left the window */
        if (!(data->window->flags & SDL_WINDOW_MOUSE_CAPTURE)) {
            SDL_SetMouseFocus(NULL);
        }

        /* Once we get WM_MOUSELEAVE we're guaranteed that the window is no longer tracked */
>>>>>>> 5e89b3c8
        data->mouse_tracked = SDL_FALSE;

        returnCode = 0;
        break;

    case WM_KEYDOWN:
    case WM_SYSKEYDOWN:
        {
            SDL_Scancode code = WindowsScanCodeToSDLScanCode(lParam, wParam);
            const Uint8 *keyboardState = SDL_GetKeyboardState(NULL);

            /* Detect relevant keyboard shortcuts */
            if (keyboardState[SDL_SCANCODE_LALT] == SDL_PRESSED || keyboardState[SDL_SCANCODE_RALT] == SDL_PRESSED) {
                /* ALT+F4: Close window */
                if (code == SDL_SCANCODE_F4 && ShouldGenerateWindowCloseOnAltF4()) {
                    SDL_SendWindowEvent(data->window, SDL_WINDOWEVENT_CLOSE, 0, 0);
                }
            }

            if (code != SDL_SCANCODE_UNKNOWN) {
                SDL_SendKeyboardKey(SDL_PRESSED, code);
            }
        }

        returnCode = 0;
        break;

    case WM_SYSKEYUP:
    case WM_KEYUP:
        {
            SDL_Scancode code = WindowsScanCodeToSDLScanCode(lParam, wParam);
            const Uint8 *keyboardState = SDL_GetKeyboardState(NULL);

            if (code != SDL_SCANCODE_UNKNOWN) {
                if (code == SDL_SCANCODE_PRINTSCREEN &&
                    keyboardState[code] == SDL_RELEASED) {
                    SDL_SendKeyboardKey(SDL_PRESSED, code);
                }
                SDL_SendKeyboardKey(SDL_RELEASED, code);
            }
        }
        returnCode = 0;
        break;

    case WM_UNICHAR:
        if (wParam == UNICODE_NOCHAR) {
            returnCode = 1;
        } else {
            char text[5];
            if (WIN_ConvertUTF32toUTF8((UINT32)wParam, text)) {
                SDL_SendKeyboardText(text);
            }
            returnCode = 0;
        }
        break;

    case WM_CHAR:
        /* When a user enters a Unicode code point defined in the Basic Multilingual Plane, Windows sends a WM_CHAR
           message with the code point encoded as UTF-16. When a user enters a Unicode code point from a Supplementary
           Plane, Windows sends the code point in two separate WM_CHAR messages: The first message includes the UTF-16
           High Surrogate and the second the UTF-16 Low Surrogate. The High and Low Surrogates cannot be individually
           converted to valid UTF-8, therefore, we must save the High Surrogate from the first WM_CHAR message and
           concatenate it with the Low Surrogate from the second WM_CHAR message. At that point, we have a valid
           UTF-16 surrogate pair ready to re-encode as UTF-8. */
        if (IS_HIGH_SURROGATE(wParam)) {
            data->high_surrogate = (WCHAR)wParam;
        } else if (IS_SURROGATE_PAIR(data->high_surrogate, wParam)) {
            /* The code point is in a Supplementary Plane.
               Here wParam is the Low Surrogate. */
            char text[5];
            if (WIN_ConvertUTF16toUTF8((UINT32)data->high_surrogate, (UINT32)wParam, text)) {
                SDL_SendKeyboardText(text);
            }
            data->high_surrogate = 0;
        } else {
            /* The code point is in the Basic Multilingual Plane.
               It's numerically equal to UTF-32. */
            char text[5];
            if (WIN_ConvertUTF32toUTF8((UINT32)wParam, text)) {
                SDL_SendKeyboardText(text);
            }
        }
        returnCode = 0;
        break;

#ifdef WM_INPUTLANGCHANGE
    case WM_INPUTLANGCHANGE:
        {
            WIN_UpdateKeymap();
            SDL_SendKeymapChangedEvent();
        }
        returnCode = 1;
        break;
#endif /* WM_INPUTLANGCHANGE */

    case WM_NCLBUTTONDOWN:
        {
            data->in_title_click = SDL_TRUE;
        }
        break;

    case WM_CAPTURECHANGED:
        {
            data->in_title_click = SDL_FALSE;

            /* The mouse may have been released during a modal loop */
            WIN_CheckAsyncMouseRelease(data);
        }
        break;

#ifdef WM_GETMINMAXINFO
    case WM_GETMINMAXINFO:
        {
            MINMAXINFO *info;
            RECT size;
            int x, y;
            int w, h;
            int min_w, min_h;
            int max_w, max_h;
            BOOL constrain_max_size;

            if (SDL_IsShapedWindow(data->window)) {
                Win32_ResizeWindowShape(data->window);
            }

            /* If this is an expected size change, allow it */
            if (data->expected_resize) {
                break;
            }

            /* Get the current position of our window */
            GetWindowRect(hwnd, &size);
            x = size.left;
            y = size.top;

            /* Calculate current size of our window */
            SDL_GetWindowSize(data->window, &w, &h);
            SDL_GetWindowMinimumSize(data->window, &min_w, &min_h);
            SDL_GetWindowMaximumSize(data->window, &max_w, &max_h);

            /* Store in min_w and min_h difference between current size and minimal
               size so we don't need to call AdjustWindowRectEx twice */
            min_w -= w;
            min_h -= h;
            if (max_w && max_h) {
                max_w -= w;
                max_h -= h;
                constrain_max_size = TRUE;
            } else {
                constrain_max_size = FALSE;
            }

            if (!(SDL_GetWindowFlags(data->window) & SDL_WINDOW_BORDERLESS)) {
                LONG style = GetWindowLong(hwnd, GWL_STYLE);
                /* DJM - according to the docs for GetMenu(), the
                   return value is undefined if hwnd is a child window.
                   Apparently it's too difficult for MS to check
                   inside their function, so I have to do it here.
                 */
                BOOL menu = (style & WS_CHILDWINDOW) ? FALSE : (GetMenu(hwnd) != NULL);
                size.top = 0;
                size.left = 0;
                size.bottom = h;
                size.right = w;

                AdjustWindowRectEx(&size, style, menu, 0);
                w = size.right - size.left;
                h = size.bottom - size.top;
            }

            /* Fix our size to the current size */
            info = (MINMAXINFO *) lParam;
            if (SDL_GetWindowFlags(data->window) & SDL_WINDOW_RESIZABLE) {
                if (SDL_GetWindowFlags(data->window) & SDL_WINDOW_BORDERLESS) {
                    int screenW = GetSystemMetrics(SM_CXSCREEN);
                    int screenH = GetSystemMetrics(SM_CYSCREEN);
                    info->ptMaxSize.x = SDL_max(w, screenW);
                    info->ptMaxSize.y = SDL_max(h, screenH);
                    info->ptMaxPosition.x = SDL_min(0, ((screenW - w) / 2));
                    info->ptMaxPosition.y = SDL_min(0, ((screenH - h) / 2));
                }
                info->ptMinTrackSize.x = w + min_w;
                info->ptMinTrackSize.y = h + min_h;
                if (constrain_max_size) {
                    info->ptMaxTrackSize.x = w + max_w;
                    info->ptMaxTrackSize.y = h + max_h;
                }
            } else {
                info->ptMaxSize.x = w;
                info->ptMaxSize.y = h;
                info->ptMaxPosition.x = x;
                info->ptMaxPosition.y = y;
                info->ptMinTrackSize.x = w;
                info->ptMinTrackSize.y = h;
                info->ptMaxTrackSize.x = w;
                info->ptMaxTrackSize.y = h;
            }
        }
        returnCode = 0;
        break;
#endif /* WM_GETMINMAXINFO */

    case WM_WINDOWPOSCHANGING:

        if (data->expected_resize) {
            returnCode = 0;
        }
        break;

    case WM_WINDOWPOSCHANGED:
        {
            RECT rect;
            int x, y;
            int w, h;

            if (data->initializing || data->in_border_change) {
                break;
            }

            if (!GetClientRect(hwnd, &rect) || IsRectEmpty(&rect)) {
                break;
            }
            ClientToScreen(hwnd, (LPPOINT) & rect);
            ClientToScreen(hwnd, (LPPOINT) & rect + 1);

            WIN_UpdateClipCursor(data->window);

            x = rect.left;
            y = rect.top;
            SDL_SendWindowEvent(data->window, SDL_WINDOWEVENT_MOVED, x, y);

            w = rect.right - rect.left;
            h = rect.bottom - rect.top;
            SDL_SendWindowEvent(data->window, SDL_WINDOWEVENT_RESIZED, w, h);

            /* Forces a WM_PAINT event */
            InvalidateRect(hwnd, NULL, FALSE);
        }
        break;

    case WM_SIZE:
        {
            switch (wParam) {
            case SIZE_MAXIMIZED:
                SDL_SendWindowEvent(data->window,
                    SDL_WINDOWEVENT_RESTORED, 0, 0);
                SDL_SendWindowEvent(data->window,
                    SDL_WINDOWEVENT_MAXIMIZED, 0, 0);
                break;
            case SIZE_MINIMIZED:
                SDL_SendWindowEvent(data->window,
                    SDL_WINDOWEVENT_MINIMIZED, 0, 0);
                break;
            default:
                SDL_SendWindowEvent(data->window,
                    SDL_WINDOWEVENT_RESTORED, 0, 0);
                break;
            }
        }
        break;

    case WM_SETCURSOR:
        {
            Uint16 hittest;

            hittest = LOWORD(lParam);
            if (hittest == HTCLIENT) {
                SetCursor(SDL_cursor);
                returnCode = TRUE;
            } else if (!g_WindowFrameUsableWhileCursorHidden && !SDL_cursor) {
                SetCursor(NULL);
                returnCode = TRUE;
            }
        }
        break;

        /* We were occluded, refresh our display */
    case WM_PAINT:
        {
            RECT rect;
            if (GetUpdateRect(hwnd, &rect, FALSE)) {
                ValidateRect(hwnd, NULL);
                SDL_SendWindowEvent(data->window, SDL_WINDOWEVENT_EXPOSED, 0, 0);
            }
        }
        returnCode = 0;
        break;

        /* We'll do our own drawing, prevent flicker */
    case WM_ERASEBKGND:
        {
        }
        return (1);

    case WM_SYSCOMMAND:
        {
            if ((wParam & 0xFFF0) == SC_KEYMENU) {
                return (0);
            }

#if defined(SC_SCREENSAVE) || defined(SC_MONITORPOWER)
            /* Don't start the screensaver or blank the monitor in fullscreen apps */
            if ((wParam & 0xFFF0) == SC_SCREENSAVE ||
                (wParam & 0xFFF0) == SC_MONITORPOWER) {
                if (SDL_GetVideoDevice()->suspend_screensaver) {
                    return (0);
                }
            }
#endif /* System has screensaver support */
        }
        break;

    case WM_CLOSE:
        {
            SDL_SendWindowEvent(data->window, SDL_WINDOWEVENT_CLOSE, 0, 0);
        }
        returnCode = 0;
        break;

    case WM_TOUCH:
        if (data->videodata->GetTouchInputInfo && data->videodata->CloseTouchInputHandle) {
            UINT i, num_inputs = LOWORD(wParam);
            SDL_bool isstack;
            PTOUCHINPUT inputs = SDL_small_alloc(TOUCHINPUT, num_inputs, &isstack);
            if (data->videodata->GetTouchInputInfo((HTOUCHINPUT)lParam, num_inputs, inputs, sizeof(TOUCHINPUT))) {
                RECT rect;
                float x, y;

                if (!GetClientRect(hwnd, &rect) ||
                    (rect.right == rect.left && rect.bottom == rect.top)) {
                    if (inputs) {
                        SDL_small_free(inputs, isstack);
                    }
                    break;
                }
                ClientToScreen(hwnd, (LPPOINT) & rect);
                ClientToScreen(hwnd, (LPPOINT) & rect + 1);
                rect.top *= 100;
                rect.left *= 100;
                rect.bottom *= 100;
                rect.right *= 100;

                for (i = 0; i < num_inputs; ++i) {
                    PTOUCHINPUT input = &inputs[i];

                    const SDL_TouchID touchId = (SDL_TouchID)((size_t)input->hSource);

                    /* TODO: Can we use GetRawInputDeviceInfo and HID info to
                       determine if this is a direct or indirect touch device?
                     */
                    if (SDL_AddTouch(touchId, SDL_TOUCH_DEVICE_DIRECT, "") < 0) {
                        continue;
                    }

                    /* Get the normalized coordinates for the window */
                    x = (float)(input->x - rect.left)/(rect.right - rect.left);
                    y = (float)(input->y - rect.top)/(rect.bottom - rect.top);

                    if (input->dwFlags & TOUCHEVENTF_DOWN) {
                        SDL_SendTouch(touchId, input->dwID, data->window, SDL_TRUE, x, y, 1.0f);
                    }
                    if (input->dwFlags & TOUCHEVENTF_MOVE) {
                        SDL_SendTouchMotion(touchId, input->dwID, data->window, x, y, 1.0f);
                    }
                    if (input->dwFlags & TOUCHEVENTF_UP) {
                        SDL_SendTouch(touchId, input->dwID, data->window, SDL_FALSE, x, y, 1.0f);
                    }
                }
            }
            SDL_small_free(inputs, isstack);

            data->videodata->CloseTouchInputHandle((HTOUCHINPUT)lParam);
            return 0;
        }
        break;

    case WM_DROPFILES:
        {
            UINT i;
            HDROP drop = (HDROP) wParam;
            UINT count = DragQueryFile(drop, 0xFFFFFFFF, NULL, 0);
            for (i = 0; i < count; ++i) {
                SDL_bool isstack;
                UINT size = DragQueryFile(drop, i, NULL, 0) + 1;
                LPTSTR buffer = SDL_small_alloc(TCHAR, size, &isstack);
                if (buffer) {
                    if (DragQueryFile(drop, i, buffer, size)) {
                        char *file = WIN_StringToUTF8(buffer);
                        SDL_SendDropFile(data->window, file);
                        SDL_free(file);
                    }
                    SDL_small_free(buffer, isstack);
                }
            }
            SDL_SendDropComplete(data->window);
            DragFinish(drop);
            return 0;
        }
        break;

    case WM_DISPLAYCHANGE:
        {
            // Reacquire displays if any were added or removed
            WIN_RefreshDisplays(SDL_GetVideoDevice());
        }
        break;

    case WM_NCCALCSIZE:
        {
            Uint32 window_flags = SDL_GetWindowFlags(data->window);
            if (wParam == TRUE && (window_flags & SDL_WINDOW_BORDERLESS) && !(window_flags & SDL_WINDOW_FULLSCREEN)) {
                /* When borderless, need to tell windows that the size of the non-client area is 0 */
                if (!(window_flags & SDL_WINDOW_RESIZABLE)) {
                    int w, h;
                    NCCALCSIZE_PARAMS *params = (NCCALCSIZE_PARAMS *)lParam;
                    w = data->window->windowed.w;
                    h = data->window->windowed.h;
                    params->rgrc[0].right = params->rgrc[0].left + w;
                    params->rgrc[0].bottom = params->rgrc[0].top + h;
                }
                return 0;
            }
        }
        break;

    case WM_NCHITTEST:
        {
            SDL_Window *window = data->window;
            if (window->hit_test) {
                POINT winpoint = { GET_X_LPARAM(lParam), GET_Y_LPARAM(lParam) };
                if (ScreenToClient(hwnd, &winpoint)) {
                    const SDL_Point point = { (int) winpoint.x, (int) winpoint.y };
                    const SDL_HitTestResult rc = window->hit_test(window, &point, window->hit_test_data);
                    switch (rc) {
                        #define POST_HIT_TEST(ret) { SDL_SendWindowEvent(data->window, SDL_WINDOWEVENT_HIT_TEST, 0, 0); return ret; }
                        case SDL_HITTEST_DRAGGABLE: POST_HIT_TEST(HTCAPTION);
                        case SDL_HITTEST_RESIZE_TOPLEFT: POST_HIT_TEST(HTTOPLEFT);
                        case SDL_HITTEST_RESIZE_TOP: POST_HIT_TEST(HTTOP);
                        case SDL_HITTEST_RESIZE_TOPRIGHT: POST_HIT_TEST(HTTOPRIGHT);
                        case SDL_HITTEST_RESIZE_RIGHT: POST_HIT_TEST(HTRIGHT);
                        case SDL_HITTEST_RESIZE_BOTTOMRIGHT: POST_HIT_TEST(HTBOTTOMRIGHT);
                        case SDL_HITTEST_RESIZE_BOTTOM: POST_HIT_TEST(HTBOTTOM);
                        case SDL_HITTEST_RESIZE_BOTTOMLEFT: POST_HIT_TEST(HTBOTTOMLEFT);
                        case SDL_HITTEST_RESIZE_LEFT: POST_HIT_TEST(HTLEFT);
                        #undef POST_HIT_TEST
                        case SDL_HITTEST_NORMAL: return HTCLIENT;
                    }
                }
                /* If we didn't return, this will call DefWindowProc below. */
            }
        }
        break;
    }

    /* If there's a window proc, assume it's going to handle messages */
    if (data->wndproc) {
        return CallWindowProc(data->wndproc, hwnd, msg, wParam, lParam);
    } else if (returnCode >= 0) {
        return returnCode;
    } else {
        return CallWindowProc(DefWindowProc, hwnd, msg, wParam, lParam);
    }
}

static void WIN_UpdateClipCursorForWindows()
{
    SDL_VideoDevice *_this = SDL_GetVideoDevice();
    SDL_Window *window;
    Uint32 now = SDL_GetTicks();
    const Uint32 CLIPCURSOR_UPDATE_INTERVAL_MS = 3000;

    if (_this) {
        for (window = _this->windows; window; window = window->next) {
            SDL_WindowData *data = (SDL_WindowData *)window->driverdata;
            if (data) {
                if (data->skip_update_clipcursor) {
                    data->skip_update_clipcursor = SDL_FALSE;
                    WIN_UpdateClipCursor(window);
                } else if ((now - data->last_updated_clipcursor) >= CLIPCURSOR_UPDATE_INTERVAL_MS) {
                    WIN_UpdateClipCursor(window);
                }
            }
        }
    }
}

static void WIN_UpdateMouseCapture()
{
    SDL_Window* focusWindow = SDL_GetKeyboardFocus();

    if (focusWindow && (focusWindow->flags & SDL_WINDOW_MOUSE_CAPTURE)) {
        SDL_WindowData *data = (SDL_WindowData *) focusWindow->driverdata;

        if (!data->mouse_tracked) {
            POINT pt;

            if (GetCursorPos(&pt) && ScreenToClient(data->hwnd, &pt)) {
                SDL_bool swapButtons = GetSystemMetrics(SM_SWAPBUTTON) != 0;
                SDL_MouseID mouseID = SDL_GetMouse()->mouseID;

                SDL_SendMouseMotion(data->window, mouseID, 0, (int)pt.x, (int)pt.y);
                SDL_SendMouseButton(data->window, mouseID, GetAsyncKeyState(VK_LBUTTON) & 0x8000 ? SDL_PRESSED : SDL_RELEASED, !swapButtons ? SDL_BUTTON_LEFT : SDL_BUTTON_RIGHT);
                SDL_SendMouseButton(data->window, mouseID, GetAsyncKeyState(VK_RBUTTON) & 0x8000 ? SDL_PRESSED : SDL_RELEASED, !swapButtons ? SDL_BUTTON_RIGHT : SDL_BUTTON_LEFT);
                SDL_SendMouseButton(data->window, mouseID, GetAsyncKeyState(VK_MBUTTON) & 0x8000 ? SDL_PRESSED : SDL_RELEASED, SDL_BUTTON_MIDDLE);
                SDL_SendMouseButton(data->window, mouseID, GetAsyncKeyState(VK_XBUTTON1) & 0x8000 ? SDL_PRESSED : SDL_RELEASED, SDL_BUTTON_X1);
                SDL_SendMouseButton(data->window, mouseID, GetAsyncKeyState(VK_XBUTTON2) & 0x8000 ? SDL_PRESSED : SDL_RELEASED, SDL_BUTTON_X2);
            }
        }
    }
}

/* A message hook called before TranslateMessage() */
static SDL_WindowsMessageHook g_WindowsMessageHook = NULL;
static void *g_WindowsMessageHookData = NULL;

void SDL_SetWindowsMessageHook(SDL_WindowsMessageHook callback, void *userdata)
{
    g_WindowsMessageHook = callback;
    g_WindowsMessageHookData = userdata;
}

int
WIN_WaitEventTimeout(_THIS, int timeout)
{
    MSG msg;
    if (g_WindowsEnableMessageLoop) {
        BOOL message_result;
        UINT_PTR timer_id = 0;
        if (timeout > 0) {
            timer_id = SetTimer(NULL, 0, timeout, NULL);
            message_result = GetMessage(&msg, 0, 0, 0);
            KillTimer(NULL, timer_id);
        } else if (timeout == 0) {
            message_result = PeekMessage(&msg, NULL, 0, 0, PM_REMOVE);
        } else {
            message_result = GetMessage(&msg, 0, 0, 0);
        }
        if (message_result) {
            if (msg.message == WM_TIMER && msg.hwnd == NULL && msg.wParam == timer_id) {
                return 0;
            }
            if (g_WindowsMessageHook) {
                g_WindowsMessageHook(g_WindowsMessageHookData, msg.hwnd, msg.message, msg.wParam, msg.lParam);
            }
            /* Always translate the message in case it's a non-SDL window (e.g. with Qt integration) */
            TranslateMessage(&msg);
            DispatchMessage(&msg);
            return 1;
        } else {
            return 0;
        }
    } else {
        /* Fail the wait so the caller falls back to polling */
        return -1;
    }
}

void
WIN_SendWakeupEvent(_THIS, SDL_Window *window)
{
    SDL_WindowData *data = (SDL_WindowData *) window->driverdata;
    PostMessage(data->hwnd, data->videodata->_SDL_WAKEUP, 0, 0);
}

void
WIN_PumpEvents(_THIS)
{
    const Uint8 *keystate;
    MSG msg;
    DWORD end_ticks = GetTickCount() + 1;
    int new_messages = 0;

    if (g_WindowsEnableMessageLoop) {
        while (PeekMessage(&msg, NULL, 0, 0, PM_REMOVE)) {
            if (g_WindowsMessageHook) {
                g_WindowsMessageHook(g_WindowsMessageHookData, msg.hwnd, msg.message, msg.wParam, msg.lParam);
            }

            /* Always translate the message in case it's a non-SDL window (e.g. with Qt integration) */
            TranslateMessage(&msg);
            DispatchMessage(&msg);

            /* Make sure we don't busy loop here forever if there are lots of events coming in */
            if (SDL_TICKS_PASSED(msg.time, end_ticks)) {
                /* We might get a few new messages generated by the Steam overlay or other application hooks
                   In this case those messages will be processed before any pending input, so we want to continue after those messages.
                   (thanks to Peter Deayton for his investigation here)
                 */
                const int MAX_NEW_MESSAGES = 3;
                ++new_messages;
                if (new_messages > MAX_NEW_MESSAGES) {
                    break;
                }
            }
        }
    }

    /* Windows loses a shift KEYUP event when you have both pressed at once and let go of one.
       You won't get a KEYUP until both are released, and that keyup will only be for the second
       key you released. Take heroic measures and check the keystate as of the last handled event,
       and if we think a key is pressed when Windows doesn't, unstick it in SDL's state. */
    keystate = SDL_GetKeyboardState(NULL);
    if ((keystate[SDL_SCANCODE_LSHIFT] == SDL_PRESSED) && !(GetKeyState(VK_LSHIFT) & 0x8000)) {
        SDL_SendKeyboardKey(SDL_RELEASED, SDL_SCANCODE_LSHIFT);
    }
    if ((keystate[SDL_SCANCODE_RSHIFT] == SDL_PRESSED) && !(GetKeyState(VK_RSHIFT) & 0x8000)) {
        SDL_SendKeyboardKey(SDL_RELEASED, SDL_SCANCODE_RSHIFT);
    }
    /* The Windows key state gets lost when using Windows+Space or Windows+G shortcuts */
    if ((keystate[SDL_SCANCODE_LGUI] == SDL_PRESSED) && !(GetKeyState(VK_LWIN) & 0x8000)) {
        SDL_SendKeyboardKey(SDL_RELEASED, SDL_SCANCODE_LGUI);
    }
    if ((keystate[SDL_SCANCODE_RGUI] == SDL_PRESSED) && !(GetKeyState(VK_RWIN) & 0x8000)) {
        SDL_SendKeyboardKey(SDL_RELEASED, SDL_SCANCODE_RGUI);
    }

    /* Update the clipping rect in case someone else has stolen it */
    WIN_UpdateClipCursorForWindows();

    /* Update mouse capture */
    WIN_UpdateMouseCapture();
}


static int app_registered = 0;
LPTSTR SDL_Appname = NULL;
Uint32 SDL_Appstyle = 0;
HINSTANCE SDL_Instance = NULL;

/* Register the class for this application */
int
SDL_RegisterApp(char *name, Uint32 style, void *hInst)
{
    const char *hint;
    WNDCLASSEX wcex;
    TCHAR path[MAX_PATH];

    /* Only do this once... */
    if (app_registered) {
        ++app_registered;
        return (0);
    }
    if (!name && !SDL_Appname) {
        name = "SDL_app";
#if defined(CS_BYTEALIGNCLIENT) || defined(CS_OWNDC)
        SDL_Appstyle = (CS_BYTEALIGNCLIENT | CS_OWNDC);
#endif
        SDL_Instance = hInst ? hInst : GetModuleHandle(NULL);
    }

    if (name) {
        SDL_Appname = WIN_UTF8ToString(name);
        SDL_Appstyle = style;
        SDL_Instance = hInst ? hInst : GetModuleHandle(NULL);
    }

    /* Register the application class */
    wcex.cbSize         = sizeof(WNDCLASSEX);
    wcex.hCursor        = NULL;
    wcex.hIcon          = NULL;
    wcex.hIconSm        = NULL;
    wcex.lpszMenuName   = NULL;
    wcex.lpszClassName  = SDL_Appname;
    wcex.style          = SDL_Appstyle;
    wcex.hbrBackground  = NULL;
    wcex.lpfnWndProc    = WIN_WindowProc;
    wcex.hInstance      = SDL_Instance;
    wcex.cbClsExtra     = 0;
    wcex.cbWndExtra     = 0;

    hint = SDL_GetHint(SDL_HINT_WINDOWS_INTRESOURCE_ICON);
    if (hint && *hint) {
        wcex.hIcon = LoadIcon(SDL_Instance, MAKEINTRESOURCE(SDL_atoi(hint)));

        hint = SDL_GetHint(SDL_HINT_WINDOWS_INTRESOURCE_ICON_SMALL);
        if (hint && *hint) {
            wcex.hIconSm = LoadIcon(SDL_Instance, MAKEINTRESOURCE(SDL_atoi(hint)));
        }
    } else {
        /* Use the first icon as a default icon, like in the Explorer */
        GetModuleFileName(SDL_Instance, path, MAX_PATH);
        ExtractIconEx(path, 0, &wcex.hIcon, &wcex.hIconSm, 1);
    }

    if (!RegisterClassEx(&wcex)) {
        return SDL_SetError("Couldn't register application class");
    }

    app_registered = 1;
    return 0;
}

/* Unregisters the windowclass registered in SDL_RegisterApp above. */
void
SDL_UnregisterApp()
{
    WNDCLASSEX wcex;

    /* SDL_RegisterApp might not have been called before */
    if (!app_registered) {
        return;
    }
    --app_registered;
    if (app_registered == 0) {
        /* Check for any registered window classes. */
        if (GetClassInfoEx(SDL_Instance, SDL_Appname, &wcex)) {
            UnregisterClass(SDL_Appname, SDL_Instance);
            if (wcex.hIcon) DestroyIcon(wcex.hIcon);
            if (wcex.hIconSm) DestroyIcon(wcex.hIconSm);
        }
        SDL_free(SDL_Appname);
        SDL_Appname = NULL;
    }
}

#endif /* SDL_VIDEO_DRIVER_WINDOWS */

/* vi: set ts=4 sw=4 expandtab: */<|MERGE_RESOLUTION|>--- conflicted
+++ resolved
@@ -743,16 +743,6 @@
         {
             SDL_Mouse *mouse = SDL_GetMouse();
 
-<<<<<<< HEAD
-            /* https://devblogs.microsoft.com/oldnewthing/20031013-00/?p=42193 */
-            if (!data->mouse_tracked) {
-                TRACKMOUSEEVENT tme;
-                tme.cbSize = sizeof(TRACKMOUSEEVENT);
-                tme.dwFlags = TME_LEAVE;
-                tme.hwndTrack = data->hwnd;
-                TrackMouseEvent(&tme);
-                data->mouse_tracked = SDL_TRUE;
-=======
             if (!data->mouse_tracked) {
                 TRACKMOUSEEVENT trackMouseEvent;
 
@@ -763,7 +753,6 @@
                 if (TrackMouseEvent(&trackMouseEvent)) {
                     data->mouse_tracked = SDL_TRUE;
                 }
->>>>>>> 5e89b3c8
             }
 
             if (!mouse->relative_mode || mouse->relative_mode_warp) {
@@ -804,16 +793,11 @@
             HRAWINPUT hRawInput = (HRAWINPUT)lParam;
             RAWINPUT inp;
             UINT size = sizeof(inp);
-<<<<<<< HEAD
-
-            /* Relative mouse motion is delivered to the window with keyboard focus */
-            if (!mouse->relative_mode || mouse->relative_mode_warp || data->window != SDL_GetKeyboardFocus()) {
-=======
+
             const SDL_bool isRelative = mouse->relative_mode || mouse->relative_mode_warp;
 
             /* Relative mouse motion is delivered to the window with keyboard focus */
             if (!isRelative || data->window != SDL_GetKeyboardFocus()) {
->>>>>>> 5e89b3c8
                 break;
             }
 
@@ -903,16 +887,10 @@
                             SDL_SendMouseMotion(data->window, mouseID, 1, relX, relY);
                         }
                     }
-<<<<<<< HEAD
-
-                    data->last_raw_mouse_position.x = x;
-                    data->last_raw_mouse_position.y = y;
-=======
                     WIN_CheckRawMouseButtons(rawmouse->usButtonFlags, data, mouseID);
 
                 } else {
                     SDL_assert(0 && "Shouldn't happen");
->>>>>>> 5e89b3c8
                 }
                 WIN_CheckRawMouseButtons(rawmouse->usButtonFlags, data, mouseID);
             }
@@ -953,17 +931,12 @@
             }
         }
 
-<<<<<<< HEAD
-        /* TODO: Should this still reset SDL's mouse focus? */
-        SDL_SetMouseFocus(NULL);
-=======
         /* When WM_MOUSELEAVE is fired we can be assured that the cursor has left the window */
         if (!(data->window->flags & SDL_WINDOW_MOUSE_CAPTURE)) {
             SDL_SetMouseFocus(NULL);
         }
 
         /* Once we get WM_MOUSELEAVE we're guaranteed that the window is no longer tracked */
->>>>>>> 5e89b3c8
         data->mouse_tracked = SDL_FALSE;
 
         returnCode = 0;
