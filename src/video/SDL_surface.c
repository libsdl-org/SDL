--- conflicted
+++ resolved
@@ -680,13 +680,7 @@
 int SDL_BlitSurface(SDL_Surface *src, const SDL_Rect *srcrect,
                   SDL_Surface *dst, SDL_Rect *dstrect)
 {
-<<<<<<< HEAD
     SDL_Rect r_src, r_dst;
-=======
-    SDL_Rect fulldst;
-    int srcx, srcy;
-    Sint64 w, h;
->>>>>>> bd5d4d61
 
     /* Make sure the surfaces aren't locked */
     if (!src) {
