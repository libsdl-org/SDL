/*
  Simple DirectMedia Layer
  Copyright (C) 1997-2022 Sam Lantinga <slouken@libsdl.org>

  This software is provided 'as-is', without any express or implied
  warranty.  In no event will the authors be held liable for any damages
  arising from the use of this software.

  Permission is granted to anyone to use this software for any purpose,
  including commercial applications, and to alter it and redistribute it
  freely, subject to the following restrictions:

  1. The origin of this software must not be misrepresented; you must not
     claim that you wrote the original software. If you use this software
     in a product, an acknowledgment in the product documentation would be
     appreciated but is not required.
  2. Altered source versions must be plainly marked as such, and must not be
     misrepresented as being the original software.
  3. This notice may not be removed or altered from any source distribution.
*/
#include "../../SDL_internal.h"

#ifdef SDL_INPUT_LINUXEV

/* This is based on the linux joystick driver */
/* References: https://www.kernel.org/doc/Documentation/input/input.txt 
 *             https://www.kernel.org/doc/Documentation/input/event-codes.txt
 *             /usr/include/linux/input.h
 *             The evtest application is also useful to debug the protocol
 */

#include "SDL_evdev.h"
#include "SDL_evdev_kbd.h"

#include <sys/stat.h>
#include <unistd.h>
#include <fcntl.h>
#include <sys/ioctl.h>
#include <linux/input.h>

#include "SDL.h"
#include "SDL_endian.h"
#include "SDL_scancode.h"
#include "../../events/SDL_events_c.h"
#include "../../events/SDL_scancode_tables_c.h"
#include "../../core/linux/SDL_evdev_capabilities.h"
#include "../../core/linux/SDL_udev.h"

/* These are not defined in older Linux kernel headers */
#ifndef SYN_DROPPED
#define SYN_DROPPED 3
#endif
#ifndef ABS_MT_SLOT
#define ABS_MT_SLOT         0x2f
#define ABS_MT_POSITION_X   0x35
#define ABS_MT_POSITION_Y   0x36
#define ABS_MT_TRACKING_ID  0x39
#define ABS_MT_PRESSURE     0x3a
#endif
#ifndef REL_WHEEL_HI_RES
#define REL_WHEEL_HI_RES    0x0b
#define REL_HWHEEL_HI_RES   0x0c
#endif

typedef struct SDL_evdevlist_item
{
    char *path;
    int fd;

    /* TODO: use this for every device, not just touchscreen */
    SDL_bool out_of_sync;

    /* TODO: expand on this to have data for every possible class (mouse,
       keyboard, touchpad, etc.). Also there's probably some things in here we
       can pull out to the SDL_evdevlist_item i.e. name */
    SDL_bool is_touchscreen;
    struct {
        char* name;

        int min_x, max_x, range_x;
        int min_y, max_y, range_y;
        int min_pressure, max_pressure, range_pressure;

        int max_slots;
        int current_slot;
        struct {
            enum {
                EVDEV_TOUCH_SLOTDELTA_NONE = 0,
                EVDEV_TOUCH_SLOTDELTA_DOWN,
                EVDEV_TOUCH_SLOTDELTA_UP,
                EVDEV_TOUCH_SLOTDELTA_MOVE
            } delta;
            int tracking_id;
            int x, y, pressure;
        } * slots;

    } * touchscreen_data;

    /* Mouse state */
    SDL_bool high_res_wheel;
    SDL_bool high_res_hwheel;
    SDL_bool relative_mouse;
    int mouse_x, mouse_y;
    int mouse_wheel, mouse_hwheel;

    struct SDL_evdevlist_item *next;
} SDL_evdevlist_item;

typedef struct SDL_EVDEV_PrivateData
{
    int ref_count;
    int num_devices;
    SDL_evdevlist_item *first;
    SDL_evdevlist_item *last;
    SDL_EVDEV_keyboard_state *kbd;
} SDL_EVDEV_PrivateData;

#undef _THIS
#define _THIS SDL_EVDEV_PrivateData *_this
static _THIS = NULL;

static SDL_Scancode SDL_EVDEV_translate_keycode(int keycode);
static void SDL_EVDEV_sync_device(SDL_evdevlist_item *item);
static int SDL_EVDEV_device_removed(const char *dev_path);

static int SDL_EVDEV_device_added(const char *dev_path, int udev_class);
#if SDL_USE_LIBUDEV
static void SDL_EVDEV_udev_callback(SDL_UDEV_deviceevent udev_type, int udev_class,
    const char *dev_path);
#endif /* SDL_USE_LIBUDEV */

static Uint8 EVDEV_MouseButtons[] = {
    SDL_BUTTON_LEFT,            /*  BTN_LEFT        0x110 */
    SDL_BUTTON_RIGHT,           /*  BTN_RIGHT       0x111 */
    SDL_BUTTON_MIDDLE,          /*  BTN_MIDDLE      0x112 */
    SDL_BUTTON_X1,              /*  BTN_SIDE        0x113 */
    SDL_BUTTON_X2,              /*  BTN_EXTRA       0x114 */
    SDL_BUTTON_X2 + 1,          /*  BTN_FORWARD     0x115 */
    SDL_BUTTON_X2 + 2,          /*  BTN_BACK        0x116 */
    SDL_BUTTON_X2 + 3           /*  BTN_TASK        0x117 */
};

static int
SDL_EVDEV_SetRelativeMouseMode(SDL_bool enabled)
{
    /* Mice already send relative events through this interface */
    return 0;
}


int
SDL_EVDEV_Init(void)
{
    if (_this == NULL) {
        _this = (SDL_EVDEV_PrivateData*)SDL_calloc(1, sizeof(*_this));
        if (_this == NULL) {
            return SDL_OutOfMemory();
        }

#if SDL_USE_LIBUDEV
        if (SDL_UDEV_Init() < 0) {
            SDL_free(_this);
            _this = NULL;
            return -1;
        }

        /* Set up the udev callback */
        if (SDL_UDEV_AddCallback(SDL_EVDEV_udev_callback) < 0) {
            SDL_UDEV_Quit();
            SDL_free(_this);
            _this = NULL;
            return -1;
        }

        /* Force a scan to build the initial device list */
        SDL_UDEV_Scan();
#else
        {
            /* Allow the user to specify a list of devices explicitly of
               the form:
                  deviceclass:path[,deviceclass:path[,...]]
               where device class is an integer representing the
               SDL_UDEV_deviceclass and path is the full path to
               the event device. */
            const char* devices = SDL_getenv("SDL_EVDEV_DEVICES");
            if (devices) {
                /* Assume this is the old use of the env var and it is not in
                   ROM. */
                char* rest = (char*) devices;
                char* spec;
                while ((spec = SDL_strtokr(rest, ",", &rest))) {
                    char* endofcls = 0;
<<<<<<< HEAD
                    long cls = strtol(spec, &endofcls, 0);
                    if (endofcls) {
=======
                    long cls = SDL_strtol(spec, &endofcls, 0);
                    if (endofcls)
>>>>>>> 80c1ddbe
                        SDL_EVDEV_device_added(endofcls + 1, cls);
                    }
                }
            } else {
                /* TODO: Scan the devices manually, like a caveman */
            }
        }
#endif /* SDL_USE_LIBUDEV */

        _this->kbd = SDL_EVDEV_kbd_init();
    }

    SDL_GetMouse()->SetRelativeMouseMode = SDL_EVDEV_SetRelativeMouseMode;

    _this->ref_count += 1;

    return 0;
}

void
SDL_EVDEV_Quit(void)
{
    if (_this == NULL) {
        return;
    }

    _this->ref_count -= 1;

    if (_this->ref_count < 1) {
#if SDL_USE_LIBUDEV
        SDL_UDEV_DelCallback(SDL_EVDEV_udev_callback);
        SDL_UDEV_Quit();
#endif /* SDL_USE_LIBUDEV */

        SDL_EVDEV_kbd_quit(_this->kbd);

        /* Remove existing devices */
        while (_this->first != NULL) {
            SDL_EVDEV_device_removed(_this->first->path);
        }

        SDL_assert(_this->first == NULL);
        SDL_assert(_this->last == NULL);
        SDL_assert(_this->num_devices == 0);

        SDL_free(_this);
        _this = NULL;
    }
}

#if SDL_USE_LIBUDEV
static void SDL_EVDEV_udev_callback(SDL_UDEV_deviceevent udev_event, int udev_class,
    const char* dev_path)
{
    if (dev_path == NULL) {
        return;
    }

    switch(udev_event) {
    case SDL_UDEV_DEVICEADDED:
        if (!(udev_class & (SDL_UDEV_DEVICE_MOUSE | SDL_UDEV_DEVICE_KEYBOARD | SDL_UDEV_DEVICE_TOUCHSCREEN | SDL_UDEV_DEVICE_TOUCHPAD))) {
            return;
        }

        if ((udev_class & SDL_UDEV_DEVICE_JOYSTICK)) {
            return;
        }

        SDL_EVDEV_device_added(dev_path, udev_class);
        break;  
    case SDL_UDEV_DEVICEREMOVED:
        SDL_EVDEV_device_removed(dev_path);
        break;
    default:
        break;
    }
}
#endif /* SDL_USE_LIBUDEV */

void 
SDL_EVDEV_Poll(void)
{
    struct input_event events[32];
    int i, j, len;
    SDL_evdevlist_item *item;
    SDL_Scancode scan_code;
    int mouse_button;
    SDL_Mouse *mouse;
    float norm_x, norm_y, norm_pressure;

    if (!_this) {
        return;
    }

#if SDL_USE_LIBUDEV
    SDL_UDEV_Poll();
#endif

    mouse = SDL_GetMouse();

    for (item = _this->first; item != NULL; item = item->next) {
        while ((len = read(item->fd, events, (sizeof events))) > 0) {
            len /= sizeof(events[0]);
            for (i = 0; i < len; ++i) {
                /* special handling for touchscreen, that should eventually be
                   used for all devices */
                if (item->out_of_sync && item->is_touchscreen &&
                    events[i].type == EV_SYN && events[i].code != SYN_REPORT) {
                    break;
                }

                switch (events[i].type) {
                case EV_KEY:
                    if (events[i].code >= BTN_MOUSE && events[i].code < BTN_MOUSE + SDL_arraysize(EVDEV_MouseButtons)) {
                        mouse_button = events[i].code - BTN_MOUSE;
                        if (events[i].value == 0) {
                            SDL_SendMouseButton(mouse->focus, (SDL_MouseID)item->fd, SDL_RELEASED, EVDEV_MouseButtons[mouse_button]);
                        } else if (events[i].value == 1) {
                            SDL_SendMouseButton(mouse->focus, (SDL_MouseID)item->fd, SDL_PRESSED, EVDEV_MouseButtons[mouse_button]);
                        }
                        break;
                    }

                    /* BTH_TOUCH event value 1 indicates there is contact with
                       a touchscreen or trackpad (earlist finger's current
                       position is sent in EV_ABS ABS_X/ABS_Y, switching to
                       next finger after earlist is released) */
                    if (item->is_touchscreen && events[i].code == BTN_TOUCH) {
                        if (item->touchscreen_data->max_slots == 1) {
                            if (events[i].value)
                                item->touchscreen_data->slots[0].delta = EVDEV_TOUCH_SLOTDELTA_DOWN;
                            else
                                item->touchscreen_data->slots[0].delta = EVDEV_TOUCH_SLOTDELTA_UP;
                        }
                        break;
                    }

                    /* Probably keyboard */
                    scan_code = SDL_EVDEV_translate_keycode(events[i].code);
                    if (scan_code != SDL_SCANCODE_UNKNOWN) {
                        if (events[i].value == 0) {
                            SDL_SendKeyboardKey(SDL_RELEASED, scan_code);
                        } else if (events[i].value == 1 || events[i].value == 2 /* key repeated */) {
                            SDL_SendKeyboardKey(SDL_PRESSED, scan_code);
                        }
                    }
                    SDL_EVDEV_kbd_keycode(_this->kbd, events[i].code, events[i].value);
                    break;
                case EV_ABS:
                    switch(events[i].code) {
                    case ABS_MT_SLOT:
                        if (!item->is_touchscreen) { /* FIXME: temp hack */
                            break;
                        } 
                        item->touchscreen_data->current_slot = events[i].value;
                        break;
                    case ABS_MT_TRACKING_ID:
                        if (!item->is_touchscreen) { /* FIXME: temp hack */
                            break;
                        }
                        if (events[i].value >= 0) {
                            item->touchscreen_data->slots[item->touchscreen_data->current_slot].tracking_id = events[i].value;
                            item->touchscreen_data->slots[item->touchscreen_data->current_slot].delta = EVDEV_TOUCH_SLOTDELTA_DOWN;
                        } else {
                            item->touchscreen_data->slots[item->touchscreen_data->current_slot].delta = EVDEV_TOUCH_SLOTDELTA_UP;
                        }
                        break;
                    case ABS_MT_POSITION_X:
                        if (!item->is_touchscreen) { /* FIXME: temp hack */
                            break;
                        }
                        item->touchscreen_data->slots[item->touchscreen_data->current_slot].x = events[i].value;
                        if (item->touchscreen_data->slots[item->touchscreen_data->current_slot].delta == EVDEV_TOUCH_SLOTDELTA_NONE) {
                            item->touchscreen_data->slots[item->touchscreen_data->current_slot].delta = EVDEV_TOUCH_SLOTDELTA_MOVE;
                        }
                        break;
                    case ABS_MT_POSITION_Y:
                        if (!item->is_touchscreen) { /* FIXME: temp hack */
                            break;
                        }
                        item->touchscreen_data->slots[item->touchscreen_data->current_slot].y = events[i].value;
                        if (item->touchscreen_data->slots[item->touchscreen_data->current_slot].delta == EVDEV_TOUCH_SLOTDELTA_NONE) {
                            item->touchscreen_data->slots[item->touchscreen_data->current_slot].delta = EVDEV_TOUCH_SLOTDELTA_MOVE;
                        }
                        break;
                    case ABS_MT_PRESSURE:
                        if (!item->is_touchscreen) { /* FIXME: temp hack */
                            break;
                        }
                        item->touchscreen_data->slots[item->touchscreen_data->current_slot].pressure = events[i].value;
                        if (item->touchscreen_data->slots[item->touchscreen_data->current_slot].delta == EVDEV_TOUCH_SLOTDELTA_NONE) {
                            item->touchscreen_data->slots[item->touchscreen_data->current_slot].delta = EVDEV_TOUCH_SLOTDELTA_MOVE;
                        }
                        break;
                    case ABS_X:
                        if (item->is_touchscreen) {
                            if (item->touchscreen_data->max_slots != 1) {
                                break;
                            }
                            item->touchscreen_data->slots[0].x = events[i].value;
                        } else if (!item->relative_mouse) {
                            /* FIXME: Normalize to input device's reported input range (EVIOCGABS) */
                            item->mouse_x = events[i].value;
                        }
                        break;
                    case ABS_Y:
                        if (item->is_touchscreen) {
                            if (item->touchscreen_data->max_slots != 1) {
                                break;
                            }
                            item->touchscreen_data->slots[0].y = events[i].value;
                        } else if (!item->relative_mouse) {
                            /* FIXME: Normalize to input device's reported input range (EVIOCGABS) */
                            item->mouse_y = events[i].value;
                        }
                        break;
                    default:
                        break;
                    }
                    break;
                case EV_REL:
                    switch(events[i].code) {
                    case REL_X:
                        if (item->relative_mouse) {
                            item->mouse_x += events[i].value;
                        }
                        break;
                    case REL_Y:
                        if (item->relative_mouse) {
                            item->mouse_y += events[i].value;
                        }
                        break;
                    case REL_WHEEL:
                        if (!item->high_res_wheel) {
                            item->mouse_wheel += events[i].value;
                        }
                        break;
                    case REL_WHEEL_HI_RES:
                        SDL_assert(item->high_res_wheel);
                        item->mouse_wheel += events[i].value;
                        break;
                    case REL_HWHEEL:
                        if (!item->high_res_hwheel) {
                            item->mouse_hwheel += events[i].value;
                        }
                        break;
                    case REL_HWHEEL_HI_RES:
                        SDL_assert(item->high_res_hwheel);
                        item->mouse_hwheel += events[i].value;
                        break;
                    default:
                        break;
                    }
                    break;
                case EV_SYN:
                    switch (events[i].code) {
                    case SYN_REPORT:
                        /* Send mouse axis changes together to ensure consistency and reduce event processing overhead */
                        if (item->mouse_x != 0 || item->mouse_y != 0) {
                            SDL_SendMouseMotion(mouse->focus, (SDL_MouseID)item->fd, item->relative_mouse, item->mouse_x, item->mouse_y);
                            item->mouse_x = item->mouse_y = 0;
                        }
                        if (item->mouse_wheel != 0 || item->mouse_hwheel != 0) {
                            SDL_SendMouseWheel(mouse->focus, (SDL_MouseID)item->fd,
                                               item->mouse_hwheel / (item->high_res_hwheel ? 120.0f : 1.0f),
                                               item->mouse_wheel / (item->high_res_wheel ? 120.0f : 1.0f),
                                               SDL_MOUSEWHEEL_NORMAL);
                            item->mouse_wheel = item->mouse_hwheel = 0;
                        }

                        if (!item->is_touchscreen) { /* FIXME: temp hack */
                            break;
                        }

                        for (j = 0; j < item->touchscreen_data->max_slots; j++) {
                            norm_x = (float)(item->touchscreen_data->slots[j].x - item->touchscreen_data->min_x) /
                                (float)item->touchscreen_data->range_x;
                            norm_y = (float)(item->touchscreen_data->slots[j].y - item->touchscreen_data->min_y) /
                                (float)item->touchscreen_data->range_y;

                            if (item->touchscreen_data->range_pressure > 0) {
                                norm_pressure = (float)(item->touchscreen_data->slots[j].pressure - item->touchscreen_data->min_pressure) /
                                    (float)item->touchscreen_data->range_pressure;
                            } else {
                                /* This touchscreen does not support pressure */
                                norm_pressure = 1.0f;
                            }

                            /* FIXME: the touch's window shouldn't be null, but
                             * the coordinate space of touch positions needs to
                             * be window-relative in that case. */
                            switch(item->touchscreen_data->slots[j].delta) {
                            case EVDEV_TOUCH_SLOTDELTA_DOWN:
                                SDL_SendTouch(item->fd, item->touchscreen_data->slots[j].tracking_id, NULL, SDL_TRUE, norm_x, norm_y, norm_pressure);
                                item->touchscreen_data->slots[j].delta = EVDEV_TOUCH_SLOTDELTA_NONE;
                                break;
                            case EVDEV_TOUCH_SLOTDELTA_UP:
                                SDL_SendTouch(item->fd, item->touchscreen_data->slots[j].tracking_id, NULL, SDL_FALSE, norm_x, norm_y, norm_pressure);
                                item->touchscreen_data->slots[j].tracking_id = -1;
                                item->touchscreen_data->slots[j].delta = EVDEV_TOUCH_SLOTDELTA_NONE;
                                break;
                            case EVDEV_TOUCH_SLOTDELTA_MOVE:
                                SDL_SendTouchMotion(item->fd, item->touchscreen_data->slots[j].tracking_id, NULL, norm_x, norm_y, norm_pressure);
                                item->touchscreen_data->slots[j].delta = EVDEV_TOUCH_SLOTDELTA_NONE;
                                break;
                            default:
                                break;
                            }
                        }

                        if (item->out_of_sync) {
                            item->out_of_sync = SDL_FALSE;
                        }
                        break;
                    case SYN_DROPPED:
                        if (item->is_touchscreen) {
                            item->out_of_sync = SDL_TRUE;
                        }
                        SDL_EVDEV_sync_device(item);
                        break;
                    default:
                        break;
                    }
                    break;
                }
            }
        }    
    }
}

static SDL_Scancode
SDL_EVDEV_translate_keycode(int keycode)
{
    SDL_Scancode scancode = SDL_GetScancodeFromTable(SDL_SCANCODE_TABLE_LINUX, keycode);

#ifdef DEBUG_SCANCODES
    if (scancode == SDL_SCANCODE_UNKNOWN) {
        /* BTN_TOUCH is handled elsewhere, but we might still end up here if
           you get an unexpected BTN_TOUCH from something SDL believes is not
           a touch device. In this case, we'd rather not get a misleading
           SDL_Log message about an unknown key. */
        if (keycode != BTN_TOUCH) {
            SDL_Log("The key you just pressed is not recognized by SDL. To help "
                "get this fixed, please report this to the SDL forums/mailing list "
                "<https://discourse.libsdl.org/> EVDEV KeyCode %d", keycode);
        }
    }
#endif /* DEBUG_SCANCODES */

    return scancode;
}

static int
SDL_EVDEV_init_touchscreen(SDL_evdevlist_item* item, int udev_class)
{
    int ret, i;
    unsigned long xreq, yreq;
    char name[64];
    struct input_absinfo abs_info;

    if (!item->is_touchscreen) {
        return 0;
    }

    item->touchscreen_data = SDL_calloc(1, sizeof(*item->touchscreen_data));
    if (item->touchscreen_data == NULL) {
        return SDL_OutOfMemory();
    }

    ret = ioctl(item->fd, EVIOCGNAME(sizeof(name)), name);
    if (ret < 0) {
        SDL_free(item->touchscreen_data);
        return SDL_SetError("Failed to get evdev touchscreen name");
    }

    item->touchscreen_data->name = SDL_strdup(name);
    if (item->touchscreen_data->name == NULL) {
        SDL_free(item->touchscreen_data);
        return SDL_OutOfMemory();
    }

    ret = ioctl(item->fd, EVIOCGABS(ABS_MT_SLOT), &abs_info);
    if (ret < 0) {
        SDL_free(item->touchscreen_data->name);
        SDL_free(item->touchscreen_data);
        return SDL_SetError("Failed to get evdev touchscreen limits");
    }

    if (abs_info.maximum == 0) {
        item->touchscreen_data->max_slots = 1;
        xreq = EVIOCGABS(ABS_X);
        yreq = EVIOCGABS(ABS_Y);
    } else {
        item->touchscreen_data->max_slots = abs_info.maximum + 1;
        xreq = EVIOCGABS(ABS_MT_POSITION_X);
        yreq = EVIOCGABS(ABS_MT_POSITION_Y);
    }

    ret = ioctl(item->fd, xreq, &abs_info);
    if (ret < 0) {
        SDL_free(item->touchscreen_data->name);
        SDL_free(item->touchscreen_data);
        return SDL_SetError("Failed to get evdev touchscreen limits");
    }
    item->touchscreen_data->min_x = abs_info.minimum;
    item->touchscreen_data->max_x = abs_info.maximum;
    item->touchscreen_data->range_x = abs_info.maximum - abs_info.minimum;

    ret = ioctl(item->fd, yreq, &abs_info);
    if (ret < 0) {
        SDL_free(item->touchscreen_data->name);
        SDL_free(item->touchscreen_data);
        return SDL_SetError("Failed to get evdev touchscreen limits");
    }
    item->touchscreen_data->min_y = abs_info.minimum;
    item->touchscreen_data->max_y = abs_info.maximum;
    item->touchscreen_data->range_y = abs_info.maximum - abs_info.minimum;

    ret = ioctl(item->fd, EVIOCGABS(ABS_MT_PRESSURE), &abs_info);
    if (ret < 0) {
        SDL_free(item->touchscreen_data->name);
        SDL_free(item->touchscreen_data);
        return SDL_SetError("Failed to get evdev touchscreen limits");
    }
    item->touchscreen_data->min_pressure = abs_info.minimum;
    item->touchscreen_data->max_pressure = abs_info.maximum;
    item->touchscreen_data->range_pressure = abs_info.maximum - abs_info.minimum;

    item->touchscreen_data->slots = SDL_calloc(
        item->touchscreen_data->max_slots,
        sizeof(*item->touchscreen_data->slots));
    if (item->touchscreen_data->slots == NULL) {
        SDL_free(item->touchscreen_data->name);
        SDL_free(item->touchscreen_data);
        return SDL_OutOfMemory();
    }

    for (i = 0; i < item->touchscreen_data->max_slots; i++) {
        item->touchscreen_data->slots[i].tracking_id = -1;
    }

    ret = SDL_AddTouch(item->fd, /* I guess our fd is unique enough */
        (udev_class & SDL_UDEV_DEVICE_TOUCHPAD) ? SDL_TOUCH_DEVICE_INDIRECT_ABSOLUTE : SDL_TOUCH_DEVICE_DIRECT,
        item->touchscreen_data->name);
    if (ret < 0) {
        SDL_free(item->touchscreen_data->slots);
        SDL_free(item->touchscreen_data->name);
        SDL_free(item->touchscreen_data);
        return ret;
    }

    return 0;
}

static void
SDL_EVDEV_destroy_touchscreen(SDL_evdevlist_item* item) {
    if (!item->is_touchscreen) {
        return;
    }

    SDL_DelTouch(item->fd);
    SDL_free(item->touchscreen_data->slots);
    SDL_free(item->touchscreen_data->name);
    SDL_free(item->touchscreen_data);
}

static void
SDL_EVDEV_sync_device(SDL_evdevlist_item *item) 
{
#ifdef EVIOCGMTSLOTS
    int i, ret;
    struct input_absinfo abs_info;
    /*
     * struct input_mt_request_layout {
     *     __u32 code;
     *     __s32 values[num_slots];
     * };
     *
     * this is the structure we're trying to emulate
     */
    Uint32* mt_req_code;
    Sint32* mt_req_values;
    size_t mt_req_size;

    /* TODO: sync devices other than touchscreen */
    if (!item->is_touchscreen) {
        return;
    }

    mt_req_size = sizeof(*mt_req_code) +
        sizeof(*mt_req_values) * item->touchscreen_data->max_slots;

    mt_req_code = SDL_calloc(1, mt_req_size);
    if (mt_req_code == NULL) {
        return;
    }

    mt_req_values = (Sint32*)mt_req_code + 1;

    *mt_req_code = ABS_MT_TRACKING_ID;
    ret = ioctl(item->fd, EVIOCGMTSLOTS(mt_req_size), mt_req_code);
    if (ret < 0) {
        SDL_free(mt_req_code);
        return;
    }
    for (i = 0; i < item->touchscreen_data->max_slots; i++) {
        /*
         * This doesn't account for the very edge case of the user removing their
         * finger and replacing it on the screen during the time we're out of sync,
         * which'll mean that we're not going from down -> up or up -> down, we're
         * going from down -> down but with a different tracking id, meaning we'd
         * have to tell SDL of the two events, but since we wait till SYN_REPORT in
         * SDL_EVDEV_Poll to tell SDL, the current structure of this code doesn't
         * allow it. Lets just pray to God it doesn't happen.
         */
        if (item->touchscreen_data->slots[i].tracking_id < 0 &&
            mt_req_values[i] >= 0) {
            item->touchscreen_data->slots[i].tracking_id = mt_req_values[i];
            item->touchscreen_data->slots[i].delta = EVDEV_TOUCH_SLOTDELTA_DOWN;
        } else if (item->touchscreen_data->slots[i].tracking_id >= 0 &&
            mt_req_values[i] < 0) {
            item->touchscreen_data->slots[i].tracking_id = -1;
            item->touchscreen_data->slots[i].delta = EVDEV_TOUCH_SLOTDELTA_UP;
        }
    }

    *mt_req_code = ABS_MT_POSITION_X;
    ret = ioctl(item->fd, EVIOCGMTSLOTS(mt_req_size), mt_req_code);
    if (ret < 0) {
        SDL_free(mt_req_code);
        return;
    }
    for (i = 0; i < item->touchscreen_data->max_slots; i++) {
        if (item->touchscreen_data->slots[i].tracking_id >= 0 &&
            item->touchscreen_data->slots[i].x != mt_req_values[i]) {
            item->touchscreen_data->slots[i].x = mt_req_values[i];
            if (item->touchscreen_data->slots[i].delta ==
                EVDEV_TOUCH_SLOTDELTA_NONE) {
                item->touchscreen_data->slots[i].delta =
                    EVDEV_TOUCH_SLOTDELTA_MOVE;
            }
        }
    }

    *mt_req_code = ABS_MT_POSITION_Y;
    ret = ioctl(item->fd, EVIOCGMTSLOTS(mt_req_size), mt_req_code);
    if (ret < 0) {
        SDL_free(mt_req_code);
        return;
    }
    for (i = 0; i < item->touchscreen_data->max_slots; i++) {
        if (item->touchscreen_data->slots[i].tracking_id >= 0 &&
            item->touchscreen_data->slots[i].y != mt_req_values[i]) {
            item->touchscreen_data->slots[i].y = mt_req_values[i];
            if (item->touchscreen_data->slots[i].delta ==
                EVDEV_TOUCH_SLOTDELTA_NONE) {
                item->touchscreen_data->slots[i].delta =
                    EVDEV_TOUCH_SLOTDELTA_MOVE;
            }
        }
    }

    *mt_req_code = ABS_MT_PRESSURE;
    ret = ioctl(item->fd, EVIOCGMTSLOTS(mt_req_size), mt_req_code);
    if (ret < 0) {
        SDL_free(mt_req_code);
        return;
    }
    for (i = 0; i < item->touchscreen_data->max_slots; i++) {
        if (item->touchscreen_data->slots[i].tracking_id >= 0 &&
            item->touchscreen_data->slots[i].pressure != mt_req_values[i]) {
            item->touchscreen_data->slots[i].pressure = mt_req_values[i];
            if (item->touchscreen_data->slots[i].delta ==
                EVDEV_TOUCH_SLOTDELTA_NONE) {
                item->touchscreen_data->slots[i].delta =
                    EVDEV_TOUCH_SLOTDELTA_MOVE;
            }
        }
    }

    ret = ioctl(item->fd, EVIOCGABS(ABS_MT_SLOT), &abs_info);
    if (ret < 0) {
        SDL_free(mt_req_code);
        return;
    }
    item->touchscreen_data->current_slot = abs_info.value;

    SDL_free(mt_req_code);

#endif /* EVIOCGMTSLOTS */
}

static int
SDL_EVDEV_device_added(const char *dev_path, int udev_class)
{
    int ret;
    SDL_evdevlist_item *item;
    unsigned long relbit[NBITS(REL_MAX)] = { 0 };

    /* Check to make sure it's not already in list. */
    for (item = _this->first; item != NULL; item = item->next) {
        if (SDL_strcmp(dev_path, item->path) == 0) {
            return -1;  /* already have this one */
        }
    }

    item = (SDL_evdevlist_item *) SDL_calloc(1, sizeof (SDL_evdevlist_item));
    if (item == NULL) {
        return SDL_OutOfMemory();
    }

    item->fd = open(dev_path, O_RDONLY | O_NONBLOCK | O_CLOEXEC);
    if (item->fd < 0) {
        SDL_free(item);
        return SDL_SetError("Unable to open %s", dev_path);
    }

    item->path = SDL_strdup(dev_path);
    if (item->path == NULL) {
        close(item->fd);
        SDL_free(item);
        return SDL_OutOfMemory();
    }

    if (ioctl(item->fd, EVIOCGBIT(EV_REL, sizeof(relbit)), relbit) >= 0) {
        item->relative_mouse = test_bit(REL_X, relbit) && test_bit(REL_Y, relbit);
        item->high_res_wheel = test_bit(REL_WHEEL_HI_RES, relbit);
        item->high_res_hwheel = test_bit(REL_HWHEEL_HI_RES, relbit);
    }

    /* For now, we just treat a touchpad like a touchscreen */
    if (udev_class & (SDL_UDEV_DEVICE_TOUCHSCREEN | SDL_UDEV_DEVICE_TOUCHPAD)) {
        item->is_touchscreen = SDL_TRUE;

        if ((ret = SDL_EVDEV_init_touchscreen(item, udev_class)) < 0) {
            close(item->fd);
            SDL_free(item->path);
            SDL_free(item);
            return ret;
        }
    }

    if (_this->last == NULL) {
        _this->first = _this->last = item;
    } else {
        _this->last->next = item;
        _this->last = item;
    }

    SDL_EVDEV_sync_device(item);

    return _this->num_devices++;
}

static int
SDL_EVDEV_device_removed(const char *dev_path)
{
    SDL_evdevlist_item *item;
    SDL_evdevlist_item *prev = NULL;

    for (item = _this->first; item != NULL; item = item->next) {
        /* found it, remove it. */
        if (SDL_strcmp(dev_path, item->path) == 0) {
            if (prev != NULL) {
                prev->next = item->next;
            } else {
                SDL_assert(_this->first == item);
                _this->first = item->next;
            }
            if (item == _this->last) {
                _this->last = prev;
            }
            if (item->is_touchscreen) {
                SDL_EVDEV_destroy_touchscreen(item);
            }
            close(item->fd);
            SDL_free(item->path);
            SDL_free(item);
            _this->num_devices--;
            return 0;
        }
        prev = item;
    }

    return -1;
}


#endif /* SDL_INPUT_LINUXEV */

/* vi: set ts=4 sw=4 expandtab: */<|MERGE_RESOLUTION|>--- conflicted
+++ resolved
@@ -190,13 +190,8 @@
                 char* spec;
                 while ((spec = SDL_strtokr(rest, ",", &rest))) {
                     char* endofcls = 0;
-<<<<<<< HEAD
-                    long cls = strtol(spec, &endofcls, 0);
+                    long cls = SDL_strtol(spec, &endofcls, 0);
                     if (endofcls) {
-=======
-                    long cls = SDL_strtol(spec, &endofcls, 0);
-                    if (endofcls)
->>>>>>> 80c1ddbe
                         SDL_EVDEV_device_added(endofcls + 1, cls);
                     }
                 }
