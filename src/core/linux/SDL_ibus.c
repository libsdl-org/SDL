/*
  Simple DirectMedia Layer
  Copyright (C) 1997-2022 Sam Lantinga <slouken@libsdl.org>

  This software is provided 'as-is', without any express or implied
  warranty.  In no event will the authors be held liable for any damages
  arising from the use of this software.

  Permission is granted to anyone to use this software for any purpose,
  including commercial applications, and to alter it and redistribute it
  freely, subject to the following restrictions:

  1. The origin of this software must not be misrepresented; you must not
     claim that you wrote the original software. If you use this software
     in a product, an acknowledgment in the product documentation would be
     appreciated but is not required.
  2. Altered source versions must be plainly marked as such, and must not be
     misrepresented as being the original software.
  3. This notice may not be removed or altered from any source distribution.
*/
#include "../../SDL_internal.h"

#ifdef HAVE_IBUS_IBUS_H
#include "SDL.h"
#include "SDL_syswm.h"
#include "SDL_ibus.h"
#include "SDL_dbus.h"
#include "../../video/SDL_sysvideo.h"
#include "../../events/SDL_keyboard_c.h"

#if SDL_VIDEO_DRIVER_X11
    #include "../../video/x11/SDL_x11video.h"
#endif

#include <sys/inotify.h>
#include <unistd.h>
#include <fcntl.h>

static const char IBUS_SERVICE[]         = "org.freedesktop.IBus";
static const char IBUS_PATH[]            = "/org/freedesktop/IBus";
static const char IBUS_INTERFACE[]       = "org.freedesktop.IBus";
static const char IBUS_INPUT_INTERFACE[] = "org.freedesktop.IBus.InputContext";

static char *input_ctx_path = NULL;
static SDL_Rect ibus_cursor_rect = { 0, 0, 0, 0 };
static DBusConnection *ibus_conn = NULL;
static char *ibus_addr_file = NULL;
static int inotify_fd = -1, inotify_wd = -1;

static Uint32
IBus_ModState(void)
{
    Uint32 ibus_mods = 0;
    SDL_Keymod sdl_mods = SDL_GetModState();
    
    /* Not sure about MOD3, MOD4 and HYPER mappings */
    if (sdl_mods & KMOD_LSHIFT) ibus_mods |= IBUS_SHIFT_MASK;
    if (sdl_mods & KMOD_CAPS)   ibus_mods |= IBUS_LOCK_MASK;
    if (sdl_mods & KMOD_LCTRL)  ibus_mods |= IBUS_CONTROL_MASK;
    if (sdl_mods & KMOD_LALT)   ibus_mods |= IBUS_MOD1_MASK;
    if (sdl_mods & KMOD_NUM)    ibus_mods |= IBUS_MOD2_MASK;
    if (sdl_mods & KMOD_MODE)   ibus_mods |= IBUS_MOD5_MASK;
    if (sdl_mods & KMOD_LGUI)   ibus_mods |= IBUS_SUPER_MASK;
    if (sdl_mods & KMOD_RGUI)   ibus_mods |= IBUS_META_MASK;

    return ibus_mods;
}

static const char *
IBus_GetVariantText(DBusConnection *conn, DBusMessageIter *iter, SDL_DBusContext *dbus)
{
    /* The text we need is nested weirdly, use dbus-monitor to see the structure better */
    const char *text = NULL;
    const char *struct_id = NULL;
    DBusMessageIter sub1, sub2;

    if (dbus->message_iter_get_arg_type(iter) != DBUS_TYPE_VARIANT) {
        return NULL;
    }
    
    dbus->message_iter_recurse(iter, &sub1);
    
    if (dbus->message_iter_get_arg_type(&sub1) != DBUS_TYPE_STRUCT) {
        return NULL;
    }
    
    dbus->message_iter_recurse(&sub1, &sub2);
    
    if (dbus->message_iter_get_arg_type(&sub2) != DBUS_TYPE_STRING) {
        return NULL;
    }
    
    dbus->message_iter_get_basic(&sub2, &struct_id);
    if (!struct_id || SDL_strncmp(struct_id, "IBusText", sizeof("IBusText")) != 0) {
        return NULL;
    }
    
    dbus->message_iter_next(&sub2);
    dbus->message_iter_next(&sub2);
    
    if (dbus->message_iter_get_arg_type(&sub2) != DBUS_TYPE_STRING) {
        return NULL;
    }
    
    dbus->message_iter_get_basic(&sub2, &text);
    
    return text;
}

static DBusHandlerResult
IBus_MessageHandler(DBusConnection *conn, DBusMessage *msg, void *user_data)
{
    SDL_DBusContext *dbus = (SDL_DBusContext *)user_data;
        
    if (dbus->message_is_signal(msg, IBUS_INPUT_INTERFACE, "CommitText")) {
        DBusMessageIter iter;
        const char *text;

        dbus->message_iter_init(msg, &iter);
        
        text = IBus_GetVariantText(conn, &iter, dbus);
        if (text && *text) {
            char buf[SDL_TEXTINPUTEVENT_TEXT_SIZE];
            size_t text_bytes = SDL_strlen(text), i = 0;
            
            while (i < text_bytes) {
                size_t sz = SDL_utf8strlcpy(buf, text+i, sizeof(buf));
                SDL_SendKeyboardText(buf);
                
                i += sz;
            }
        }
        
        return DBUS_HANDLER_RESULT_HANDLED;
    }
    
    if (dbus->message_is_signal(msg, IBUS_INPUT_INTERFACE, "UpdatePreeditText")) {
        DBusMessageIter iter;
        const char *text;

        dbus->message_iter_init(msg, &iter);
        text = IBus_GetVariantText(conn, &iter, dbus);
        
        if (text) {
            char buf[SDL_TEXTEDITINGEVENT_TEXT_SIZE];
            size_t text_bytes = SDL_strlen(text), i = 0;
            size_t cursor = 0;
            
            do {
                const size_t sz = SDL_utf8strlcpy(buf, text+i, sizeof(buf));
                const size_t chars = SDL_utf8strlen(buf);
                
                SDL_SendEditingText(buf, cursor, chars);

                i += sz;
                cursor += chars;
            } while (i < text_bytes);
        }
        
        SDL_IBus_UpdateTextRect(NULL);
        
        return DBUS_HANDLER_RESULT_HANDLED;
    }
    
    if (dbus->message_is_signal(msg, IBUS_INPUT_INTERFACE, "HidePreeditText")) {
        SDL_SendEditingText("", 0, 0);
        return DBUS_HANDLER_RESULT_HANDLED;
    }
    
    return DBUS_HANDLER_RESULT_NOT_YET_HANDLED;
}

static char *
IBus_ReadAddressFromFile(const char *file_path)
{
    char addr_buf[1024];
    SDL_bool success = SDL_FALSE;
    FILE *addr_file;

    addr_file = fopen(file_path, "r");
    if (!addr_file) {
        return NULL;
    }

    while (fgets(addr_buf, sizeof(addr_buf), addr_file)) {
        if (SDL_strncmp(addr_buf, "IBUS_ADDRESS=", sizeof("IBUS_ADDRESS=")-1) == 0) {
            size_t sz = SDL_strlen(addr_buf);
            if (addr_buf[sz-1] == '\n') addr_buf[sz-1] = 0;
            if (addr_buf[sz-2] == '\r') addr_buf[sz-2] = 0;
            success = SDL_TRUE;
            break;
        }
    }

    fclose(addr_file);

    if (success) {
        return SDL_strdup(addr_buf + (sizeof("IBUS_ADDRESS=") - 1));
    } else {
        return NULL;
    }
}

static char *
IBus_GetDBusAddressFilename(void)
{
    SDL_DBusContext *dbus;
    const char *disp_env;
    char config_dir[PATH_MAX];
    char *display = NULL;
    const char *addr;
    const char *conf_env;
    char *key;
    char file_path[PATH_MAX];
    const char *host;
    char *disp_num, *screen_num;

    if (ibus_addr_file) {
        return SDL_strdup(ibus_addr_file);
    }
    
    dbus = SDL_DBus_GetContext();
    if (!dbus) {
        return NULL;
    }
    
    /* Use this environment variable if it exists. */
    addr = SDL_getenv("IBUS_ADDRESS");
    if (addr && *addr) {
        return SDL_strdup(addr);
    }
    
    /* Otherwise, we have to get the hostname, display, machine id, config dir
       and look up the address from a filepath using all those bits, eek. */
    disp_env = SDL_getenv("DISPLAY");

    if (!disp_env || !*disp_env) {
        display = SDL_strdup(":0.0");
    } else {
        display = SDL_strdup(disp_env);
    }
    
    host = display;
    disp_num   = SDL_strrchr(display, ':');
    screen_num = SDL_strrchr(display, '.');
    
    if (!disp_num) {
        SDL_free(display);
        return NULL;
    }
    
    *disp_num = 0;
    disp_num++;
    
    if (screen_num) {
        *screen_num = 0;
    }
    
    if (!*host) {
        const char *session = SDL_getenv("XDG_SESSION_TYPE");
        if (session != NULL && SDL_strcmp(session, "wayland") == 0) {
            host = "unix-wayland";
        } else {
            host = "unix";
        }
    }
        
    SDL_memset(config_dir, 0, sizeof(config_dir));
    
    conf_env = SDL_getenv("XDG_CONFIG_HOME");
    if (conf_env && *conf_env) {
        SDL_strlcpy(config_dir, conf_env, sizeof(config_dir));
    } else {
        const char *home_env = SDL_getenv("HOME");
        if (!home_env || !*home_env) {
            SDL_free(display);
            return NULL;
        }
        SDL_snprintf(config_dir, sizeof(config_dir), "%s/.config", home_env);
    }
    
    key = dbus->get_local_machine_id();

    SDL_memset(file_path, 0, sizeof(file_path));
    SDL_snprintf(file_path, sizeof(file_path), "%s/ibus/bus/%s-%s-%s", 
                                               config_dir, key, host, disp_num);
    dbus->free(key);
    SDL_free(display);
    
    return SDL_strdup(file_path);
}

static SDL_bool IBus_CheckConnection(SDL_DBusContext *dbus);

static void SDLCALL
IBus_SetCapabilities(void *data, const char *name, const char *old_val,
                                                   const char *internal_editing)
{
    SDL_DBusContext *dbus = SDL_DBus_GetContext();
    
    if (IBus_CheckConnection(dbus)) {
        Uint32 caps = IBUS_CAP_FOCUS;
        if (!(internal_editing && *internal_editing == '1')) {
            caps |= IBUS_CAP_PREEDIT_TEXT;
        }

        SDL_DBus_CallVoidMethodOnConnection(ibus_conn, IBUS_SERVICE, input_ctx_path, IBUS_INPUT_INTERFACE, "SetCapabilities",
                                DBUS_TYPE_UINT32, &caps, DBUS_TYPE_INVALID);
    }
}


static SDL_bool
IBus_SetupConnection(SDL_DBusContext *dbus, const char* addr)
{
    const char *client_name = "SDL2_Application";
    const char *path = NULL;
    SDL_bool result = SDL_FALSE;
    DBusObjectPathVTable ibus_vtable;

    SDL_zero(ibus_vtable);
    ibus_vtable.message_function = &IBus_MessageHandler;

    ibus_conn = dbus->connection_open_private(addr, NULL);

    if (!ibus_conn) {
        return SDL_FALSE;
    }

    dbus->connection_flush(ibus_conn);
    
    if (!dbus->bus_register(ibus_conn, NULL)) {
        ibus_conn = NULL;
        return SDL_FALSE;
    }
    
    dbus->connection_flush(ibus_conn);

    if (SDL_DBus_CallMethodOnConnection(ibus_conn, IBUS_SERVICE, IBUS_PATH, IBUS_INTERFACE, "CreateInputContext",
            DBUS_TYPE_STRING, &client_name, DBUS_TYPE_INVALID,
            DBUS_TYPE_OBJECT_PATH, &path, DBUS_TYPE_INVALID)) {
        SDL_free(input_ctx_path);
        input_ctx_path = SDL_strdup(path);
        SDL_AddHintCallback(SDL_HINT_IME_INTERNAL_EDITING, IBus_SetCapabilities, NULL);
        
        dbus->bus_add_match(ibus_conn, "type='signal',interface='org.freedesktop.IBus.InputContext'", NULL);
        dbus->connection_try_register_object_path(ibus_conn, input_ctx_path, &ibus_vtable, dbus, NULL);
        dbus->connection_flush(ibus_conn);
        result = SDL_TRUE;
    }

    SDL_IBus_SetFocus(SDL_GetKeyboardFocus() != NULL);
    SDL_IBus_UpdateTextRect(NULL);
    
    return result;
}

static SDL_bool
IBus_CheckConnection(SDL_DBusContext *dbus)
{
    if (!dbus) return SDL_FALSE;
    
    if (ibus_conn && dbus->connection_get_is_connected(ibus_conn)) {
        return SDL_TRUE;
    }
    
    if (inotify_fd > 0 && inotify_wd > 0) {
        char buf[1024];
        ssize_t readsize = read(inotify_fd, buf, sizeof(buf));
        if (readsize > 0) {
        
            char *p;
            SDL_bool file_updated = SDL_FALSE;
            
            for (p = buf; p < buf + readsize; /**/) {
                struct inotify_event *event = (struct inotify_event*) p;
                if (event->len > 0) {
                    char *addr_file_no_path = SDL_strrchr(ibus_addr_file, '/');
                    if (!addr_file_no_path) return SDL_FALSE;
                 
                    if (SDL_strcmp(addr_file_no_path + 1, event->name) == 0) {
                        file_updated = SDL_TRUE;
                        break;
                    }
                }
                
                p += sizeof(struct inotify_event) + event->len;
            }
            
            if (file_updated) {
                char *addr = IBus_ReadAddressFromFile(ibus_addr_file);
                if (addr) {
                    SDL_bool result = IBus_SetupConnection(dbus, addr);
                    SDL_free(addr);
                    return result;
                }
            }
        }
    }
    
    return SDL_FALSE;
}

SDL_bool
SDL_IBus_Init(void)
{
    SDL_bool result = SDL_FALSE;
    SDL_DBusContext *dbus = SDL_DBus_GetContext();
    
    if (dbus) {
        char *addr_file = IBus_GetDBusAddressFilename();
        char *addr;
        char *addr_file_dir;

        if (!addr_file) {
            return SDL_FALSE;
        }
        
        /* !!! FIXME: if ibus_addr_file != NULL, this will overwrite it and leak (twice!) */
        ibus_addr_file = SDL_strdup(addr_file);
        
        addr = IBus_ReadAddressFromFile(addr_file);
        if (!addr) {
            SDL_free(addr_file);
            return SDL_FALSE;
        }
        
        if (inotify_fd < 0) {
            inotify_fd = inotify_init();
            fcntl(inotify_fd, F_SETFL, O_NONBLOCK);
        }
        
        addr_file_dir = SDL_strrchr(addr_file, '/');
        if (addr_file_dir) {
            *addr_file_dir = 0;
        }
        
        inotify_wd = inotify_add_watch(inotify_fd, addr_file, IN_CREATE | IN_MODIFY);
        SDL_free(addr_file);
        
        if (addr) {
            result = IBus_SetupConnection(dbus, addr);
            SDL_free(addr);
        }
    }
    
    return result;
}

void
SDL_IBus_Quit(void)
{   
    SDL_DBusContext *dbus;

    if (input_ctx_path) {
        SDL_free(input_ctx_path);
        input_ctx_path = NULL;
    }
    
    if (ibus_addr_file) {
        SDL_free(ibus_addr_file);
        ibus_addr_file = NULL;
    }
    
    dbus = SDL_DBus_GetContext();
    
    if (dbus && ibus_conn) {
        dbus->connection_close(ibus_conn);
        dbus->connection_unref(ibus_conn);
    }
    
    if (inotify_fd > 0 && inotify_wd > 0) {
        inotify_rm_watch(inotify_fd, inotify_wd);
        inotify_wd = -1;
    }
    
    SDL_DelHintCallback(SDL_HINT_IME_INTERNAL_EDITING, IBus_SetCapabilities, NULL);
    
    SDL_memset(&ibus_cursor_rect, 0, sizeof(ibus_cursor_rect));
}

static void
IBus_SimpleMessage(const char *method)
{   
    SDL_DBusContext *dbus = SDL_DBus_GetContext();
    
    if ((input_ctx_path != NULL) && (IBus_CheckConnection(dbus))) {
        SDL_DBus_CallVoidMethodOnConnection(ibus_conn, IBUS_SERVICE, input_ctx_path, IBUS_INPUT_INTERFACE, method, DBUS_TYPE_INVALID);
    }
}

void
SDL_IBus_SetFocus(SDL_bool focused)
{ 
    const char *method = focused ? "FocusIn" : "FocusOut";
    IBus_SimpleMessage(method);
}

void
SDL_IBus_Reset(void)
{
    IBus_SimpleMessage("Reset");
}

SDL_bool
SDL_IBus_ProcessKeyEvent(Uint32 keysym, Uint32 keycode, Uint8 state)
{ 
    Uint32 result = 0;
    SDL_DBusContext *dbus = SDL_DBus_GetContext();


    if (IBus_CheckConnection(dbus)) {
        Uint32 mods = IBus_ModState();
<<<<<<< HEAD
        if (state == SDL_RELEASED) {
            mods |= (1 << 30); // IBUS_RELEASE_MASK
        }
=======
        Uint32 ibus_keycode = keycode - 8;
>>>>>>> def27267
        if (!SDL_DBus_CallMethodOnConnection(ibus_conn, IBUS_SERVICE, input_ctx_path, IBUS_INPUT_INTERFACE, "ProcessKeyEvent",
                DBUS_TYPE_UINT32, &keysym, DBUS_TYPE_UINT32, &ibus_keycode, DBUS_TYPE_UINT32, &mods, DBUS_TYPE_INVALID,
                DBUS_TYPE_BOOLEAN, &result, DBUS_TYPE_INVALID)) {
            result = 0;
        }
    }
    
    SDL_IBus_UpdateTextRect(NULL);

    return result ? SDL_TRUE : SDL_FALSE;
}

void
SDL_IBus_UpdateTextRect(SDL_Rect *rect)
{
    SDL_Window *focused_win;
    SDL_SysWMinfo info;
    int x = 0, y = 0;
    SDL_DBusContext *dbus;

    if (rect) {
        SDL_memcpy(&ibus_cursor_rect, rect, sizeof(ibus_cursor_rect));
    }

    focused_win = SDL_GetKeyboardFocus();
    if (!focused_win) {
        return;
    }

    SDL_VERSION(&info.version);
    if (!SDL_GetWindowWMInfo(focused_win, &info)) {
        return;
    }

    SDL_GetWindowPosition(focused_win, &x, &y);
   
#if SDL_VIDEO_DRIVER_X11    
    if (info.subsystem == SDL_SYSWM_X11) {
        SDL_DisplayData *displaydata = (SDL_DisplayData *) SDL_GetDisplayForWindow(focused_win)->driverdata;
            
        Display *x_disp = info.info.x11.display;
        Window x_win = info.info.x11.window;
        int x_screen = displaydata->screen;
        Window unused;
            
        X11_XTranslateCoordinates(x_disp, x_win, RootWindow(x_disp, x_screen), 0, 0, &x, &y, &unused);
    }
#endif

    x += ibus_cursor_rect.x;
    y += ibus_cursor_rect.y;
        
    dbus = SDL_DBus_GetContext();
    
    if (IBus_CheckConnection(dbus)) {
        SDL_DBus_CallVoidMethodOnConnection(ibus_conn, IBUS_SERVICE, input_ctx_path, IBUS_INPUT_INTERFACE, "SetCursorLocation",
                DBUS_TYPE_INT32, &x, DBUS_TYPE_INT32, &y, DBUS_TYPE_INT32, &ibus_cursor_rect.w, DBUS_TYPE_INT32, &ibus_cursor_rect.h, DBUS_TYPE_INVALID);
    }
}

void
SDL_IBus_PumpEvents(void)
{
    SDL_DBusContext *dbus = SDL_DBus_GetContext();
    
    if (IBus_CheckConnection(dbus)) {
        dbus->connection_read_write(ibus_conn, 0);
    
        while (dbus->connection_dispatch(ibus_conn) == DBUS_DISPATCH_DATA_REMAINS) {
            /* Do nothing, actual work happens in IBus_MessageHandler */
        }
    }
}

#endif

/* vi: set ts=4 sw=4 expandtab: */<|MERGE_RESOLUTION|>--- conflicted
+++ resolved
@@ -511,13 +511,10 @@
 
     if (IBus_CheckConnection(dbus)) {
         Uint32 mods = IBus_ModState();
-<<<<<<< HEAD
+        Uint32 ibus_keycode = keycode - 8;
         if (state == SDL_RELEASED) {
             mods |= (1 << 30); // IBUS_RELEASE_MASK
         }
-=======
-        Uint32 ibus_keycode = keycode - 8;
->>>>>>> def27267
         if (!SDL_DBus_CallMethodOnConnection(ibus_conn, IBUS_SERVICE, input_ctx_path, IBUS_INPUT_INTERFACE, "ProcessKeyEvent",
                 DBUS_TYPE_UINT32, &keysym, DBUS_TYPE_UINT32, &ibus_keycode, DBUS_TYPE_UINT32, &mods, DBUS_TYPE_INVALID,
                 DBUS_TYPE_BOOLEAN, &result, DBUS_TYPE_INVALID)) {
