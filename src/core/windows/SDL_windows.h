/*
  Simple DirectMedia Layer
  Copyright (C) 1997-2022 Sam Lantinga <slouken@libsdl.org>

  This software is provided 'as-is', without any express or implied
  warranty.  In no event will the authors be held liable for any damages
  arising from the use of this software.

  Permission is granted to anyone to use this software for any purpose,
  including commercial applications, and to alter it and redistribute it
  freely, subject to the following restrictions:

  1. The origin of this software must not be misrepresented; you must not
     claim that you wrote the original software. If you use this software
     in a product, an acknowledgment in the product documentation would be
     appreciated but is not required.
  2. Altered source versions must be plainly marked as such, and must not be
     misrepresented as being the original software.
  3. This notice may not be removed or altered from any source distribution.
*/

/* This is an include file for windows.h with the SDL build settings */

#ifndef _INCLUDED_WINDOWS_H
#define _INCLUDED_WINDOWS_H

#if defined(__WIN32__)
#define WIN32_LEAN_AND_MEAN
#define STRICT
#ifndef UNICODE
#define UNICODE 1
#endif
#undef WINVER
#undef _WIN32_WINNT
#if defined(SDL_VIDEO_RENDER_D3D12)
#define _WIN32_WINNT  0xA00   /* For D3D12, 0xA00 is required */
#elif defined(HAVE_SHELLSCALINGAPI_H)
#define _WIN32_WINNT  0x603   /* For DPI support */
#else
#define _WIN32_WINNT  0x501   /* Need 0x410 for AlphaBlend() and 0x500 for EnumDisplayDevices(), 0x501 for raw input */
#endif
<<<<<<< HEAD
#elif defined(__WINGDK__)
#define WIN32_LEAN_AND_MEAN
#define STRICT
#ifndef UNICODE
#define UNICODE 1
#endif
#undef WINVER
#define WINVER 0xA00
#undef _WIN32_WINNT
#define _WIN32_WINNT 0xA00
=======
#define WINVER        _WIN32_WINNT
>>>>>>> 2316e568
#endif

#include <windows.h>
#include <basetyps.h>   /* for REFIID with broken mingw.org headers */

#include "SDL_rect.h"

/* Routines to convert from UTF8 to native Windows text */
#define WIN_StringToUTF8W(S) SDL_iconv_string("UTF-8", "UTF-16LE", (const char *)(S), (SDL_wcslen(S)+1)*sizeof(WCHAR))
#define WIN_UTF8ToStringW(S) (WCHAR *)SDL_iconv_string("UTF-16LE", "UTF-8", (const char *)(S), SDL_strlen(S)+1)
/* !!! FIXME: UTF8ToString() can just be a SDL_strdup() here. */
#define WIN_StringToUTF8A(S) SDL_iconv_string("UTF-8", "ASCII", (const char *)(S), (SDL_strlen(S)+1))
#define WIN_UTF8ToStringA(S) SDL_iconv_string("ASCII", "UTF-8", (const char *)(S), SDL_strlen(S)+1)
#if UNICODE
#define WIN_StringToUTF8 WIN_StringToUTF8W
#define WIN_UTF8ToString WIN_UTF8ToStringW
#define SDL_tcslen SDL_wcslen
#define SDL_tcsstr SDL_wcsstr
#else
#define WIN_StringToUTF8 WIN_StringToUTF8A
#define WIN_UTF8ToString WIN_UTF8ToStringA
#define SDL_tcslen SDL_strlen
#define SDL_tcsstr SDL_strstr
#endif

/* Sets an error message based on a given HRESULT */
extern int WIN_SetErrorFromHRESULT(const char *prefix, HRESULT hr);

/* Sets an error message based on GetLastError(). Always return -1. */
extern int WIN_SetError(const char *prefix);

#if !defined(__WINRT__)
/* Load a function from combase.dll */
void *WIN_LoadComBaseFunction(const char *name);
#endif

/* Wrap up the oddities of CoInitialize() into a common function. */
extern HRESULT WIN_CoInitialize(void);
extern void WIN_CoUninitialize(void);

/* Wrap up the oddities of RoInitialize() into a common function. */
extern HRESULT WIN_RoInitialize(void);
extern void WIN_RoUninitialize(void);

/* Returns SDL_TRUE if we're running on Windows Vista and newer */
extern BOOL WIN_IsWindowsVistaOrGreater(void);

/* Returns SDL_TRUE if we're running on Windows 7 and newer */
extern BOOL WIN_IsWindows7OrGreater(void);

/* Returns SDL_TRUE if we're running on Windows 8 and newer */
extern BOOL WIN_IsWindows8OrGreater(void);

/* You need to SDL_free() the result of this call. */
extern char *WIN_LookupAudioDeviceName(const WCHAR *name, const GUID *guid);

/* Checks to see if two GUID are the same. */
extern BOOL WIN_IsEqualGUID(const GUID * a, const GUID * b);
extern BOOL WIN_IsEqualIID(REFIID a, REFIID b);

/* Convert between SDL_rect and RECT */
extern void WIN_RECTToRect(const RECT *winrect, SDL_Rect *sdlrect);
extern void WIN_RectToRECT(const SDL_Rect *sdlrect, RECT *winrect);

#endif /* _INCLUDED_WINDOWS_H */

/* vi: set ts=4 sw=4 expandtab: */<|MERGE_RESOLUTION|>--- conflicted
+++ resolved
@@ -38,8 +38,8 @@
 #define _WIN32_WINNT  0x603   /* For DPI support */
 #else
 #define _WIN32_WINNT  0x501   /* Need 0x410 for AlphaBlend() and 0x500 for EnumDisplayDevices(), 0x501 for raw input */
+#define WINVER       _WIN32_WINNT
 #endif
-<<<<<<< HEAD
 #elif defined(__WINGDK__)
 #define WIN32_LEAN_AND_MEAN
 #define STRICT
@@ -47,12 +47,9 @@
 #define UNICODE 1
 #endif
 #undef WINVER
-#define WINVER 0xA00
 #undef _WIN32_WINNT
-#define _WIN32_WINNT 0xA00
-=======
-#define WINVER        _WIN32_WINNT
->>>>>>> 2316e568
+#define _WIN32_WINNT  0xA00
+#define WINVER       _WIN32_WINNT
 #endif
 
 #include <windows.h>
