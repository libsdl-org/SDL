/*
  Simple DirectMedia Layer
  Copyright (C) 1997-2022 Sam Lantinga <slouken@libsdl.org>

  This software is provided 'as-is', without any express or implied
  warranty.  In no event will the authors be held liable for any damages
  arising from the use of this software.

  Permission is granted to anyone to use this software for any purpose,
  including commercial applications, and to alter it and redistribute it
  freely, subject to the following restrictions:

  1. The origin of this software must not be misrepresented; you must not
     claim that you wrote the original software. If you use this software
     in a product, an acknowledgment in the product documentation would be
     appreciated but is not required.
  2. Altered source versions must be plainly marked as such, and must not be
     misrepresented as being the original software.
  3. This notice may not be removed or altered from any source distribution.
*/
#include "./SDL_internal.h"

#if defined(__WIN32__) || defined(__GDK__)
#include "core/windows/SDL_windows.h"
#elif !defined(__WINRT__)
#include <unistd.h> /* _exit(), etc. */
#endif

/* this checks for HAVE_DBUS_DBUS_H internally. */
#include "core/linux/SDL_dbus.h"

#if defined(__EMSCRIPTEN__)
#include <emscripten.h>
#endif

/* Initialization code for SDL */

#include "SDL.h"
#include "SDL_bits.h"
#include "SDL_revision.h"
#include "SDL_assert_c.h"
#include "SDL_log_c.h"
#include "events/SDL_events_c.h"
#include "haptic/SDL_haptic_c.h"
#include "joystick/SDL_joystick_c.h"
#include "sensor/SDL_sensor_c.h"

/* Initialization/Cleanup routines */
#if !SDL_TIMERS_DISABLED
# include "timer/SDL_timer_c.h"
#endif
#if SDL_VIDEO_DRIVER_WINDOWS
extern int SDL_HelperWindowCreate(void);
extern int SDL_HelperWindowDestroy(void);
#endif

#ifdef SDL_BUILD_MAJOR_VERSION
SDL_COMPILE_TIME_ASSERT(SDL_BUILD_MAJOR_VERSION,
                        SDL_MAJOR_VERSION == SDL_BUILD_MAJOR_VERSION);
SDL_COMPILE_TIME_ASSERT(SDL_BUILD_MINOR_VERSION,
                        SDL_MINOR_VERSION == SDL_BUILD_MINOR_VERSION);
SDL_COMPILE_TIME_ASSERT(SDL_BUILD_MICRO_VERSION,
                        SDL_PATCHLEVEL == SDL_BUILD_MICRO_VERSION);
#endif

SDL_COMPILE_TIME_ASSERT(SDL_MAJOR_VERSION_min, SDL_MAJOR_VERSION >= 0);
/* Limited only by the need to fit in SDL_version */
SDL_COMPILE_TIME_ASSERT(SDL_MAJOR_VERSION_max, SDL_MAJOR_VERSION <= 255);

SDL_COMPILE_TIME_ASSERT(SDL_MINOR_VERSION_min, SDL_MINOR_VERSION >= 0);
/* Limited only by the need to fit in SDL_version */
SDL_COMPILE_TIME_ASSERT(SDL_MINOR_VERSION_max, SDL_MINOR_VERSION <= 255);

SDL_COMPILE_TIME_ASSERT(SDL_PATCHLEVEL_min, SDL_PATCHLEVEL >= 0);
/* Limited by its encoding in SDL_VERSIONNUM and in the ABI versions */
SDL_COMPILE_TIME_ASSERT(SDL_PATCHLEVEL_max, SDL_PATCHLEVEL <= 99);

/* This is not declared in any header, although it is shared between some
    parts of SDL, because we don't want anything calling it without an
    extremely good reason. */
extern SDL_NORETURN void SDL_ExitProcess(int exitcode);
SDL_NORETURN void SDL_ExitProcess(int exitcode)
{
#if defined(__WIN32__) || defined(__GDK__)
    /* "if you do not know the state of all threads in your process, it is
       better to call TerminateProcess than ExitProcess"
       https://msdn.microsoft.com/en-us/library/windows/desktop/ms682658(v=vs.85).aspx */
    TerminateProcess(GetCurrentProcess(), exitcode);
    /* MingW doesn't have TerminateProcess marked as noreturn, so add an
       ExitProcess here that will never be reached but make MingW happy. */
    ExitProcess(exitcode);
#elif defined(__EMSCRIPTEN__)
    emscripten_cancel_main_loop();  /* this should "kill" the app. */
    emscripten_force_exit(exitcode);  /* this should "kill" the app. */
    exit(exitcode);
#elif defined(__HAIKU__)  /* Haiku has _Exit, but it's not marked noreturn. */
    _exit(exitcode);
#elif defined(HAVE__EXIT) /* Upper case _Exit() */
    _Exit(exitcode);
#else
    _exit(exitcode);
#endif
}


/* The initialized subsystems */
#ifdef SDL_MAIN_NEEDED
static SDL_bool SDL_MainIsReady = SDL_FALSE;
#else
static SDL_bool SDL_MainIsReady = SDL_TRUE;
#endif
static SDL_bool SDL_bInMainQuit = SDL_FALSE;
static Uint8 SDL_SubsystemRefCount[ 32 ];

/* Private helper to increment a subsystem's ref counter. */
static void
SDL_PrivateSubsystemRefCountIncr(Uint32 subsystem)
{
    const int subsystem_index = SDL_MostSignificantBitIndex32(subsystem);
    SDL_assert((subsystem_index < 0) || (SDL_SubsystemRefCount[subsystem_index] < 255));
    if (subsystem_index >= 0) {
        ++SDL_SubsystemRefCount[subsystem_index];
    }
}

/* Private helper to decrement a subsystem's ref counter. */
static void
SDL_PrivateSubsystemRefCountDecr(Uint32 subsystem)
{
    const int subsystem_index = SDL_MostSignificantBitIndex32(subsystem);
    if ((subsystem_index >= 0) && (SDL_SubsystemRefCount[subsystem_index] > 0)) {
        --SDL_SubsystemRefCount[subsystem_index];
    }
}

/* Private helper to check if a system needs init. */
static SDL_bool
SDL_PrivateShouldInitSubsystem(Uint32 subsystem)
{
    const int subsystem_index = SDL_MostSignificantBitIndex32(subsystem);
    SDL_assert((subsystem_index < 0) || (SDL_SubsystemRefCount[subsystem_index] < 255));
    return ((subsystem_index >= 0) && (SDL_SubsystemRefCount[subsystem_index] == 0)) ? SDL_TRUE : SDL_FALSE;
}

/* Private helper to check if a system needs to be quit. */
static SDL_bool
SDL_PrivateShouldQuitSubsystem(Uint32 subsystem) {
    const int subsystem_index = SDL_MostSignificantBitIndex32(subsystem);
    if ((subsystem_index >= 0) && (SDL_SubsystemRefCount[subsystem_index] == 0)) {
        return SDL_FALSE;
    }

    /* If we're in SDL_Quit, we shut down every subsystem, even if refcount
     * isn't zero.
     */
    return (((subsystem_index >= 0) && (SDL_SubsystemRefCount[subsystem_index] == 1)) || SDL_bInMainQuit) ? SDL_TRUE : SDL_FALSE;
}

void
SDL_SetMainReady(void)
{
    SDL_MainIsReady = SDL_TRUE;
}

int
SDL_InitSubSystem(Uint32 flags)
{
    Uint32 flags_initialized = 0;

    if (!SDL_MainIsReady) {
        return SDL_SetError("Application didn't initialize properly, did you include SDL_main.h in the file containing your main() function?");
    }

    SDL_LogInit();

    /* Clear the error message */
    SDL_ClearError();

#if SDL_USE_LIBDBUS
    SDL_DBus_Init();
#endif

    if ((flags & SDL_INIT_GAMECONTROLLER)) {
        /* game controller implies joystick */
        flags |= SDL_INIT_JOYSTICK;
    }

    if ((flags & (SDL_INIT_VIDEO|SDL_INIT_JOYSTICK|SDL_INIT_AUDIO))) {
        /* video or joystick or audio implies events */
        flags |= SDL_INIT_EVENTS;
    }

#if SDL_VIDEO_DRIVER_WINDOWS
    if ((flags & (SDL_INIT_HAPTIC|SDL_INIT_JOYSTICK))) {
        if (SDL_HelperWindowCreate() < 0) {
            goto quit_and_error;
        }
    }
#endif

#if !SDL_TIMERS_DISABLED
    SDL_TicksInit();
#endif

    /* Initialize the event subsystem */
    if ((flags & SDL_INIT_EVENTS)) {
#if !SDL_EVENTS_DISABLED
        if (SDL_PrivateShouldInitSubsystem(SDL_INIT_EVENTS)) {
            if (SDL_EventsInit() < 0) {
                goto quit_and_error;
            }
        }
        SDL_PrivateSubsystemRefCountIncr(SDL_INIT_EVENTS);
        flags_initialized |= SDL_INIT_EVENTS;
#else
        SDL_SetError("SDL not built with events support");
        goto quit_and_error;
#endif
    }

    /* Initialize the timer subsystem */
    if ((flags & SDL_INIT_TIMER)) {
#if !SDL_TIMERS_DISABLED && !SDL_TIMER_DUMMY
        if (SDL_PrivateShouldInitSubsystem(SDL_INIT_TIMER)) {
            if (SDL_TimerInit() < 0) {
                goto quit_and_error;
            }
        }
        SDL_PrivateSubsystemRefCountIncr(SDL_INIT_TIMER);
        flags_initialized |= SDL_INIT_TIMER;
#else
        SDL_SetError("SDL not built with timer support");
        goto quit_and_error;
#endif
    }

    /* Initialize the video subsystem */
    if ((flags & SDL_INIT_VIDEO)) {
#if !SDL_VIDEO_DISABLED
        if (SDL_PrivateShouldInitSubsystem(SDL_INIT_VIDEO)) {
            if (SDL_VideoInit(NULL) < 0) {
                goto quit_and_error;
            }
        }
        SDL_PrivateSubsystemRefCountIncr(SDL_INIT_VIDEO);
        flags_initialized |= SDL_INIT_VIDEO;
#else
        SDL_SetError("SDL not built with video support");
        goto quit_and_error;
#endif
    }

    /* Initialize the audio subsystem */
    if ((flags & SDL_INIT_AUDIO)) {
#if !SDL_AUDIO_DISABLED
        if (SDL_PrivateShouldInitSubsystem(SDL_INIT_AUDIO)) {
            if (SDL_AudioInit(NULL) < 0) {
                goto quit_and_error;
            }
        }
        SDL_PrivateSubsystemRefCountIncr(SDL_INIT_AUDIO);
        flags_initialized |= SDL_INIT_AUDIO;
#else
        SDL_SetError("SDL not built with audio support");
        goto quit_and_error;
#endif
    }

    /* Initialize the joystick subsystem */
    if ((flags & SDL_INIT_JOYSTICK)) {
#if !SDL_JOYSTICK_DISABLED
        if (SDL_PrivateShouldInitSubsystem(SDL_INIT_JOYSTICK)) {
           if (SDL_JoystickInit() < 0) {
               goto quit_and_error;
           }
        }
        SDL_PrivateSubsystemRefCountIncr(SDL_INIT_JOYSTICK);
        flags_initialized |= SDL_INIT_JOYSTICK;
#else
        SDL_SetError("SDL not built with joystick support");
        goto quit_and_error;
#endif
    }

    if ((flags & SDL_INIT_GAMECONTROLLER)) {
#if !SDL_JOYSTICK_DISABLED
        if (SDL_PrivateShouldInitSubsystem(SDL_INIT_GAMECONTROLLER)) {
            if (SDL_GameControllerInit() < 0) {
                goto quit_and_error;
            }
        }
        SDL_PrivateSubsystemRefCountIncr(SDL_INIT_GAMECONTROLLER);
        flags_initialized |= SDL_INIT_GAMECONTROLLER;
#else
        SDL_SetError("SDL not built with joystick support");
        goto quit_and_error;
#endif
    }

    /* Initialize the haptic subsystem */
    if ((flags & SDL_INIT_HAPTIC)) {
#if !SDL_HAPTIC_DISABLED
        if (SDL_PrivateShouldInitSubsystem(SDL_INIT_HAPTIC)) {
            if (SDL_HapticInit() < 0) {
                goto quit_and_error;
            }
        }
        SDL_PrivateSubsystemRefCountIncr(SDL_INIT_HAPTIC);
        flags_initialized |= SDL_INIT_HAPTIC;
#else
        SDL_SetError("SDL not built with haptic (force feedback) support");
        goto quit_and_error;
#endif
    }

    /* Initialize the sensor subsystem */
    if ((flags & SDL_INIT_SENSOR)) {
#if !SDL_SENSOR_DISABLED
        if (SDL_PrivateShouldInitSubsystem(SDL_INIT_SENSOR)) {
            if (SDL_SensorInit() < 0) {
                goto quit_and_error;
            }
        }
        SDL_PrivateSubsystemRefCountIncr(SDL_INIT_SENSOR);
        flags_initialized |= SDL_INIT_SENSOR;
#else
        SDL_SetError("SDL not built with sensor support");
        goto quit_and_error;
#endif
    }

    (void) flags_initialized;  /* make static analysis happy, since this only gets used in error cases. */

    return 0;

quit_and_error:
    SDL_QuitSubSystem(flags_initialized);
    return -1;
}

int
SDL_Init(Uint32 flags)
{
    return SDL_InitSubSystem(flags);
}

void
SDL_QuitSubSystem(Uint32 flags)
{
    /* Shut down requested initialized subsystems */
#if !SDL_SENSOR_DISABLED
    if ((flags & SDL_INIT_SENSOR)) {
        if (SDL_PrivateShouldQuitSubsystem(SDL_INIT_SENSOR)) {
            SDL_SensorQuit();
        }
        SDL_PrivateSubsystemRefCountDecr(SDL_INIT_SENSOR);
    }
#endif

#if !SDL_JOYSTICK_DISABLED
    if ((flags & SDL_INIT_GAMECONTROLLER)) {
        /* game controller implies joystick */
        flags |= SDL_INIT_JOYSTICK;

        if (SDL_PrivateShouldQuitSubsystem(SDL_INIT_GAMECONTROLLER)) {
            SDL_GameControllerQuit();
        }
        SDL_PrivateSubsystemRefCountDecr(SDL_INIT_GAMECONTROLLER);
    }

    if ((flags & SDL_INIT_JOYSTICK)) {
        /* joystick implies events */
        flags |= SDL_INIT_EVENTS;

        if (SDL_PrivateShouldQuitSubsystem(SDL_INIT_JOYSTICK)) {
            SDL_JoystickQuit();
        }
        SDL_PrivateSubsystemRefCountDecr(SDL_INIT_JOYSTICK);
    }
#endif

#if !SDL_HAPTIC_DISABLED
    if ((flags & SDL_INIT_HAPTIC)) {
        if (SDL_PrivateShouldQuitSubsystem(SDL_INIT_HAPTIC)) {
            SDL_HapticQuit();
        }
        SDL_PrivateSubsystemRefCountDecr(SDL_INIT_HAPTIC);
    }
#endif

#if !SDL_AUDIO_DISABLED
    if ((flags & SDL_INIT_AUDIO)) {
        /* audio implies events */
        flags |= SDL_INIT_EVENTS;

        if (SDL_PrivateShouldQuitSubsystem(SDL_INIT_AUDIO)) {
            SDL_AudioQuit();
        }
        SDL_PrivateSubsystemRefCountDecr(SDL_INIT_AUDIO);
    }
#endif

#if !SDL_VIDEO_DISABLED
    if ((flags & SDL_INIT_VIDEO)) {
        /* video implies events */
        flags |= SDL_INIT_EVENTS;

        if (SDL_PrivateShouldQuitSubsystem(SDL_INIT_VIDEO)) {
            SDL_VideoQuit();
        }
        SDL_PrivateSubsystemRefCountDecr(SDL_INIT_VIDEO);
    }
#endif

#if !SDL_TIMERS_DISABLED && !SDL_TIMER_DUMMY
    if ((flags & SDL_INIT_TIMER)) {
        if (SDL_PrivateShouldQuitSubsystem(SDL_INIT_TIMER)) {
            SDL_TimerQuit();
        }
        SDL_PrivateSubsystemRefCountDecr(SDL_INIT_TIMER);
    }
#endif

#if !SDL_EVENTS_DISABLED
    if ((flags & SDL_INIT_EVENTS)) {
        if (SDL_PrivateShouldQuitSubsystem(SDL_INIT_EVENTS)) {
            SDL_EventsQuit();
        }
        SDL_PrivateSubsystemRefCountDecr(SDL_INIT_EVENTS);
    }
#endif
}

Uint32
SDL_WasInit(Uint32 flags)
{
    int i;
    int num_subsystems = SDL_arraysize(SDL_SubsystemRefCount);
    Uint32 initialized = 0;

    /* Fast path for checking one flag */
    if (SDL_HasExactlyOneBitSet32(flags)) {
        int subsystem_index = SDL_MostSignificantBitIndex32(flags);
        return SDL_SubsystemRefCount[subsystem_index] ? flags : 0;
    }

    if (!flags) {
        flags = SDL_INIT_EVERYTHING;
    }

    num_subsystems = SDL_min(num_subsystems, SDL_MostSignificantBitIndex32(flags) + 1);

    /* Iterate over each bit in flags, and check the matching subsystem. */
    for (i = 0; i < num_subsystems; ++i) {
        if ((flags & 1) && SDL_SubsystemRefCount[i] > 0) {
            initialized |= (1 << i);
        }

        flags >>= 1;
    }

    return initialized;
}

void
SDL_Quit(void)
{
    SDL_bInMainQuit = SDL_TRUE;

    /* Quit all subsystems */
#if SDL_VIDEO_DRIVER_WINDOWS
    SDL_HelperWindowDestroy();
#endif
    SDL_QuitSubSystem(SDL_INIT_EVERYTHING);

#if !SDL_TIMERS_DISABLED
    SDL_TicksQuit();
#endif

    SDL_ClearHints();
    SDL_AssertionsQuit();

#if SDL_USE_LIBDBUS
    SDL_DBus_Quit();
#endif

    SDL_LogQuit();

    /* Now that every subsystem has been quit, we reset the subsystem refcount
     * and the list of initialized subsystems.
     */
    SDL_memset( SDL_SubsystemRefCount, 0x0, sizeof(SDL_SubsystemRefCount) );

    SDL_TLSCleanup();

    SDL_bInMainQuit = SDL_FALSE;
}

/* Get the library version number */
void
SDL_GetVersion(SDL_version * ver)
{
<<<<<<< HEAD
    if (ver == NULL) {
=======
    static SDL_bool check_hint = SDL_TRUE;
    static SDL_bool legacy_version = SDL_FALSE;

    if (!ver) {
>>>>>>> 9c8369e0
        return;
    }

    SDL_VERSION(ver);

    if (check_hint) {
        check_hint = SDL_FALSE;
        legacy_version = SDL_GetHintBoolean("SDL_LEGACY_VERSION", SDL_FALSE);
    }

    if (legacy_version) {
        /* Prior to SDL 2.24.0, the patch version was incremented with every release */
        ver->patch = ver->minor;
        ver->minor = 0;
    }
}

/* Get the library source revision */
const char *
SDL_GetRevision(void)
{
    return SDL_REVISION;
}

/* Get the name of the platform */
const char *
SDL_GetPlatform(void)
{
#if defined(__AIX__)
    return "AIX";
#elif defined(__ANDROID__)
    return "Android";
#elif defined(__BSDI__)
    return "BSDI";
#elif defined(__DREAMCAST__)
    return "Dreamcast";
#elif defined(__EMSCRIPTEN__)
    return "Emscripten";
#elif defined(__FREEBSD__)
    return "FreeBSD";
#elif defined(__HAIKU__)
    return "Haiku";
#elif defined(__HPUX__)
    return "HP-UX";
#elif defined(__IRIX__)
    return "Irix";
#elif defined(__LINUX__)
    return "Linux";
#elif defined(__MINT__)
    return "Atari MiNT";
#elif defined(__MACOS__)
    return "macOS";
#elif defined(__NACL__)
    return "NaCl";
#elif defined(__NETBSD__)
    return "NetBSD";
#elif defined(__OPENBSD__)
    return "OpenBSD";
#elif defined(__OS2__)
    return "OS/2";
#elif defined(__OSF__)
    return "OSF/1";
#elif defined(__QNXNTO__)
    return "QNX Neutrino";
#elif defined(__RISCOS__)
    return "RISC OS";
#elif defined(__SOLARIS__)
    return "Solaris";
#elif defined(__WIN32__)
    return "Windows";
#elif defined(__WINRT__)
    return "WinRT";
#elif defined(__WINGDK__)
    return "WinGDK";
#elif defined(__XBOXONE__)
    return "Xbox One";
#elif defined(__XBOXSERIES__)
    return "Xbox Series X|S";
#elif defined(__IOS__)
    return "iOS";
#elif defined(__TVOS__)
    return "tvOS";
#elif defined(__PS2__)
    return "PlayStation 2";
#elif defined(__PSP__)
    return "PlayStation Portable";
#elif defined(__VITA__)
    return "PlayStation Vita";
#elif defined(__NGAGE__)
    return "Nokia N-Gage";
#elif defined(__3DS__)
    return "Nintendo 3DS";
#else
    return "Unknown (see SDL_platform.h)";
#endif
}

SDL_bool
SDL_IsTablet(void)
{
#if __ANDROID__
    extern SDL_bool SDL_IsAndroidTablet(void);
    return SDL_IsAndroidTablet();
#elif __IOS__
    extern SDL_bool SDL_IsIPad(void);
    return SDL_IsIPad();
#else
    return SDL_FALSE;
#endif
}

#if defined(__WIN32__)

#if (!defined(HAVE_LIBC) || defined(__WATCOMC__)) && !defined(SDL_STATIC_LIB)
/* Need to include DllMain() on Watcom C for some reason.. */

BOOL APIENTRY
_DllMainCRTStartup(HANDLE hModule,
                   DWORD ul_reason_for_call, LPVOID lpReserved)
{
    switch (ul_reason_for_call) {
    case DLL_PROCESS_ATTACH:
    case DLL_THREAD_ATTACH:
    case DLL_THREAD_DETACH:
    case DLL_PROCESS_DETACH:
        break;
    }
    return TRUE;
}
#endif /* Building DLL */

#endif /* defined(__WIN32__) || defined(__GDK__) */

/* vi: set sts=4 ts=4 sw=4 expandtab: */<|MERGE_RESOLUTION|>--- conflicted
+++ resolved
@@ -500,15 +500,10 @@
 void
 SDL_GetVersion(SDL_version * ver)
 {
-<<<<<<< HEAD
-    if (ver == NULL) {
-=======
     static SDL_bool check_hint = SDL_TRUE;
     static SDL_bool legacy_version = SDL_FALSE;
 
-    if (!ver) {
->>>>>>> 9c8369e0
-        return;
+    if (ver == NULL) {        return;
     }
 
     SDL_VERSION(ver);
