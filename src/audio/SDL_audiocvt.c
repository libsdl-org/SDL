--- conflicted
+++ resolved
@@ -283,17 +283,10 @@
        on CPUs that need a software fallback for double calculations. */
     typedef float ResampleFloatType;
 
-<<<<<<< HEAD
     const ResampleFloatType finrate = (ResampleFloatType)inrate;
     const ResampleFloatType ratio = ((float)outrate) / ((float)inrate);
     const int paddinglen = GetResamplerPadding(inrate, outrate);
     const int framelen = chans * (int)sizeof(float);
-=======
-    const ResampleFloatType finrate = (ResampleFloatType) inrate;
-    const ResampleFloatType ratio = ((float) outrate) / ((float) inrate);
-    const int paddinglen = ResamplerPadding(inrate, outrate);
-    const int framelen = chans * (int)sizeof (float);
->>>>>>> f17058b5
     const int inframes = inbuflen / framelen;
     const int wantedoutframes = (int)(inframes * ratio); /* outbuflen isn't total to write, it's total available. */
     const int maxoutframes = outbuflen / framelen;
@@ -335,17 +328,14 @@
             *(dst++) = outsample;
         }
 
-<<<<<<< HEAD
-        outtime = ((ResampleFloatType)i) / ((ResampleFloatType)outrate);
-=======
         outtime = ((ResampleFloatType) i) / ((ResampleFloatType) outrate);
->>>>>>> f17058b5
     }
 
     return outframes * chans * sizeof(float);
 }
 
-static int SDL_ConvertAudio(SDL_AudioCVT *cvt)
+static int
+SDL_ConvertAudio(SDL_AudioCVT *cvt)
 {
     /* !!! FIXME: (cvt) should be const; stack-copy it here. */
     /* !!! FIXME: (actually, we can't...len_cvt needs to be updated. Grr.) */
