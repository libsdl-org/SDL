/*
  Simple DirectMedia Layer
  Copyright (C) 1997-2025 Sam Lantinga <slouken@libsdl.org>

  This software is provided 'as-is', without any express or implied
  warranty.  In no event will the authors be held liable for any damages
  arising from the use of this software.

  Permission is granted to anyone to use this software for any purpose,
  including commercial applications, and to alter it and redistribute it
  freely, subject to the following restrictions:

  1. The origin of this software must not be misrepresented; you must not
     claim that you wrote the original software. If you use this software
     in a product, an acknowledgment in the product documentation would be
     appreciated but is not required.
  2. Altered source versions must be plainly marked as such, and must not be
     misrepresented as being the original software.
  3. This notice may not be removed or altered from any source distribution.
*/

#include "SDL_internal.h"

#ifdef SDL_GPU_METAL

#include <Metal/Metal.h>
#include <QuartzCore/CoreAnimation.h>

#include "../SDL_sysgpu.h"

// Defines

#define METAL_FIRST_VERTEX_BUFFER_SLOT 14
#define WINDOW_PROPERTY_DATA           "SDL_GPUMetalWindowPropertyData"
#define SDL_GPU_SHADERSTAGE_COMPUTE    2

#define TRACK_RESOURCE(resource, type, array, count, capacity)   \
    do {                                                         \
        Uint32 i;                                                \
                                                                 \
        for (i = 0; i < commandBuffer->count; i += 1) {          \
            if (commandBuffer->array[i] == (resource)) {         \
                return;                                          \
            }                                                    \
        }                                                        \
                                                                 \
        if (commandBuffer->count == commandBuffer->capacity) {   \
            commandBuffer->capacity += 1;                        \
            commandBuffer->array = SDL_realloc(                  \
                commandBuffer->array,                            \
                commandBuffer->capacity * sizeof(type));         \
        }                                                        \
        commandBuffer->array[commandBuffer->count] = (resource); \
        commandBuffer->count += 1;                               \
        SDL_AtomicIncRef(&(resource)->referenceCount);           \
    } while (0)

#define SET_ERROR_AND_RETURN(fmt, msg, ret)               \
    do {                                                  \
        if (renderer->debugMode) {                        \
            SDL_LogError(SDL_LOG_CATEGORY_GPU, fmt, msg); \
        }                                                 \
        SDL_SetError(fmt, msg);                           \
        return ret;                                       \
    } while (0)

#define SET_STRING_ERROR_AND_RETURN(msg, ret) SET_ERROR_AND_RETURN("%s", msg, ret)

// Blit Shaders

#include "Metal_Blit.h"

// Forward Declarations

static bool METAL_Wait(SDL_GPURenderer *driverData);
static void METAL_ReleaseWindow(
    SDL_GPURenderer *driverData,
    SDL_Window *window);
static void METAL_INTERNAL_DestroyBlitResources(SDL_GPURenderer *driverData);

// Conversions

#define RETURN_FORMAT(availability, format) \
    if (availability) { return format; } else { return MTLPixelFormatInvalid; }

static MTLPixelFormat SDLToMetal_TextureFormat(SDL_GPUTextureFormat format)
{
    switch (format) {
        case SDL_GPU_TEXTUREFORMAT_INVALID: return MTLPixelFormatInvalid;
        case SDL_GPU_TEXTUREFORMAT_A8_UNORM: return MTLPixelFormatA8Unorm;
        case SDL_GPU_TEXTUREFORMAT_R8_UNORM: return MTLPixelFormatR8Unorm;
        case SDL_GPU_TEXTUREFORMAT_R8G8_UNORM: return MTLPixelFormatRG8Unorm;
        case SDL_GPU_TEXTUREFORMAT_R8G8B8A8_UNORM: return MTLPixelFormatRGBA8Unorm;
        case SDL_GPU_TEXTUREFORMAT_R16_UNORM: return MTLPixelFormatR16Unorm;
        case SDL_GPU_TEXTUREFORMAT_R16G16_UNORM: return MTLPixelFormatRG16Unorm;
        case SDL_GPU_TEXTUREFORMAT_R16G16B16A16_UNORM: return MTLPixelFormatRGBA16Unorm;
        case SDL_GPU_TEXTUREFORMAT_R10G10B10A2_UNORM: return MTLPixelFormatRGB10A2Unorm;
        case SDL_GPU_TEXTUREFORMAT_B5G6R5_UNORM: RETURN_FORMAT(@available(macOS 11.0, *), MTLPixelFormatB5G6R5Unorm);
        case SDL_GPU_TEXTUREFORMAT_B5G5R5A1_UNORM: RETURN_FORMAT(@available(macOS 11.0, *), MTLPixelFormatBGR5A1Unorm);
        case SDL_GPU_TEXTUREFORMAT_B4G4R4A4_UNORM: RETURN_FORMAT(@available(macOS 11.0, *), MTLPixelFormatABGR4Unorm);
        case SDL_GPU_TEXTUREFORMAT_B8G8R8A8_UNORM: return MTLPixelFormatBGRA8Unorm;
        case SDL_GPU_TEXTUREFORMAT_BC1_RGBA_UNORM: RETURN_FORMAT(@available(iOS 16.4, tvOS 16.4, *), MTLPixelFormatBC1_RGBA);
        case SDL_GPU_TEXTUREFORMAT_BC2_RGBA_UNORM: RETURN_FORMAT(@available(iOS 16.4, tvOS 16.4, *), MTLPixelFormatBC2_RGBA);
        case SDL_GPU_TEXTUREFORMAT_BC3_RGBA_UNORM: RETURN_FORMAT(@available(iOS 16.4, tvOS 16.4, *), MTLPixelFormatBC3_RGBA);
        case SDL_GPU_TEXTUREFORMAT_BC4_R_UNORM: RETURN_FORMAT(@available(iOS 16.4, tvOS 16.4, *), MTLPixelFormatBC4_RUnorm);
        case SDL_GPU_TEXTUREFORMAT_BC5_RG_UNORM: RETURN_FORMAT(@available(iOS 16.4, tvOS 16.4, *), MTLPixelFormatBC5_RGUnorm);
        case SDL_GPU_TEXTUREFORMAT_BC7_RGBA_UNORM: RETURN_FORMAT(@available(iOS 16.4, tvOS 16.4, *), MTLPixelFormatBC7_RGBAUnorm);
        case SDL_GPU_TEXTUREFORMAT_BC6H_RGB_FLOAT: RETURN_FORMAT(@available(iOS 16.4, tvOS 16.4, *), MTLPixelFormatBC6H_RGBFloat);
        case SDL_GPU_TEXTUREFORMAT_BC6H_RGB_UFLOAT: RETURN_FORMAT(@available(iOS 16.4, tvOS 16.4, *), MTLPixelFormatBC6H_RGBUfloat);
        case SDL_GPU_TEXTUREFORMAT_R8_SNORM: return MTLPixelFormatR8Snorm;
        case SDL_GPU_TEXTUREFORMAT_R8G8_SNORM: return MTLPixelFormatRG8Snorm;
        case SDL_GPU_TEXTUREFORMAT_R8G8B8A8_SNORM: return MTLPixelFormatRGBA8Snorm;
        case SDL_GPU_TEXTUREFORMAT_R16_SNORM: return MTLPixelFormatR16Snorm;
        case SDL_GPU_TEXTUREFORMAT_R16G16_SNORM: return MTLPixelFormatRG16Snorm;
        case SDL_GPU_TEXTUREFORMAT_R16G16B16A16_SNORM: return MTLPixelFormatRGBA16Snorm;
        case SDL_GPU_TEXTUREFORMAT_R16_FLOAT: return MTLPixelFormatR16Float;
        case SDL_GPU_TEXTUREFORMAT_R16G16_FLOAT: return MTLPixelFormatRG16Float;
        case SDL_GPU_TEXTUREFORMAT_R16G16B16A16_FLOAT: return MTLPixelFormatRGBA16Float;
        case SDL_GPU_TEXTUREFORMAT_R32_FLOAT: return MTLPixelFormatR32Float;
        case SDL_GPU_TEXTUREFORMAT_R32G32_FLOAT: return MTLPixelFormatRG32Float;
        case SDL_GPU_TEXTUREFORMAT_R32G32B32A32_FLOAT: return MTLPixelFormatRGBA32Float;
        case SDL_GPU_TEXTUREFORMAT_R11G11B10_UFLOAT: return MTLPixelFormatRG11B10Float;
        case SDL_GPU_TEXTUREFORMAT_R8_UINT: return MTLPixelFormatR8Uint;
        case SDL_GPU_TEXTUREFORMAT_R8G8_UINT: return MTLPixelFormatRG8Uint;
        case SDL_GPU_TEXTUREFORMAT_R8G8B8A8_UINT: return MTLPixelFormatRGBA8Uint;
        case SDL_GPU_TEXTUREFORMAT_R16_UINT: return MTLPixelFormatR16Uint;
        case SDL_GPU_TEXTUREFORMAT_R16G16_UINT: return MTLPixelFormatRG16Uint;
        case SDL_GPU_TEXTUREFORMAT_R16G16B16A16_UINT: return MTLPixelFormatRGBA16Uint;
        case SDL_GPU_TEXTUREFORMAT_R32_UINT: return MTLPixelFormatR32Uint;
        case SDL_GPU_TEXTUREFORMAT_R32G32_UINT: return MTLPixelFormatRG32Uint;
        case SDL_GPU_TEXTUREFORMAT_R32G32B32A32_UINT: return MTLPixelFormatRGBA32Uint;
        case SDL_GPU_TEXTUREFORMAT_R8_INT: return MTLPixelFormatR8Sint;
        case SDL_GPU_TEXTUREFORMAT_R8G8_INT: return MTLPixelFormatRG8Sint;
        case SDL_GPU_TEXTUREFORMAT_R8G8B8A8_INT: return MTLPixelFormatRGBA8Sint;
        case SDL_GPU_TEXTUREFORMAT_R16_INT: return MTLPixelFormatR16Sint;
        case SDL_GPU_TEXTUREFORMAT_R16G16_INT: return MTLPixelFormatRG16Sint;
        case SDL_GPU_TEXTUREFORMAT_R16G16B16A16_INT: return MTLPixelFormatRGBA16Sint;
        case SDL_GPU_TEXTUREFORMAT_R32_INT: return MTLPixelFormatR32Sint;
        case SDL_GPU_TEXTUREFORMAT_R32G32_INT: return MTLPixelFormatRG32Sint;
        case SDL_GPU_TEXTUREFORMAT_R32G32B32A32_INT: return MTLPixelFormatRGBA32Sint;
        case SDL_GPU_TEXTUREFORMAT_R8G8B8A8_UNORM_SRGB: return MTLPixelFormatRGBA8Unorm_sRGB;
        case SDL_GPU_TEXTUREFORMAT_B8G8R8A8_UNORM_SRGB: return MTLPixelFormatBGRA8Unorm_sRGB;
        case SDL_GPU_TEXTUREFORMAT_BC1_RGBA_UNORM_SRGB: RETURN_FORMAT(@available(iOS 16.4, tvOS 16.4, *), MTLPixelFormatBC1_RGBA_sRGB);
        case SDL_GPU_TEXTUREFORMAT_BC2_RGBA_UNORM_SRGB: RETURN_FORMAT(@available(iOS 16.4, tvOS 16.4, *), MTLPixelFormatBC2_RGBA_sRGB);
        case SDL_GPU_TEXTUREFORMAT_BC3_RGBA_UNORM_SRGB: RETURN_FORMAT(@available(iOS 16.4, tvOS 16.4, *), MTLPixelFormatBC3_RGBA_sRGB);
        case SDL_GPU_TEXTUREFORMAT_BC7_RGBA_UNORM_SRGB: RETURN_FORMAT(@available(iOS 16.4, tvOS 16.4, *), MTLPixelFormatBC7_RGBAUnorm_sRGB);
        case SDL_GPU_TEXTUREFORMAT_D16_UNORM: RETURN_FORMAT(@available(iOS 13.0, tvOS 13.0, *), MTLPixelFormatDepth16Unorm);
        case SDL_GPU_TEXTUREFORMAT_D24_UNORM:
#ifdef SDL_PLATFORM_MACOS
            return MTLPixelFormatDepth24Unorm_Stencil8;
#else
            return MTLPixelFormatInvalid;
#endif
        case SDL_GPU_TEXTUREFORMAT_D32_FLOAT: return MTLPixelFormatDepth32Float;
        case SDL_GPU_TEXTUREFORMAT_D24_UNORM_S8_UINT:
#ifdef SDL_PLATFORM_MACOS
            return MTLPixelFormatDepth24Unorm_Stencil8;
#else
            return MTLPixelFormatInvalid;
#endif
        case SDL_GPU_TEXTUREFORMAT_D32_FLOAT_S8_UINT: return MTLPixelFormatDepth32Float_Stencil8;
        case SDL_GPU_TEXTUREFORMAT_ASTC_4x4_UNORM: RETURN_FORMAT(@available(macOS 11.0, *), MTLPixelFormatASTC_4x4_LDR);
        case SDL_GPU_TEXTUREFORMAT_ASTC_5x4_UNORM: RETURN_FORMAT(@available(macOS 11.0, *), MTLPixelFormatASTC_5x4_LDR);
        case SDL_GPU_TEXTUREFORMAT_ASTC_5x5_UNORM: RETURN_FORMAT(@available(macOS 11.0, *), MTLPixelFormatASTC_5x5_LDR);
        case SDL_GPU_TEXTUREFORMAT_ASTC_6x5_UNORM: RETURN_FORMAT(@available(macOS 11.0, *), MTLPixelFormatASTC_6x5_LDR);
        case SDL_GPU_TEXTUREFORMAT_ASTC_6x6_UNORM: RETURN_FORMAT(@available(macOS 11.0, *), MTLPixelFormatASTC_6x6_LDR);
        case SDL_GPU_TEXTUREFORMAT_ASTC_8x5_UNORM: RETURN_FORMAT(@available(macOS 11.0, *), MTLPixelFormatASTC_8x5_LDR);
        case SDL_GPU_TEXTUREFORMAT_ASTC_8x6_UNORM: RETURN_FORMAT(@available(macOS 11.0, *), MTLPixelFormatASTC_8x6_LDR);
        case SDL_GPU_TEXTUREFORMAT_ASTC_8x8_UNORM: RETURN_FORMAT(@available(macOS 11.0, *), MTLPixelFormatASTC_8x8_LDR);
        case SDL_GPU_TEXTUREFORMAT_ASTC_10x5_UNORM: RETURN_FORMAT(@available(macOS 11.0, *), MTLPixelFormatASTC_10x5_LDR);
        case SDL_GPU_TEXTUREFORMAT_ASTC_10x6_UNORM: RETURN_FORMAT(@available(macOS 11.0, *), MTLPixelFormatASTC_10x6_LDR);
        case SDL_GPU_TEXTUREFORMAT_ASTC_10x8_UNORM: RETURN_FORMAT(@available(macOS 11.0, *), MTLPixelFormatASTC_10x8_LDR);
        case SDL_GPU_TEXTUREFORMAT_ASTC_10x10_UNORM: RETURN_FORMAT(@available(macOS 11.0, *), MTLPixelFormatASTC_10x10_LDR);
        case SDL_GPU_TEXTUREFORMAT_ASTC_12x10_UNORM: RETURN_FORMAT(@available(macOS 11.0, *), MTLPixelFormatASTC_12x10_LDR);
        case SDL_GPU_TEXTUREFORMAT_ASTC_12x12_UNORM: RETURN_FORMAT(@available(macOS 11.0, *), MTLPixelFormatASTC_12x12_LDR);
        case SDL_GPU_TEXTUREFORMAT_ASTC_4x4_UNORM_SRGB: RETURN_FORMAT(@available(macOS 11.0, *), MTLPixelFormatASTC_4x4_sRGB);
        case SDL_GPU_TEXTUREFORMAT_ASTC_5x4_UNORM_SRGB: RETURN_FORMAT(@available(macOS 11.0, *), MTLPixelFormatASTC_5x4_sRGB);
        case SDL_GPU_TEXTUREFORMAT_ASTC_5x5_UNORM_SRGB: RETURN_FORMAT(@available(macOS 11.0, *), MTLPixelFormatASTC_5x5_sRGB);
        case SDL_GPU_TEXTUREFORMAT_ASTC_6x5_UNORM_SRGB: RETURN_FORMAT(@available(macOS 11.0, *), MTLPixelFormatASTC_6x5_sRGB);
        case SDL_GPU_TEXTUREFORMAT_ASTC_6x6_UNORM_SRGB: RETURN_FORMAT(@available(macOS 11.0, *), MTLPixelFormatASTC_6x6_sRGB);
        case SDL_GPU_TEXTUREFORMAT_ASTC_8x5_UNORM_SRGB: RETURN_FORMAT(@available(macOS 11.0, *), MTLPixelFormatASTC_8x5_sRGB);
        case SDL_GPU_TEXTUREFORMAT_ASTC_8x6_UNORM_SRGB: RETURN_FORMAT(@available(macOS 11.0, *), MTLPixelFormatASTC_8x6_sRGB);
        case SDL_GPU_TEXTUREFORMAT_ASTC_8x8_UNORM_SRGB: RETURN_FORMAT(@available(macOS 11.0, *), MTLPixelFormatASTC_8x8_sRGB);
        case SDL_GPU_TEXTUREFORMAT_ASTC_10x5_UNORM_SRGB: RETURN_FORMAT(@available(macOS 11.0, *), MTLPixelFormatASTC_10x5_sRGB);
        case SDL_GPU_TEXTUREFORMAT_ASTC_10x6_UNORM_SRGB: RETURN_FORMAT(@available(macOS 11.0, *), MTLPixelFormatASTC_10x6_sRGB);
        case SDL_GPU_TEXTUREFORMAT_ASTC_10x8_UNORM_SRGB: RETURN_FORMAT(@available(macOS 11.0, *), MTLPixelFormatASTC_10x8_sRGB);
        case SDL_GPU_TEXTUREFORMAT_ASTC_10x10_UNORM_SRGB: RETURN_FORMAT(@available(macOS 11.0, *), MTLPixelFormatASTC_10x10_sRGB);
        case SDL_GPU_TEXTUREFORMAT_ASTC_12x10_UNORM_SRGB: RETURN_FORMAT(@available(macOS 11.0, *), MTLPixelFormatASTC_12x10_sRGB);
        case SDL_GPU_TEXTUREFORMAT_ASTC_12x12_UNORM_SRGB: RETURN_FORMAT(@available(macOS 11.0, *), MTLPixelFormatASTC_12x12_sRGB);
        case SDL_GPU_TEXTUREFORMAT_ASTC_4x4_FLOAT: RETURN_FORMAT(@available(macOS 11.0, iOS 13.0, tvOS 16.0, *), MTLPixelFormatASTC_4x4_HDR);
        case SDL_GPU_TEXTUREFORMAT_ASTC_5x4_FLOAT: RETURN_FORMAT(@available(macOS 11.0, iOS 13.0, tvOS 16.0, *), MTLPixelFormatASTC_5x4_HDR);
        case SDL_GPU_TEXTUREFORMAT_ASTC_5x5_FLOAT: RETURN_FORMAT(@available(macOS 11.0, iOS 13.0, tvOS 16.0, *), MTLPixelFormatASTC_5x5_HDR);
        case SDL_GPU_TEXTUREFORMAT_ASTC_6x5_FLOAT: RETURN_FORMAT(@available(macOS 11.0, iOS 13.0, tvOS 16.0, *), MTLPixelFormatASTC_6x5_HDR);
        case SDL_GPU_TEXTUREFORMAT_ASTC_6x6_FLOAT: RETURN_FORMAT(@available(macOS 11.0, iOS 13.0, tvOS 16.0, *), MTLPixelFormatASTC_6x6_HDR);
        case SDL_GPU_TEXTUREFORMAT_ASTC_8x5_FLOAT: RETURN_FORMAT(@available(macOS 11.0, iOS 13.0, tvOS 16.0, *), MTLPixelFormatASTC_8x5_HDR);
        case SDL_GPU_TEXTUREFORMAT_ASTC_8x6_FLOAT: RETURN_FORMAT(@available(macOS 11.0, iOS 13.0, tvOS 16.0, *), MTLPixelFormatASTC_8x6_HDR);
        case SDL_GPU_TEXTUREFORMAT_ASTC_8x8_FLOAT: RETURN_FORMAT(@available(macOS 11.0, iOS 13.0, tvOS 16.0, *), MTLPixelFormatASTC_8x8_HDR);
        case SDL_GPU_TEXTUREFORMAT_ASTC_10x5_FLOAT: RETURN_FORMAT(@available(macOS 11.0, iOS 13.0, tvOS 16.0, *), MTLPixelFormatASTC_10x5_HDR);
        case SDL_GPU_TEXTUREFORMAT_ASTC_10x6_FLOAT: RETURN_FORMAT(@available(macOS 11.0, iOS 13.0, tvOS 16.0, *), MTLPixelFormatASTC_10x6_HDR);
        case SDL_GPU_TEXTUREFORMAT_ASTC_10x8_FLOAT: RETURN_FORMAT(@available(macOS 11.0, iOS 13.0, tvOS 16.0, *), MTLPixelFormatASTC_10x8_HDR);
        case SDL_GPU_TEXTUREFORMAT_ASTC_10x10_FLOAT: RETURN_FORMAT(@available(macOS 11.0, iOS 13.0, tvOS 16.0, *), MTLPixelFormatASTC_10x10_HDR);
        case SDL_GPU_TEXTUREFORMAT_ASTC_12x10_FLOAT: RETURN_FORMAT(@available(macOS 11.0, iOS 13.0, tvOS 16.0, *), MTLPixelFormatASTC_12x10_HDR);
        case SDL_GPU_TEXTUREFORMAT_ASTC_12x12_FLOAT: RETURN_FORMAT(@available(macOS 11.0, iOS 13.0, tvOS 16.0, *), MTLPixelFormatASTC_12x12_HDR);
    }
}

#undef RETURN_FORMAT

static MTLVertexFormat SDLToMetal_VertexFormat[] = {
    MTLVertexFormatInvalid,           // INVALID
    MTLVertexFormatInt,               // INT
    MTLVertexFormatInt2,              // INT2
    MTLVertexFormatInt3,              // INT3
    MTLVertexFormatInt4,              // INT4
    MTLVertexFormatUInt,              // UINT
    MTLVertexFormatUInt2,             // UINT2
    MTLVertexFormatUInt3,             // UINT3
    MTLVertexFormatUInt4,             // UINT4
    MTLVertexFormatFloat,             // FLOAT
    MTLVertexFormatFloat2,            // FLOAT2
    MTLVertexFormatFloat3,            // FLOAT3
    MTLVertexFormatFloat4,            // FLOAT4
    MTLVertexFormatChar2,             // BYTE2
    MTLVertexFormatChar4,             // BYTE4
    MTLVertexFormatUChar2,            // UBYTE2
    MTLVertexFormatUChar4,            // UBYTE4
    MTLVertexFormatChar2Normalized,   // BYTE2_NORM
    MTLVertexFormatChar4Normalized,   // BYTE4_NORM
    MTLVertexFormatUChar2Normalized,  // UBYTE2_NORM
    MTLVertexFormatUChar4Normalized,  // UBYTE4_NORM
    MTLVertexFormatShort2,            // SHORT2
    MTLVertexFormatShort4,            // SHORT4
    MTLVertexFormatUShort2,           // USHORT2
    MTLVertexFormatUShort4,           // USHORT4
    MTLVertexFormatShort2Normalized,  // SHORT2_NORM
    MTLVertexFormatShort4Normalized,  // SHORT4_NORM
    MTLVertexFormatUShort2Normalized, // USHORT2_NORM
    MTLVertexFormatUShort4Normalized, // USHORT4_NORM
    MTLVertexFormatHalf2,             // HALF2
    MTLVertexFormatHalf4              // HALF4
};
SDL_COMPILE_TIME_ASSERT(SDLToMetal_VertexFormat, SDL_arraysize(SDLToMetal_VertexFormat) == SDL_GPU_VERTEXELEMENTFORMAT_MAX_ENUM_VALUE);

static MTLIndexType SDLToMetal_IndexType[] = {
    MTLIndexTypeUInt16, // 16BIT
    MTLIndexTypeUInt32, // 32BIT
};

static MTLPrimitiveType SDLToMetal_PrimitiveType[] = {
    MTLPrimitiveTypeTriangle,      // TRIANGLELIST
    MTLPrimitiveTypeTriangleStrip, // TRIANGLESTRIP
    MTLPrimitiveTypeLine,          // LINELIST
    MTLPrimitiveTypeLineStrip,     // LINESTRIP
    MTLPrimitiveTypePoint          // POINTLIST
};

static MTLTriangleFillMode SDLToMetal_PolygonMode[] = {
    MTLTriangleFillModeFill,  // FILL
    MTLTriangleFillModeLines, // LINE
};

static MTLCullMode SDLToMetal_CullMode[] = {
    MTLCullModeNone,  // NONE
    MTLCullModeFront, // FRONT
    MTLCullModeBack,  // BACK
};

static MTLWinding SDLToMetal_FrontFace[] = {
    MTLWindingCounterClockwise, // COUNTER_CLOCKWISE
    MTLWindingClockwise,        // CLOCKWISE
};

static MTLBlendFactor SDLToMetal_BlendFactor[] = {
    MTLBlendFactorZero,                     // INVALID
    MTLBlendFactorZero,                     // ZERO
    MTLBlendFactorOne,                      // ONE
    MTLBlendFactorSourceColor,              // SRC_COLOR
    MTLBlendFactorOneMinusSourceColor,      // ONE_MINUS_SRC_COLOR
    MTLBlendFactorDestinationColor,         // DST_COLOR
    MTLBlendFactorOneMinusDestinationColor, // ONE_MINUS_DST_COLOR
    MTLBlendFactorSourceAlpha,              // SRC_ALPHA
    MTLBlendFactorOneMinusSourceAlpha,      // ONE_MINUS_SRC_ALPHA
    MTLBlendFactorDestinationAlpha,         // DST_ALPHA
    MTLBlendFactorOneMinusDestinationAlpha, // ONE_MINUS_DST_ALPHA
    MTLBlendFactorBlendColor,               // CONSTANT_COLOR
    MTLBlendFactorOneMinusBlendColor,       // ONE_MINUS_CONSTANT_COLOR
    MTLBlendFactorSourceAlphaSaturated,     // SRC_ALPHA_SATURATE
};
SDL_COMPILE_TIME_ASSERT(SDLToMetal_BlendFactor, SDL_arraysize(SDLToMetal_BlendFactor) == SDL_GPU_BLENDFACTOR_MAX_ENUM_VALUE);

static MTLBlendOperation SDLToMetal_BlendOp[] = {
    MTLBlendOperationAdd,             // INVALID
    MTLBlendOperationAdd,             // ADD
    MTLBlendOperationSubtract,        // SUBTRACT
    MTLBlendOperationReverseSubtract, // REVERSE_SUBTRACT
    MTLBlendOperationMin,             // MIN
    MTLBlendOperationMax,             // MAX
};
SDL_COMPILE_TIME_ASSERT(SDLToMetal_BlendOp, SDL_arraysize(SDLToMetal_BlendOp) == SDL_GPU_BLENDOP_MAX_ENUM_VALUE);

static MTLCompareFunction SDLToMetal_CompareOp[] = {
    MTLCompareFunctionNever,        // INVALID
    MTLCompareFunctionNever,        // NEVER
    MTLCompareFunctionLess,         // LESS
    MTLCompareFunctionEqual,        // EQUAL
    MTLCompareFunctionLessEqual,    // LESS_OR_EQUAL
    MTLCompareFunctionGreater,      // GREATER
    MTLCompareFunctionNotEqual,     // NOT_EQUAL
    MTLCompareFunctionGreaterEqual, // GREATER_OR_EQUAL
    MTLCompareFunctionAlways,       // ALWAYS
};
SDL_COMPILE_TIME_ASSERT(SDLToMetal_CompareOp, SDL_arraysize(SDLToMetal_CompareOp) == SDL_GPU_COMPAREOP_MAX_ENUM_VALUE);

static MTLStencilOperation SDLToMetal_StencilOp[] = {
    MTLStencilOperationKeep,           // INVALID
    MTLStencilOperationKeep,           // KEEP
    MTLStencilOperationZero,           // ZERO
    MTLStencilOperationReplace,        // REPLACE
    MTLStencilOperationIncrementClamp, // INCREMENT_AND_CLAMP
    MTLStencilOperationDecrementClamp, // DECREMENT_AND_CLAMP
    MTLStencilOperationInvert,         // INVERT
    MTLStencilOperationIncrementWrap,  // INCREMENT_AND_WRAP
    MTLStencilOperationDecrementWrap,  // DECREMENT_AND_WRAP
};
SDL_COMPILE_TIME_ASSERT(SDLToMetal_StencilOp, SDL_arraysize(SDLToMetal_StencilOp) == SDL_GPU_STENCILOP_MAX_ENUM_VALUE);

static MTLSamplerAddressMode SDLToMetal_SamplerAddressMode[] = {
    MTLSamplerAddressModeRepeat,       // REPEAT
    MTLSamplerAddressModeMirrorRepeat, // MIRRORED_REPEAT
    MTLSamplerAddressModeClampToEdge   // CLAMP_TO_EDGE
};

static MTLSamplerMinMagFilter SDLToMetal_MinMagFilter[] = {
    MTLSamplerMinMagFilterNearest, // NEAREST
    MTLSamplerMinMagFilterLinear,  // LINEAR
};

static MTLSamplerMipFilter SDLToMetal_MipFilter[] = {
    MTLSamplerMipFilterNearest, // NEAREST
    MTLSamplerMipFilterLinear,  // LINEAR
};

static MTLLoadAction SDLToMetal_LoadOp[] = {
    MTLLoadActionLoad,     // LOAD
    MTLLoadActionClear,    // CLEAR
    MTLLoadActionDontCare, // DONT_CARE
};

static MTLStoreAction SDLToMetal_StoreOp[] = {
    MTLStoreActionStore,
    MTLStoreActionDontCare,
    MTLStoreActionMultisampleResolve,
    MTLStoreActionStoreAndMultisampleResolve
};

static MTLVertexStepFunction SDLToMetal_StepFunction[] = {
    MTLVertexStepFunctionPerVertex,
    MTLVertexStepFunctionPerInstance,
};

static NSUInteger SDLToMetal_SampleCount[] = {
    1, // SDL_GPU_SAMPLECOUNT_1
    2, // SDL_GPU_SAMPLECOUNT_2
    4, // SDL_GPU_SAMPLECOUNT_4
    8  // SDL_GPU_SAMPLECOUNT_8
};

static SDL_GPUTextureFormat SwapchainCompositionToFormat[] = {
    SDL_GPU_TEXTUREFORMAT_B8G8R8A8_UNORM,      // SDR
    SDL_GPU_TEXTUREFORMAT_B8G8R8A8_UNORM_SRGB, // SDR_LINEAR
    SDL_GPU_TEXTUREFORMAT_R16G16B16A16_FLOAT,  // HDR_EXTENDED_LINEAR
    SDL_GPU_TEXTUREFORMAT_R10G10B10A2_UNORM,   // HDR10_ST2084
};

static CFStringRef SwapchainCompositionToColorSpace[4]; // initialized on device creation

static MTLTextureType SDLToMetal_TextureType(SDL_GPUTextureType textureType, bool isMSAA)
{
    switch (textureType) {
    case SDL_GPU_TEXTURETYPE_2D:
        return isMSAA ? MTLTextureType2DMultisample : MTLTextureType2D;
    case SDL_GPU_TEXTURETYPE_2D_ARRAY:
        return MTLTextureType2DArray;
    case SDL_GPU_TEXTURETYPE_3D:
        return MTLTextureType3D;
    case SDL_GPU_TEXTURETYPE_CUBE:
        return MTLTextureTypeCube;
    case SDL_GPU_TEXTURETYPE_CUBE_ARRAY:
        return MTLTextureTypeCubeArray;
    default:
        return MTLTextureType2D;
    }
}

static MTLColorWriteMask SDLToMetal_ColorWriteMask(
    SDL_GPUColorComponentFlags mask)
{
    MTLColorWriteMask result = 0;
    if (mask & SDL_GPU_COLORCOMPONENT_R) {
        result |= MTLColorWriteMaskRed;
    }
    if (mask & SDL_GPU_COLORCOMPONENT_G) {
        result |= MTLColorWriteMaskGreen;
    }
    if (mask & SDL_GPU_COLORCOMPONENT_B) {
        result |= MTLColorWriteMaskBlue;
    }
    if (mask & SDL_GPU_COLORCOMPONENT_A) {
        result |= MTLColorWriteMaskAlpha;
    }
    return result;
}

static MTLDepthClipMode SDLToMetal_DepthClipMode(
    bool enableDepthClip
) {
    if (enableDepthClip) {
        return MTLDepthClipModeClip;
    } else {
        return MTLDepthClipModeClamp;
    }
}

// Structs

typedef struct MetalTexture
{
    id<MTLTexture> handle;
    SDL_AtomicInt referenceCount;
} MetalTexture;

typedef struct MetalTextureContainer
{
    TextureCommonHeader header;

    MetalTexture *activeTexture;
    Uint8 canBeCycled;

    Uint32 textureCapacity;
    Uint32 textureCount;
    MetalTexture **textures;

    char *debugName;
} MetalTextureContainer;

typedef struct MetalFence
{
    SDL_AtomicInt complete;
    SDL_AtomicInt referenceCount;
} MetalFence;

typedef struct MetalWindowData
{
    SDL_Window *window;
    SDL_MetalView view;
    CAMetalLayer *layer;
    SDL_GPUPresentMode presentMode;
    id<CAMetalDrawable> drawable;
    MetalTexture texture;
    MetalTextureContainer textureContainer;
    SDL_GPUFence *inFlightFences[MAX_FRAMES_IN_FLIGHT];
    Uint32 frameCounter;
} MetalWindowData;

typedef struct MetalShader
{
    id<MTLLibrary> library;
    id<MTLFunction> function;

    SDL_GPUShaderStage stage;
    Uint32 numSamplers;
    Uint32 numUniformBuffers;
    Uint32 numStorageBuffers;
    Uint32 numStorageTextures;
} MetalShader;

typedef struct MetalGraphicsPipeline
{
    id<MTLRenderPipelineState> handle;

    Uint32 sample_mask;

    SDL_GPURasterizerState rasterizerState;
    SDL_GPUPrimitiveType primitiveType;

    id<MTLDepthStencilState> depth_stencil_state;

    Uint32 vertexSamplerCount;
    Uint32 vertexUniformBufferCount;
    Uint32 vertexStorageBufferCount;
    Uint32 vertexStorageTextureCount;

    Uint32 fragmentSamplerCount;
    Uint32 fragmentUniformBufferCount;
    Uint32 fragmentStorageBufferCount;
    Uint32 fragmentStorageTextureCount;
} MetalGraphicsPipeline;

typedef struct MetalComputePipeline
{
    id<MTLComputePipelineState> handle;
    Uint32 numSamplers;
    Uint32 numReadonlyStorageTextures;
    Uint32 numReadWriteStorageTextures;
    Uint32 numReadonlyStorageBuffers;
    Uint32 numReadWriteStorageBuffers;
    Uint32 numUniformBuffers;
    Uint32 threadcountX;
    Uint32 threadcountY;
    Uint32 threadcountZ;
} MetalComputePipeline;

typedef struct MetalBuffer
{
    id<MTLBuffer> handle;
    SDL_AtomicInt referenceCount;
} MetalBuffer;

typedef struct MetalBufferContainer
{
    MetalBuffer *activeBuffer;
    Uint32 size;

    Uint32 bufferCapacity;
    Uint32 bufferCount;
    MetalBuffer **buffers;

    bool isPrivate;
    bool isWriteOnly;
    char *debugName;
} MetalBufferContainer;

typedef struct MetalUniformBuffer
{
    id<MTLBuffer> handle;
    Uint32 writeOffset;
    Uint32 drawOffset;
} MetalUniformBuffer;

typedef struct MetalRenderer MetalRenderer;

typedef struct MetalCommandBuffer
{
    CommandBufferCommonHeader common;
    MetalRenderer *renderer;

    // Native Handle
    id<MTLCommandBuffer> handle;

    // Presentation
    MetalWindowData **windowDatas;
    Uint32 windowDataCount;
    Uint32 windowDataCapacity;

    // Render Pass
    id<MTLRenderCommandEncoder> renderEncoder;
    MetalGraphicsPipeline *graphics_pipeline;
    MetalBuffer *indexBuffer;
    Uint32 indexBufferOffset;
    SDL_GPUIndexElementSize index_element_size;

    // Copy Pass
    id<MTLBlitCommandEncoder> blitEncoder;

    // Compute Pass
    id<MTLComputeCommandEncoder> computeEncoder;
    MetalComputePipeline *compute_pipeline;

    // Resource slot state
    bool needVertexSamplerBind;
    bool needVertexStorageTextureBind;
    bool needVertexStorageBufferBind;
    bool needVertexUniformBind;

    bool needFragmentSamplerBind;
    bool needFragmentStorageTextureBind;
    bool needFragmentStorageBufferBind;
    bool needFragmentUniformBind;

    bool needComputeSamplerBind;
    bool needComputeTextureBind;
    bool needComputeBufferBind;
    bool needComputeUniformBind;

    id<MTLSamplerState> vertexSamplers[MAX_TEXTURE_SAMPLERS_PER_STAGE];
    id<MTLTexture> vertexTextures[MAX_TEXTURE_SAMPLERS_PER_STAGE];
    id<MTLTexture> vertexStorageTextures[MAX_STORAGE_TEXTURES_PER_STAGE];
    id<MTLBuffer> vertexStorageBuffers[MAX_STORAGE_BUFFERS_PER_STAGE];

    id<MTLSamplerState> fragmentSamplers[MAX_TEXTURE_SAMPLERS_PER_STAGE];
    id<MTLTexture> fragmentTextures[MAX_TEXTURE_SAMPLERS_PER_STAGE];
    id<MTLTexture> fragmentStorageTextures[MAX_STORAGE_TEXTURES_PER_STAGE];
    id<MTLBuffer> fragmentStorageBuffers[MAX_STORAGE_BUFFERS_PER_STAGE];

    id<MTLTexture> computeSamplerTextures[MAX_TEXTURE_SAMPLERS_PER_STAGE];
    id<MTLSamplerState> computeSamplers[MAX_TEXTURE_SAMPLERS_PER_STAGE];
    id<MTLTexture> computeReadOnlyTextures[MAX_STORAGE_TEXTURES_PER_STAGE];
    id<MTLBuffer> computeReadOnlyBuffers[MAX_STORAGE_BUFFERS_PER_STAGE];
    id<MTLTexture> computeReadWriteTextures[MAX_COMPUTE_WRITE_TEXTURES];
    id<MTLBuffer> computeReadWriteBuffers[MAX_COMPUTE_WRITE_BUFFERS];

    // Uniform buffers
    MetalUniformBuffer *vertexUniformBuffers[MAX_UNIFORM_BUFFERS_PER_STAGE];
    MetalUniformBuffer *fragmentUniformBuffers[MAX_UNIFORM_BUFFERS_PER_STAGE];
    MetalUniformBuffer *computeUniformBuffers[MAX_UNIFORM_BUFFERS_PER_STAGE];

    MetalUniformBuffer **usedUniformBuffers;
    Uint32 usedUniformBufferCount;
    Uint32 usedUniformBufferCapacity;

    // Fences
    MetalFence *fence;
    bool autoReleaseFence;

    // Reference Counting
    MetalBuffer **usedBuffers;
    Uint32 usedBufferCount;
    Uint32 usedBufferCapacity;

    MetalTexture **usedTextures;
    Uint32 usedTextureCount;
    Uint32 usedTextureCapacity;
} MetalCommandBuffer;

typedef struct MetalSampler
{
    id<MTLSamplerState> handle;
} MetalSampler;

typedef struct BlitPipeline
{
    SDL_GPUGraphicsPipeline *pipeline;
    SDL_GPUTextureFormat format;
} BlitPipeline;

struct MetalRenderer
{
    // Reference to the parent device
    SDL_GPUDevice *sdlGPUDevice;

    id<MTLDevice> device;
    id<MTLCommandQueue> queue;

    bool debugMode;
    Uint32 allowedFramesInFlight;

    MetalWindowData **claimedWindows;
    Uint32 claimedWindowCount;
    Uint32 claimedWindowCapacity;

    MetalCommandBuffer **availableCommandBuffers;
    Uint32 availableCommandBufferCount;
    Uint32 availableCommandBufferCapacity;

    MetalCommandBuffer **submittedCommandBuffers;
    Uint32 submittedCommandBufferCount;
    Uint32 submittedCommandBufferCapacity;

    MetalFence **availableFences;
    Uint32 availableFenceCount;
    Uint32 availableFenceCapacity;

    MetalUniformBuffer **uniformBufferPool;
    Uint32 uniformBufferPoolCount;
    Uint32 uniformBufferPoolCapacity;

    MetalBufferContainer **bufferContainersToDestroy;
    Uint32 bufferContainersToDestroyCount;
    Uint32 bufferContainersToDestroyCapacity;

    MetalTextureContainer **textureContainersToDestroy;
    Uint32 textureContainersToDestroyCount;
    Uint32 textureContainersToDestroyCapacity;

    // Blit
    SDL_GPUShader *blitVertexShader;
    SDL_GPUShader *blitFrom2DShader;
    SDL_GPUShader *blitFrom2DArrayShader;
    SDL_GPUShader *blitFrom3DShader;
    SDL_GPUShader *blitFromCubeShader;
    SDL_GPUShader *blitFromCubeArrayShader;

    SDL_GPUSampler *blitNearestSampler;
    SDL_GPUSampler *blitLinearSampler;

    BlitPipelineCacheEntry *blitPipelines;
    Uint32 blitPipelineCount;
    Uint32 blitPipelineCapacity;

    // Mutexes
    SDL_Mutex *submitLock;
    SDL_Mutex *acquireCommandBufferLock;
    SDL_Mutex *acquireUniformBufferLock;
    SDL_Mutex *disposeLock;
    SDL_Mutex *fenceLock;
    SDL_Mutex *windowLock;
};

// Helper Functions

// FIXME: This should be moved into SDL_sysgpu.h
static inline Uint32 METAL_INTERNAL_NextHighestAlignment(
    Uint32 n,
    Uint32 align)
{
    return align * ((n + align - 1) / align);
}

// Quit

static void METAL_DestroyDevice(SDL_GPUDevice *device)
{
    MetalRenderer *renderer = (MetalRenderer *)device->driverData;

    // Flush any remaining GPU work...
    METAL_Wait(device->driverData);

    // Release the window data
    for (Sint32 i = renderer->claimedWindowCount - 1; i >= 0; i -= 1) {
        METAL_ReleaseWindow(device->driverData, renderer->claimedWindows[i]->window);
    }
    SDL_free(renderer->claimedWindows);

    // Release the blit resources
    METAL_INTERNAL_DestroyBlitResources(device->driverData);

    // Release uniform buffers
    for (Uint32 i = 0; i < renderer->uniformBufferPoolCount; i += 1) {
        renderer->uniformBufferPool[i]->handle = nil;
        SDL_free(renderer->uniformBufferPool[i]);
    }
    SDL_free(renderer->uniformBufferPool);

    // Release destroyed resource lists
    SDL_free(renderer->bufferContainersToDestroy);
    SDL_free(renderer->textureContainersToDestroy);

    // Release command buffer infrastructure
    for (Uint32 i = 0; i < renderer->availableCommandBufferCount; i += 1) {
        MetalCommandBuffer *commandBuffer = renderer->availableCommandBuffers[i];
        SDL_free(commandBuffer->usedBuffers);
        SDL_free(commandBuffer->usedTextures);
        SDL_free(commandBuffer->usedUniformBuffers);
        SDL_free(commandBuffer->windowDatas);
        SDL_free(commandBuffer);
    }
    SDL_free(renderer->availableCommandBuffers);
    SDL_free(renderer->submittedCommandBuffers);

    // Release fence infrastructure
    for (Uint32 i = 0; i < renderer->availableFenceCount; i += 1) {
        SDL_free(renderer->availableFences[i]);
    }
    SDL_free(renderer->availableFences);

    // Release the mutexes
    SDL_DestroyMutex(renderer->submitLock);
    SDL_DestroyMutex(renderer->acquireCommandBufferLock);
    SDL_DestroyMutex(renderer->acquireUniformBufferLock);
    SDL_DestroyMutex(renderer->disposeLock);
    SDL_DestroyMutex(renderer->fenceLock);
    SDL_DestroyMutex(renderer->windowLock);

    // Release the command queue
    renderer->queue = nil;

    // Free the primary structures
    SDL_free(renderer);
    SDL_free(device);
}

// Resource tracking

static void METAL_INTERNAL_TrackBuffer(
    MetalCommandBuffer *commandBuffer,
    MetalBuffer *buffer)
{
    TRACK_RESOURCE(
        buffer,
        MetalBuffer *,
        usedBuffers,
        usedBufferCount,
        usedBufferCapacity);
}

static void METAL_INTERNAL_TrackTexture(
    MetalCommandBuffer *commandBuffer,
    MetalTexture *texture)
{
    TRACK_RESOURCE(
        texture,
        MetalTexture *,
        usedTextures,
        usedTextureCount,
        usedTextureCapacity);
}

static void METAL_INTERNAL_TrackUniformBuffer(
    MetalCommandBuffer *commandBuffer,
    MetalUniformBuffer *uniformBuffer)
{
    Uint32 i;
    for (i = 0; i < commandBuffer->usedUniformBufferCount; i += 1) {
        if (commandBuffer->usedUniformBuffers[i] == uniformBuffer) {
            return;
        }
    }

    if (commandBuffer->usedUniformBufferCount == commandBuffer->usedUniformBufferCapacity) {
        commandBuffer->usedUniformBufferCapacity += 1;
        commandBuffer->usedUniformBuffers = SDL_realloc(
            commandBuffer->usedUniformBuffers,
            commandBuffer->usedUniformBufferCapacity * sizeof(MetalUniformBuffer *));
    }

    commandBuffer->usedUniformBuffers[commandBuffer->usedUniformBufferCount] = uniformBuffer;
    commandBuffer->usedUniformBufferCount += 1;
}

// Shader Compilation

typedef struct MetalLibraryFunction
{
    id<MTLLibrary> library;
    id<MTLFunction> function;
} MetalLibraryFunction;

// This function assumes that it's called from within an autorelease pool
static MetalLibraryFunction METAL_INTERNAL_CompileShader(
    MetalRenderer *renderer,
    SDL_GPUShaderFormat format,
    const Uint8 *code,
    size_t codeSize,
    const char *entrypoint)
{
    MetalLibraryFunction libraryFunction = { nil, nil };
    id<MTLLibrary> library;
    NSError *error;
    dispatch_data_t data;
    id<MTLFunction> function;

    if (format == SDL_GPU_SHADERFORMAT_MSL) {
        NSString *codeString = [[NSString alloc]
            initWithBytes:code
                   length:codeSize
                 encoding:NSUTF8StringEncoding];
        library = [renderer->device
            newLibraryWithSource:codeString
                         options:nil
                           error:&error];
    } else if (format == SDL_GPU_SHADERFORMAT_METALLIB) {
        data = dispatch_data_create(
            code,
            codeSize,
            dispatch_get_global_queue(0, 0),
            ^{ /* do nothing */ });
        library = [renderer->device newLibraryWithData:data error:&error];
    } else {
        SDL_assert(!"SDL_gpu.c should have already validated this!");
        return libraryFunction;
    }

    if (library == nil) {
        SDL_LogError(
            SDL_LOG_CATEGORY_GPU,
            "Creating MTLLibrary failed: %s",
            [[error description] cStringUsingEncoding:[NSString defaultCStringEncoding]]);
        return libraryFunction;
    } else if (error != nil) {
        SDL_LogWarn(
            SDL_LOG_CATEGORY_GPU,
            "Creating MTLLibrary failed: %s",
            [[error description] cStringUsingEncoding:[NSString defaultCStringEncoding]]);
    }

    function = [library newFunctionWithName:@(entrypoint)];
    if (function == nil) {
        SDL_LogError(
            SDL_LOG_CATEGORY_GPU,
            "Creating MTLFunction failed");
        return libraryFunction;
    }

    libraryFunction.library = library;
    libraryFunction.function = function;
    return libraryFunction;
}

// Disposal

static void METAL_INTERNAL_DestroyTextureContainer(
    MetalTextureContainer *container)
{
    for (Uint32 i = 0; i < container->textureCount; i += 1) {
        container->textures[i]->handle = nil;
        SDL_free(container->textures[i]);
    }
    if (container->debugName != NULL) {
        SDL_free(container->debugName);
    }
    SDL_free(container->textures);
    SDL_free(container);
}

static void METAL_ReleaseTexture(
    SDL_GPURenderer *driverData,
    SDL_GPUTexture *texture)
{
    MetalRenderer *renderer = (MetalRenderer *)driverData;
    MetalTextureContainer *container = (MetalTextureContainer *)texture;

    SDL_LockMutex(renderer->disposeLock);

    EXPAND_ARRAY_IF_NEEDED(
        renderer->textureContainersToDestroy,
        MetalTextureContainer *,
        renderer->textureContainersToDestroyCount + 1,
        renderer->textureContainersToDestroyCapacity,
        renderer->textureContainersToDestroyCapacity + 1);

    renderer->textureContainersToDestroy[renderer->textureContainersToDestroyCount] = container;
    renderer->textureContainersToDestroyCount += 1;

    SDL_UnlockMutex(renderer->disposeLock);
}

static void METAL_ReleaseSampler(
    SDL_GPURenderer *driverData,
    SDL_GPUSampler *sampler)
{
    @autoreleasepool {
        MetalSampler *metalSampler = (MetalSampler *)sampler;
        metalSampler->handle = nil;
        SDL_free(metalSampler);
    }
}

static void METAL_INTERNAL_DestroyBufferContainer(
    MetalBufferContainer *container)
{
    for (Uint32 i = 0; i < container->bufferCount; i += 1) {
        container->buffers[i]->handle = nil;
        SDL_free(container->buffers[i]);
    }
    if (container->debugName != NULL) {
        SDL_free(container->debugName);
    }
    SDL_free(container->buffers);
    SDL_free(container);
}

static void METAL_ReleaseBuffer(
    SDL_GPURenderer *driverData,
    SDL_GPUBuffer *buffer)
{
    MetalRenderer *renderer = (MetalRenderer *)driverData;
    MetalBufferContainer *container = (MetalBufferContainer *)buffer;

    SDL_LockMutex(renderer->disposeLock);

    EXPAND_ARRAY_IF_NEEDED(
        renderer->bufferContainersToDestroy,
        MetalBufferContainer *,
        renderer->bufferContainersToDestroyCount + 1,
        renderer->bufferContainersToDestroyCapacity,
        renderer->bufferContainersToDestroyCapacity + 1);

    renderer->bufferContainersToDestroy[renderer->bufferContainersToDestroyCount] = container;
    renderer->bufferContainersToDestroyCount += 1;

    SDL_UnlockMutex(renderer->disposeLock);
}

static void METAL_ReleaseTransferBuffer(
    SDL_GPURenderer *driverData,
    SDL_GPUTransferBuffer *transferBuffer)
{
    METAL_ReleaseBuffer(
        driverData,
        (SDL_GPUBuffer *)transferBuffer);
}

static void METAL_ReleaseShader(
    SDL_GPURenderer *driverData,
    SDL_GPUShader *shader)
{
    @autoreleasepool {
        MetalShader *metalShader = (MetalShader *)shader;
        metalShader->function = nil;
        metalShader->library = nil;
        SDL_free(metalShader);
    }
}

static void METAL_ReleaseComputePipeline(
    SDL_GPURenderer *driverData,
    SDL_GPUComputePipeline *computePipeline)
{
    @autoreleasepool {
        MetalComputePipeline *metalComputePipeline = (MetalComputePipeline *)computePipeline;
        metalComputePipeline->handle = nil;
        SDL_free(metalComputePipeline);
    }
}

static void METAL_ReleaseGraphicsPipeline(
    SDL_GPURenderer *driverData,
    SDL_GPUGraphicsPipeline *graphicsPipeline)
{
    @autoreleasepool {
        MetalGraphicsPipeline *metalGraphicsPipeline = (MetalGraphicsPipeline *)graphicsPipeline;
        metalGraphicsPipeline->handle = nil;
        metalGraphicsPipeline->depth_stencil_state = nil;
        SDL_free(metalGraphicsPipeline);
    }
}

static void METAL_ReleasePipelineCache(
    SDL_GPURenderer* driverData,
    SDL_GPUPipelineCache* pipelineCache)
{
   // Not yet supported
}

// Pipeline Creation

static SDL_GPUComputePipeline *METAL_CreateComputePipeline(
    SDL_GPURenderer *driverData,
    const SDL_GPUComputePipelineCreateInfo *createinfo)
{
    @autoreleasepool {
        MetalRenderer *renderer = (MetalRenderer *)driverData;
        MetalLibraryFunction libraryFunction;
        id<MTLComputePipelineState> handle;
        MetalComputePipeline *pipeline;
        NSError *error;

        libraryFunction = METAL_INTERNAL_CompileShader(
            renderer,
            createinfo->format,
            createinfo->code,
            createinfo->code_size,
            createinfo->entrypoint);

        if (libraryFunction.library == nil || libraryFunction.function == nil) {
            return NULL;
        }

        MTLComputePipelineDescriptor *descriptor = [MTLComputePipelineDescriptor new];
        descriptor.computeFunction = libraryFunction.function;

        if (renderer->debugMode && SDL_HasProperty(createinfo->props, SDL_PROP_GPU_COMPUTEPIPELINE_CREATE_NAME_STRING)) {
            const char *name = SDL_GetStringProperty(createinfo->props, SDL_PROP_GPU_COMPUTEPIPELINE_CREATE_NAME_STRING, NULL);
            descriptor.label = @(name);
        }

        handle = [renderer->device newComputePipelineStateWithDescriptor:descriptor options:MTLPipelineOptionNone reflection: nil error:&error];
        if (error != NULL) {
            SET_ERROR_AND_RETURN("Creating compute pipeline failed: %s", [[error description] UTF8String], NULL);
        }

        pipeline = SDL_calloc(1, sizeof(MetalComputePipeline));
        pipeline->handle = handle;
        pipeline->numSamplers = createinfo->num_samplers;
        pipeline->numReadonlyStorageTextures = createinfo->num_readonly_storage_textures;
        pipeline->numReadWriteStorageTextures = createinfo->num_readwrite_storage_textures;
        pipeline->numReadonlyStorageBuffers = createinfo->num_readonly_storage_buffers;
        pipeline->numReadWriteStorageBuffers = createinfo->num_readwrite_storage_buffers;
        pipeline->numUniformBuffers = createinfo->num_uniform_buffers;
        pipeline->threadcountX = createinfo->threadcount_x;
        pipeline->threadcountY = createinfo->threadcount_y;
        pipeline->threadcountZ = createinfo->threadcount_z;

        return (SDL_GPUComputePipeline *)pipeline;
    }
}

static SDL_GPUGraphicsPipeline *METAL_CreateGraphicsPipeline(
    SDL_GPURenderer *driverData,
    const SDL_GPUGraphicsPipelineCreateInfo *createinfo)
{
    @autoreleasepool {
        MetalRenderer *renderer = (MetalRenderer *)driverData;
        MetalShader *vertexShader = (MetalShader *)createinfo->vertex_shader;
        MetalShader *fragmentShader = (MetalShader *)createinfo->fragment_shader;
        
        MTLRenderPipelineDescriptor *pipelineDescriptor;
        const SDL_GPUColorTargetBlendState *blendState;
        MTLVertexDescriptor *vertexDescriptor;
        Uint32 binding;
        MTLDepthStencilDescriptor *depthStencilDescriptor;
        MTLStencilDescriptor *frontStencilDescriptor = NULL;
        MTLStencilDescriptor *backStencilDescriptor = NULL;
        id<MTLDepthStencilState> depthStencilState = nil;
        id<MTLRenderPipelineState> pipelineState = nil;
        NSError *error = NULL;
        MetalGraphicsPipeline *result = NULL;

        if (renderer->debugMode) {
            if (vertexShader->stage != SDL_GPU_SHADERSTAGE_VERTEX) {
                SDL_assert_release(!"CreateGraphicsPipeline was passed a fragment shader for the vertex stage");
            }
            if (fragmentShader->stage != SDL_GPU_SHADERSTAGE_FRAGMENT) {
                SDL_assert_release(!"CreateGraphicsPipeline was passed a vertex shader for the fragment stage");
            }
        }
        pipelineDescriptor = [MTLRenderPipelineDescriptor new];
        
        // Blend

        for (Uint32 i = 0; i < createinfo->target_info.num_color_targets; i += 1) {
            blendState = &createinfo->target_info.color_target_descriptions[i].blend_state;
            SDL_GPUColorComponentFlags colorWriteMask = blendState->enable_color_write_mask ?
                blendState->color_write_mask :
                0xF;

            pipelineDescriptor.colorAttachments[i].pixelFormat = SDLToMetal_TextureFormat(createinfo->target_info.color_target_descriptions[i].format);
            pipelineDescriptor.colorAttachments[i].writeMask = SDLToMetal_ColorWriteMask(colorWriteMask);
            pipelineDescriptor.colorAttachments[i].blendingEnabled = blendState->enable_blend;
            pipelineDescriptor.colorAttachments[i].rgbBlendOperation = SDLToMetal_BlendOp[blendState->color_blend_op];
            pipelineDescriptor.colorAttachments[i].alphaBlendOperation = SDLToMetal_BlendOp[blendState->alpha_blend_op];
            pipelineDescriptor.colorAttachments[i].sourceRGBBlendFactor = SDLToMetal_BlendFactor[blendState->src_color_blendfactor];
            pipelineDescriptor.colorAttachments[i].sourceAlphaBlendFactor = SDLToMetal_BlendFactor[blendState->src_alpha_blendfactor];
            pipelineDescriptor.colorAttachments[i].destinationRGBBlendFactor = SDLToMetal_BlendFactor[blendState->dst_color_blendfactor];
            pipelineDescriptor.colorAttachments[i].destinationAlphaBlendFactor = SDLToMetal_BlendFactor[blendState->dst_alpha_blendfactor];
        }

        // Multisample

        pipelineDescriptor.rasterSampleCount = SDLToMetal_SampleCount[createinfo->multisample_state.sample_count];

        // Depth Stencil

        if (createinfo->target_info.has_depth_stencil_target) {
            pipelineDescriptor.depthAttachmentPixelFormat = SDLToMetal_TextureFormat(createinfo->target_info.depth_stencil_format);
            if (IsStencilFormat(createinfo->target_info.depth_stencil_format)) {
                pipelineDescriptor.stencilAttachmentPixelFormat = SDLToMetal_TextureFormat(createinfo->target_info.depth_stencil_format);
            }

            if (createinfo->depth_stencil_state.enable_stencil_test) {
                frontStencilDescriptor = [MTLStencilDescriptor new];
                frontStencilDescriptor.stencilCompareFunction = SDLToMetal_CompareOp[createinfo->depth_stencil_state.front_stencil_state.compare_op];
                frontStencilDescriptor.stencilFailureOperation = SDLToMetal_StencilOp[createinfo->depth_stencil_state.front_stencil_state.fail_op];
                frontStencilDescriptor.depthStencilPassOperation = SDLToMetal_StencilOp[createinfo->depth_stencil_state.front_stencil_state.pass_op];
                frontStencilDescriptor.depthFailureOperation = SDLToMetal_StencilOp[createinfo->depth_stencil_state.front_stencil_state.depth_fail_op];
                frontStencilDescriptor.readMask = createinfo->depth_stencil_state.compare_mask;
                frontStencilDescriptor.writeMask = createinfo->depth_stencil_state.write_mask;

                backStencilDescriptor = [MTLStencilDescriptor new];
                backStencilDescriptor.stencilCompareFunction = SDLToMetal_CompareOp[createinfo->depth_stencil_state.back_stencil_state.compare_op];
                backStencilDescriptor.stencilFailureOperation = SDLToMetal_StencilOp[createinfo->depth_stencil_state.back_stencil_state.fail_op];
                backStencilDescriptor.depthStencilPassOperation = SDLToMetal_StencilOp[createinfo->depth_stencil_state.back_stencil_state.pass_op];
                backStencilDescriptor.depthFailureOperation = SDLToMetal_StencilOp[createinfo->depth_stencil_state.back_stencil_state.depth_fail_op];
                backStencilDescriptor.readMask = createinfo->depth_stencil_state.compare_mask;
                backStencilDescriptor.writeMask = createinfo->depth_stencil_state.write_mask;
            }

            depthStencilDescriptor = [MTLDepthStencilDescriptor new];
            depthStencilDescriptor.depthCompareFunction = createinfo->depth_stencil_state.enable_depth_test ? SDLToMetal_CompareOp[createinfo->depth_stencil_state.compare_op] : MTLCompareFunctionAlways;
            // Disable write when test is disabled, to match other APIs' behavior
            depthStencilDescriptor.depthWriteEnabled = createinfo->depth_stencil_state.enable_depth_write && createinfo->depth_stencil_state.enable_depth_test;
            depthStencilDescriptor.frontFaceStencil = frontStencilDescriptor;
            depthStencilDescriptor.backFaceStencil = backStencilDescriptor;

            depthStencilState = [renderer->device newDepthStencilStateWithDescriptor:depthStencilDescriptor];
        }

        // Shaders

        pipelineDescriptor.vertexFunction = vertexShader->function;
        pipelineDescriptor.fragmentFunction = fragmentShader->function;

        // Vertex Descriptor

        if (createinfo->vertex_input_state.num_vertex_buffers > 0) {
            vertexDescriptor = [MTLVertexDescriptor vertexDescriptor];

            for (Uint32 i = 0; i < createinfo->vertex_input_state.num_vertex_attributes; i += 1) {
                Uint32 loc = createinfo->vertex_input_state.vertex_attributes[i].location;
                vertexDescriptor.attributes[loc].format = SDLToMetal_VertexFormat[createinfo->vertex_input_state.vertex_attributes[i].format];
                vertexDescriptor.attributes[loc].offset = createinfo->vertex_input_state.vertex_attributes[i].offset;
                vertexDescriptor.attributes[loc].bufferIndex =
                    METAL_FIRST_VERTEX_BUFFER_SLOT + createinfo->vertex_input_state.vertex_attributes[i].buffer_slot;
            }

            for (Uint32 i = 0; i < createinfo->vertex_input_state.num_vertex_buffers; i += 1) {
                binding = METAL_FIRST_VERTEX_BUFFER_SLOT + createinfo->vertex_input_state.vertex_buffer_descriptions[i].slot;
                vertexDescriptor.layouts[binding].stepFunction = SDLToMetal_StepFunction[createinfo->vertex_input_state.vertex_buffer_descriptions[i].input_rate];
                vertexDescriptor.layouts[binding].stepRate = (createinfo->vertex_input_state.vertex_buffer_descriptions[i].input_rate == SDL_GPU_VERTEXINPUTRATE_INSTANCE)
                    ? createinfo->vertex_input_state.vertex_buffer_descriptions[i].instance_step_rate
                    : 1;
                vertexDescriptor.layouts[binding].stride = createinfo->vertex_input_state.vertex_buffer_descriptions[i].pitch;
            }

            pipelineDescriptor.vertexDescriptor = vertexDescriptor;
        }
<<<<<<< HEAD
        
=======

        if (renderer->debugMode && SDL_HasProperty(createinfo->props, SDL_PROP_GPU_GRAPHICSPIPELINE_CREATE_NAME_STRING)) {
            const char *name = SDL_GetStringProperty(createinfo->props, SDL_PROP_GPU_GRAPHICSPIPELINE_CREATE_NAME_STRING, NULL);
            pipelineDescriptor.label = @(name);
        }

>>>>>>> 8298d60e
        // Create the graphics pipeline

        pipelineState = [renderer->device newRenderPipelineStateWithDescriptor:pipelineDescriptor error:&error];
        if (error != NULL) {
            SET_ERROR_AND_RETURN("Creating render pipeline failed: %s", [[error description] UTF8String], NULL);
        }

        Uint32 sampleMask = createinfo->multisample_state.enable_mask ?
            createinfo->multisample_state.sample_mask :
            0xFFFFFFFF;

        result = SDL_calloc(1, sizeof(MetalGraphicsPipeline));
        result->handle = pipelineState;
        result->sample_mask = sampleMask;
        result->depth_stencil_state = depthStencilState;
        result->rasterizerState = createinfo->rasterizer_state;
        result->primitiveType = createinfo->primitive_type;
        result->vertexSamplerCount = vertexShader->numSamplers;
        result->vertexUniformBufferCount = vertexShader->numUniformBuffers;
        result->vertexStorageBufferCount = vertexShader->numStorageBuffers;
        result->vertexStorageTextureCount = vertexShader->numStorageTextures;
        result->fragmentSamplerCount = fragmentShader->numSamplers;
        result->fragmentUniformBufferCount = fragmentShader->numUniformBuffers;
        result->fragmentStorageBufferCount = fragmentShader->numStorageBuffers;
        result->fragmentStorageTextureCount = fragmentShader->numStorageTextures;
        return (SDL_GPUGraphicsPipeline *)result;
    }
}

static SDL_GPUPipelineCache* METAL_CreatePipelineCache(
    SDL_GPURenderer* driverData,
    const SDL_GPUPipelineCacheCreateInfo* createinfo)
{
    // Not yet supported
    return NULL;
}

static bool METAL_FetchPipelineCacheData(
    SDL_GPURenderer* driverData,
    SDL_GPUPipelineCache* pipelineCache,
    SDL_GPUPipelineCacheCreateInfo* createinfo)
{
    // Not yet supported
    return false;
}

// Debug Naming

static void METAL_SetBufferName(
    SDL_GPURenderer *driverData,
    SDL_GPUBuffer *buffer,
    const char *text)
{
    @autoreleasepool {
        MetalRenderer *renderer = (MetalRenderer *)driverData;
        MetalBufferContainer *container = (MetalBufferContainer *)buffer;

        if (renderer->debugMode && text != NULL) {
            if (container->debugName != NULL) {
                SDL_free(container->debugName);
            }

            container->debugName = SDL_strdup(text);

            for (Uint32 i = 0; i < container->bufferCount; i += 1) {
                container->buffers[i]->handle.label = @(text);
            }
        }
    }
}

static void METAL_SetTextureName(
    SDL_GPURenderer *driverData,
    SDL_GPUTexture *texture,
    const char *text)
{
    @autoreleasepool {
        MetalRenderer *renderer = (MetalRenderer *)driverData;
        MetalTextureContainer *container = (MetalTextureContainer *)texture;

        if (renderer->debugMode && text != NULL) {
            if (container->debugName != NULL) {
                SDL_free(container->debugName);
            }

            container->debugName = SDL_strdup(text);

            for (Uint32 i = 0; i < container->textureCount; i += 1) {
                container->textures[i]->handle.label = @(text);
            }
        }
    }
}

static void METAL_InsertDebugLabel(
    SDL_GPUCommandBuffer *commandBuffer,
    const char *text)
{
    @autoreleasepool {
        MetalCommandBuffer *metalCommandBuffer = (MetalCommandBuffer *)commandBuffer;
        NSString *label = @(text);

        if (metalCommandBuffer->renderEncoder) {
            [metalCommandBuffer->renderEncoder insertDebugSignpost:label];
        } else if (metalCommandBuffer->blitEncoder) {
            [metalCommandBuffer->blitEncoder insertDebugSignpost:label];
        } else if (metalCommandBuffer->computeEncoder) {
            [metalCommandBuffer->computeEncoder insertDebugSignpost:label];
        } else {
            // Metal doesn't have insertDebugSignpost for command buffers...
            [metalCommandBuffer->handle pushDebugGroup:label];
            [metalCommandBuffer->handle popDebugGroup];
        }
    }
}

static void METAL_PushDebugGroup(
    SDL_GPUCommandBuffer *commandBuffer,
    const char *name)
{
    @autoreleasepool {
        MetalCommandBuffer *metalCommandBuffer = (MetalCommandBuffer *)commandBuffer;
        NSString *label = @(name);

        if (metalCommandBuffer->renderEncoder) {
            [metalCommandBuffer->renderEncoder pushDebugGroup:label];
        } else if (metalCommandBuffer->blitEncoder) {
            [metalCommandBuffer->blitEncoder pushDebugGroup:label];
        } else if (metalCommandBuffer->computeEncoder) {
            [metalCommandBuffer->computeEncoder pushDebugGroup:label];
        } else {
            [metalCommandBuffer->handle pushDebugGroup:label];
        }
    }
}

static void METAL_PopDebugGroup(
    SDL_GPUCommandBuffer *commandBuffer)
{
    @autoreleasepool {
        MetalCommandBuffer *metalCommandBuffer = (MetalCommandBuffer *)commandBuffer;

        if (metalCommandBuffer->renderEncoder) {
            [metalCommandBuffer->renderEncoder popDebugGroup];
        } else if (metalCommandBuffer->blitEncoder) {
            [metalCommandBuffer->blitEncoder popDebugGroup];
        } else if (metalCommandBuffer->computeEncoder) {
            [metalCommandBuffer->computeEncoder popDebugGroup];
        } else {
            [metalCommandBuffer->handle popDebugGroup];
        }
    }
}

// Resource Creation

static SDL_GPUSampler *METAL_CreateSampler(
    SDL_GPURenderer *driverData,
    const SDL_GPUSamplerCreateInfo *createinfo)
{
    @autoreleasepool {
        MetalRenderer *renderer = (MetalRenderer *)driverData;
        MTLSamplerDescriptor *samplerDesc = [MTLSamplerDescriptor new];
        id<MTLSamplerState> sampler;
        MetalSampler *metalSampler;

        samplerDesc.sAddressMode = SDLToMetal_SamplerAddressMode[createinfo->address_mode_u];
        samplerDesc.tAddressMode = SDLToMetal_SamplerAddressMode[createinfo->address_mode_v];
        samplerDesc.rAddressMode = SDLToMetal_SamplerAddressMode[createinfo->address_mode_w];
        samplerDesc.minFilter = SDLToMetal_MinMagFilter[createinfo->min_filter];
        samplerDesc.magFilter = SDLToMetal_MinMagFilter[createinfo->mag_filter];
        samplerDesc.mipFilter = SDLToMetal_MipFilter[createinfo->mipmap_mode]; // FIXME: Is this right with non-mipmapped samplers?
        samplerDesc.lodMinClamp = createinfo->min_lod;
        samplerDesc.lodMaxClamp = createinfo->max_lod;
        samplerDesc.maxAnisotropy = (NSUInteger)((createinfo->enable_anisotropy) ? createinfo->max_anisotropy : 1);
        samplerDesc.compareFunction = (createinfo->enable_compare) ? SDLToMetal_CompareOp[createinfo->compare_op] : MTLCompareFunctionAlways;

        if (renderer->debugMode && SDL_HasProperty(createinfo->props, SDL_PROP_GPU_SAMPLER_CREATE_NAME_STRING)) {
            const char *name = SDL_GetStringProperty(createinfo->props, SDL_PROP_GPU_SAMPLER_CREATE_NAME_STRING, NULL);
            samplerDesc.label = @(name);
        }

        sampler = [renderer->device newSamplerStateWithDescriptor:samplerDesc];
        if (sampler == NULL) {
            SET_STRING_ERROR_AND_RETURN("Failed to create sampler", NULL);
        }

        metalSampler = (MetalSampler *)SDL_calloc(1, sizeof(MetalSampler));
        metalSampler->handle = sampler;
        return (SDL_GPUSampler *)metalSampler;
    }
}

static SDL_GPUShader *METAL_CreateShader(
    SDL_GPURenderer *driverData,
    const SDL_GPUShaderCreateInfo *createinfo)
{
    @autoreleasepool {
        MetalLibraryFunction libraryFunction;
        MetalShader *result;

        libraryFunction = METAL_INTERNAL_CompileShader(
            (MetalRenderer *)driverData,
            createinfo->format,
            createinfo->code,
            createinfo->code_size,
            createinfo->entrypoint);

        if (libraryFunction.library == nil || libraryFunction.function == nil) {
            return NULL;
        }

        result = SDL_calloc(1, sizeof(MetalShader));
        result->library = libraryFunction.library;
        result->function = libraryFunction.function;
        result->stage = createinfo->stage;
        result->numSamplers = createinfo->num_samplers;
        result->numStorageBuffers = createinfo->num_storage_buffers;
        result->numStorageTextures = createinfo->num_storage_textures;
        result->numUniformBuffers = createinfo->num_uniform_buffers;
        return (SDL_GPUShader *)result;
    }
}

// This function assumes that it's called from within an autorelease pool
static MetalTexture *METAL_INTERNAL_CreateTexture(
    MetalRenderer *renderer,
    const SDL_GPUTextureCreateInfo *createinfo)
{
    MTLTextureDescriptor *textureDescriptor = [MTLTextureDescriptor new];
    id<MTLTexture> texture;
    MetalTexture *metalTexture;

    textureDescriptor.textureType = SDLToMetal_TextureType(createinfo->type, createinfo->sample_count > SDL_GPU_SAMPLECOUNT_1);
    textureDescriptor.pixelFormat = SDLToMetal_TextureFormat(createinfo->format);
    // This format isn't natively supported so let's swizzle!
    if (createinfo->format == SDL_GPU_TEXTUREFORMAT_B4G4R4A4_UNORM) {
        if (@available(macOS 10.15, iOS 13.0, tvOS 13.0, *)) {
            textureDescriptor.swizzle = MTLTextureSwizzleChannelsMake(MTLTextureSwizzleBlue,
                                                                      MTLTextureSwizzleGreen,
                                                                      MTLTextureSwizzleRed,
                                                                      MTLTextureSwizzleAlpha);
        } else {
            SET_STRING_ERROR_AND_RETURN("SDL_GPU_TEXTUREFORMAT_B4G4R4A4_UNORM is not supported", NULL);
        }
    }

    textureDescriptor.width = createinfo->width;
    textureDescriptor.height = createinfo->height;
    textureDescriptor.depth = (createinfo->type == SDL_GPU_TEXTURETYPE_3D) ? createinfo->layer_count_or_depth : 1;
    textureDescriptor.mipmapLevelCount = createinfo->num_levels;
    textureDescriptor.sampleCount = SDLToMetal_SampleCount[createinfo->sample_count];
    textureDescriptor.arrayLength =
        (createinfo->type == SDL_GPU_TEXTURETYPE_2D_ARRAY || createinfo->type == SDL_GPU_TEXTURETYPE_CUBE_ARRAY)
            ? createinfo->layer_count_or_depth
            : 1;
    textureDescriptor.storageMode = MTLStorageModePrivate;

    textureDescriptor.usage = 0;
    if (createinfo->usage & (SDL_GPU_TEXTUREUSAGE_COLOR_TARGET |
                             SDL_GPU_TEXTUREUSAGE_DEPTH_STENCIL_TARGET)) {
        textureDescriptor.usage |= MTLTextureUsageRenderTarget;
    }
    if (createinfo->usage & (SDL_GPU_TEXTUREUSAGE_SAMPLER |
                             SDL_GPU_TEXTUREUSAGE_GRAPHICS_STORAGE_READ |
                             SDL_GPU_TEXTUREUSAGE_COMPUTE_STORAGE_READ)) {
        textureDescriptor.usage |= MTLTextureUsageShaderRead;
    }
    if (createinfo->usage & (SDL_GPU_TEXTUREUSAGE_COMPUTE_STORAGE_WRITE |
                             SDL_GPU_TEXTUREUSAGE_COMPUTE_STORAGE_SIMULTANEOUS_READ_WRITE)) {
        textureDescriptor.usage |= MTLTextureUsageShaderWrite;
    }

    texture = [renderer->device newTextureWithDescriptor:textureDescriptor];
    if (texture == NULL) {
        SDL_LogError(SDL_LOG_CATEGORY_GPU, "Failed to create MTLTexture!");
        return NULL;
    }

    metalTexture = (MetalTexture *)SDL_calloc(1, sizeof(MetalTexture));
    metalTexture->handle = texture;
    SDL_SetAtomicInt(&metalTexture->referenceCount, 0);

    if (renderer->debugMode && SDL_HasProperty(createinfo->props, SDL_PROP_GPU_TEXTURE_CREATE_NAME_STRING)) {
        metalTexture->handle.label = @(SDL_GetStringProperty(createinfo->props, SDL_PROP_GPU_TEXTURE_CREATE_NAME_STRING, NULL));
    }

    return metalTexture;
}

static bool METAL_SupportsSampleCount(
    SDL_GPURenderer *driverData,
    SDL_GPUTextureFormat format,
    SDL_GPUSampleCount sampleCount)
{
    @autoreleasepool {
        MetalRenderer *renderer = (MetalRenderer *)driverData;
        NSUInteger mtlSampleCount = SDLToMetal_SampleCount[sampleCount];
        return [renderer->device supportsTextureSampleCount:mtlSampleCount];
    }
}

static SDL_GPUTexture *METAL_CreateTexture(
    SDL_GPURenderer *driverData,
    const SDL_GPUTextureCreateInfo *createinfo)
{
    @autoreleasepool {
        MetalRenderer *renderer = (MetalRenderer *)driverData;
        MetalTextureContainer *container;
        MetalTexture *texture;

        texture = METAL_INTERNAL_CreateTexture(
            renderer,
            createinfo);

        if (texture == NULL) {
            SET_STRING_ERROR_AND_RETURN("Failed to create texture", NULL);
        }

        container = SDL_calloc(1, sizeof(MetalTextureContainer));
        container->canBeCycled = 1;

        // Copy properties so we don't lose information when the client destroys them
        container->header.info = *createinfo;
        container->header.info.props = SDL_CreateProperties();
        SDL_CopyProperties(createinfo->props, container->header.info.props);

        container->activeTexture = texture;
        container->textureCapacity = 1;
        container->textureCount = 1;
        container->textures = SDL_calloc(
            container->textureCapacity, sizeof(MetalTexture *));
        container->textures[0] = texture;
        container->debugName = NULL;

        if (SDL_HasProperty(createinfo->props, SDL_PROP_GPU_TEXTURE_CREATE_NAME_STRING)) {
            container->debugName = SDL_strdup(SDL_GetStringProperty(createinfo->props, SDL_PROP_GPU_TEXTURE_CREATE_NAME_STRING, NULL));
        }

        return (SDL_GPUTexture *)container;
    }
}

// This function assumes that it's called from within an autorelease pool
static MetalTexture *METAL_INTERNAL_PrepareTextureForWrite(
    MetalRenderer *renderer,
    MetalTextureContainer *container,
    bool cycle)
{
    Uint32 i;

    // Cycle the active texture handle if needed
    if (cycle && container->canBeCycled) {
        for (i = 0; i < container->textureCount; i += 1) {
            if (SDL_GetAtomicInt(&container->textures[i]->referenceCount) == 0) {
                container->activeTexture = container->textures[i];
                return container->activeTexture;
            }
        }

        EXPAND_ARRAY_IF_NEEDED(
            container->textures,
            MetalTexture *,
            container->textureCount + 1,
            container->textureCapacity,
            container->textureCapacity + 1);

        container->textures[container->textureCount] = METAL_INTERNAL_CreateTexture(
            renderer,
            &container->header.info);
        container->textureCount += 1;

        container->activeTexture = container->textures[container->textureCount - 1];
    }

    return container->activeTexture;
}

// This function assumes that it's called from within an autorelease pool
static MetalBuffer *METAL_INTERNAL_CreateBuffer(
    MetalRenderer *renderer,
    Uint32 size,
    MTLResourceOptions resourceOptions,
    const char *debugName)
{
    id<MTLBuffer> bufferHandle;
    MetalBuffer *metalBuffer;

    // Storage buffers have to be 4-aligned, so might as well align them all
    size = METAL_INTERNAL_NextHighestAlignment(size, 4);

    bufferHandle = [renderer->device newBufferWithLength:size options:resourceOptions];
    if (bufferHandle == NULL) {
        SDL_LogError(SDL_LOG_CATEGORY_GPU, "Could not create buffer");
        return NULL;
    }

    metalBuffer = SDL_calloc(1, sizeof(MetalBuffer));
    metalBuffer->handle = bufferHandle;
    SDL_SetAtomicInt(&metalBuffer->referenceCount, 0);

    if (debugName != NULL) {
        metalBuffer->handle.label = @(debugName);
    }

    return metalBuffer;
}

// This function assumes that it's called from within an autorelease pool
static MetalBufferContainer *METAL_INTERNAL_CreateBufferContainer(
    MetalRenderer *renderer,
    Uint32 size,
    bool isPrivate,
    bool isWriteOnly,
    const char *debugName)
{
    MetalBufferContainer *container = SDL_calloc(1, sizeof(MetalBufferContainer));
    MTLResourceOptions resourceOptions;

    container->size = size;
    container->bufferCapacity = 1;
    container->bufferCount = 1;
    container->buffers = SDL_calloc(
        container->bufferCapacity, sizeof(MetalBuffer *));
    container->isPrivate = isPrivate;
    container->isWriteOnly = isWriteOnly;
    container->debugName = NULL;
    if (container->debugName != NULL) {
        container->debugName = SDL_strdup(debugName);
    }

    if (isPrivate) {
        resourceOptions = MTLResourceStorageModePrivate;
    } else {
        if (isWriteOnly) {
            resourceOptions = MTLResourceCPUCacheModeWriteCombined;
        } else {
            resourceOptions = MTLResourceCPUCacheModeDefaultCache;
        }
    }

    container->buffers[0] = METAL_INTERNAL_CreateBuffer(
        renderer,
        size,
        resourceOptions,
        debugName);

    container->activeBuffer = container->buffers[0];

    return container;
}

static SDL_GPUBuffer *METAL_CreateBuffer(
    SDL_GPURenderer *driverData,
    SDL_GPUBufferUsageFlags usage,
    Uint32 size,
    const char *debugName)
{
    @autoreleasepool {
        return (SDL_GPUBuffer *)METAL_INTERNAL_CreateBufferContainer(
            (MetalRenderer *)driverData,
            size,
            true,
            false,
            debugName);
    }
}

static SDL_GPUTransferBuffer *METAL_CreateTransferBuffer(
    SDL_GPURenderer *driverData,
    SDL_GPUTransferBufferUsage usage,
    Uint32 size,
    const char *debugName)
{
    @autoreleasepool {
        return (SDL_GPUTransferBuffer *)METAL_INTERNAL_CreateBufferContainer(
            (MetalRenderer *)driverData,
            size,
            false,
            usage == SDL_GPU_TRANSFERBUFFERUSAGE_UPLOAD,
            debugName);
    }
}

// This function assumes that it's called from within an autorelease pool
static MetalUniformBuffer *METAL_INTERNAL_CreateUniformBuffer(
    MetalRenderer *renderer,
    Uint32 size)
{
    MetalUniformBuffer *uniformBuffer;
    id<MTLBuffer> bufferHandle;

    bufferHandle = [renderer->device newBufferWithLength:size options:MTLResourceCPUCacheModeWriteCombined];
    if (bufferHandle == nil) {
        SDL_LogError(SDL_LOG_CATEGORY_GPU, "Could not create uniform buffer");
        return NULL;
    }

    uniformBuffer = SDL_calloc(1, sizeof(MetalUniformBuffer));
    uniformBuffer->handle = bufferHandle;
    uniformBuffer->writeOffset = 0;
    uniformBuffer->drawOffset = 0;

    return uniformBuffer;
}

// This function assumes that it's called from within an autorelease pool
static MetalBuffer *METAL_INTERNAL_PrepareBufferForWrite(
    MetalRenderer *renderer,
    MetalBufferContainer *container,
    bool cycle)
{
    MTLResourceOptions resourceOptions;
    Uint32 i;

    // Cycle if needed
    if (cycle && SDL_GetAtomicInt(&container->activeBuffer->referenceCount) > 0) {
        for (i = 0; i < container->bufferCount; i += 1) {
            if (SDL_GetAtomicInt(&container->buffers[i]->referenceCount) == 0) {
                container->activeBuffer = container->buffers[i];
                return container->activeBuffer;
            }
        }

        EXPAND_ARRAY_IF_NEEDED(
            container->buffers,
            MetalBuffer *,
            container->bufferCount + 1,
            container->bufferCapacity,
            container->bufferCapacity + 1);

        if (container->isPrivate) {
            resourceOptions = MTLResourceStorageModePrivate;
        } else {
            if (container->isWriteOnly) {
                resourceOptions = MTLResourceCPUCacheModeWriteCombined;
            } else {
                resourceOptions = MTLResourceCPUCacheModeDefaultCache;
            }
        }

        container->buffers[container->bufferCount] = METAL_INTERNAL_CreateBuffer(
            renderer,
            container->size,
            resourceOptions,
            container->debugName);
        container->bufferCount += 1;

        container->activeBuffer = container->buffers[container->bufferCount - 1];
    }

    return container->activeBuffer;
}

// TransferBuffer Data

static void *METAL_MapTransferBuffer(
    SDL_GPURenderer *driverData,
    SDL_GPUTransferBuffer *transferBuffer,
    bool cycle)
{
    @autoreleasepool {
        MetalRenderer *renderer = (MetalRenderer *)driverData;
        MetalBufferContainer *container = (MetalBufferContainer *)transferBuffer;
        MetalBuffer *buffer = METAL_INTERNAL_PrepareBufferForWrite(renderer, container, cycle);
        return [buffer->handle contents];
    }
}

static void METAL_UnmapTransferBuffer(
    SDL_GPURenderer *driverData,
    SDL_GPUTransferBuffer *transferBuffer)
{
#ifdef SDL_PLATFORM_MACOS
    @autoreleasepool {
        // FIXME: Is this necessary?
        MetalBufferContainer *container = (MetalBufferContainer *)transferBuffer;
        MetalBuffer *buffer = container->activeBuffer;
        if (buffer->handle.storageMode == MTLStorageModeManaged) {
            [buffer->handle didModifyRange:NSMakeRange(0, container->size)];
        }
    }
#endif
}

// Copy Pass

static void METAL_BeginCopyPass(
    SDL_GPUCommandBuffer *commandBuffer)
{
    @autoreleasepool {
        MetalCommandBuffer *metalCommandBuffer = (MetalCommandBuffer *)commandBuffer;
        metalCommandBuffer->blitEncoder = [metalCommandBuffer->handle blitCommandEncoder];
    }
}

static void METAL_UploadToTexture(
    SDL_GPUCommandBuffer *commandBuffer,
    const SDL_GPUTextureTransferInfo *source,
    const SDL_GPUTextureRegion *destination,
    bool cycle)
{
    @autoreleasepool {
        MetalCommandBuffer *metalCommandBuffer = (MetalCommandBuffer *)commandBuffer;
        MetalRenderer *renderer = metalCommandBuffer->renderer;
        MetalBufferContainer *bufferContainer = (MetalBufferContainer *)source->transfer_buffer;
        MetalTextureContainer *textureContainer = (MetalTextureContainer *)destination->texture;

        MetalTexture *metalTexture = METAL_INTERNAL_PrepareTextureForWrite(renderer, textureContainer, cycle);

        [metalCommandBuffer->blitEncoder
                 copyFromBuffer:bufferContainer->activeBuffer->handle
                   sourceOffset:source->offset
              sourceBytesPerRow:BytesPerRow(destination->w, textureContainer->header.info.format)
            sourceBytesPerImage:SDL_CalculateGPUTextureFormatSize(textureContainer->header.info.format, destination->w, destination->h, destination->d)
                     sourceSize:MTLSizeMake(destination->w, destination->h, destination->d)
                      toTexture:metalTexture->handle
               destinationSlice:destination->layer
               destinationLevel:destination->mip_level
              destinationOrigin:MTLOriginMake(destination->x, destination->y, destination->z)];

        METAL_INTERNAL_TrackTexture(metalCommandBuffer, metalTexture);
        METAL_INTERNAL_TrackBuffer(metalCommandBuffer, bufferContainer->activeBuffer);
    }
}

static void METAL_UploadToBuffer(
    SDL_GPUCommandBuffer *commandBuffer,
    const SDL_GPUTransferBufferLocation *source,
    const SDL_GPUBufferRegion *destination,
    bool cycle)
{
    @autoreleasepool {
        MetalCommandBuffer *metalCommandBuffer = (MetalCommandBuffer *)commandBuffer;
        MetalRenderer *renderer = metalCommandBuffer->renderer;
        MetalBufferContainer *transferContainer = (MetalBufferContainer *)source->transfer_buffer;
        MetalBufferContainer *bufferContainer = (MetalBufferContainer *)destination->buffer;

        MetalBuffer *metalBuffer = METAL_INTERNAL_PrepareBufferForWrite(
            renderer,
            bufferContainer,
            cycle);

        [metalCommandBuffer->blitEncoder
               copyFromBuffer:transferContainer->activeBuffer->handle
                 sourceOffset:source->offset
                     toBuffer:metalBuffer->handle
            destinationOffset:destination->offset
                         size:destination->size];

        METAL_INTERNAL_TrackBuffer(metalCommandBuffer, metalBuffer);
        METAL_INTERNAL_TrackBuffer(metalCommandBuffer, transferContainer->activeBuffer);
    }
}

static void METAL_CopyTextureToTexture(
    SDL_GPUCommandBuffer *commandBuffer,
    const SDL_GPUTextureLocation *source,
    const SDL_GPUTextureLocation *destination,
    Uint32 w,
    Uint32 h,
    Uint32 d,
    bool cycle)
{
    @autoreleasepool {
        MetalCommandBuffer *metalCommandBuffer = (MetalCommandBuffer *)commandBuffer;
        MetalRenderer *renderer = metalCommandBuffer->renderer;
        MetalTextureContainer *srcContainer = (MetalTextureContainer *)source->texture;
        MetalTextureContainer *dstContainer = (MetalTextureContainer *)destination->texture;

        MetalTexture *srcTexture = srcContainer->activeTexture;
        MetalTexture *dstTexture = METAL_INTERNAL_PrepareTextureForWrite(
            renderer,
            dstContainer,
            cycle);

        [metalCommandBuffer->blitEncoder
              copyFromTexture:srcTexture->handle
                  sourceSlice:source->layer
                  sourceLevel:source->mip_level
                 sourceOrigin:MTLOriginMake(source->x, source->y, source->z)
                   sourceSize:MTLSizeMake(w, h, d)
                    toTexture:dstTexture->handle
             destinationSlice:destination->layer
             destinationLevel:destination->mip_level
            destinationOrigin:MTLOriginMake(destination->x, destination->y, destination->z)];

        METAL_INTERNAL_TrackTexture(metalCommandBuffer, srcTexture);
        METAL_INTERNAL_TrackTexture(metalCommandBuffer, dstTexture);
    }
}

static void METAL_CopyBufferToBuffer(
    SDL_GPUCommandBuffer *commandBuffer,
    const SDL_GPUBufferLocation *source,
    const SDL_GPUBufferLocation *destination,
    Uint32 size,
    bool cycle)
{
    @autoreleasepool {
        MetalCommandBuffer *metalCommandBuffer = (MetalCommandBuffer *)commandBuffer;
        MetalRenderer *renderer = metalCommandBuffer->renderer;
        MetalBufferContainer *srcContainer = (MetalBufferContainer *)source->buffer;
        MetalBufferContainer *dstContainer = (MetalBufferContainer *)destination->buffer;

        MetalBuffer *srcBuffer = srcContainer->activeBuffer;
        MetalBuffer *dstBuffer = METAL_INTERNAL_PrepareBufferForWrite(
            renderer,
            dstContainer,
            cycle);

        [metalCommandBuffer->blitEncoder
               copyFromBuffer:srcBuffer->handle
                 sourceOffset:source->offset
                     toBuffer:dstBuffer->handle
            destinationOffset:destination->offset
                         size:size];

        METAL_INTERNAL_TrackBuffer(metalCommandBuffer, srcBuffer);
        METAL_INTERNAL_TrackBuffer(metalCommandBuffer, dstBuffer);
    }
}

static void METAL_DownloadFromTexture(
    SDL_GPUCommandBuffer *commandBuffer,
    const SDL_GPUTextureRegion *source,
    const SDL_GPUTextureTransferInfo *destination)
{
    @autoreleasepool {
        MetalCommandBuffer *metalCommandBuffer = (MetalCommandBuffer *)commandBuffer;
        MetalRenderer *renderer = metalCommandBuffer->renderer;
        MetalTextureContainer *textureContainer = (MetalTextureContainer *)source->texture;
        MetalTexture *metalTexture = textureContainer->activeTexture;
        MetalBufferContainer *bufferContainer = (MetalBufferContainer *)destination->transfer_buffer;
        Uint32 bufferStride = destination->pixels_per_row;
        Uint32 bufferImageHeight = destination->rows_per_layer;
        Uint32 bytesPerRow, bytesPerDepthSlice;

        MetalBuffer *dstBuffer = METAL_INTERNAL_PrepareBufferForWrite(
            renderer,
            bufferContainer,
            false);

        MTLOrigin regionOrigin = MTLOriginMake(
            source->x,
            source->y,
            source->z);

        MTLSize regionSize = MTLSizeMake(
            source->w,
            source->h,
            source->d);

        if (bufferStride == 0 || bufferImageHeight == 0) {
            bufferStride = source->w;
            bufferImageHeight = source->h;
        }

        bytesPerRow = BytesPerRow(bufferStride, textureContainer->header.info.format);
        bytesPerDepthSlice = bytesPerRow * bufferImageHeight;

        [metalCommandBuffer->blitEncoder
                     copyFromTexture:metalTexture->handle
                         sourceSlice:source->layer
                         sourceLevel:source->mip_level
                        sourceOrigin:regionOrigin
                          sourceSize:regionSize
                            toBuffer:dstBuffer->handle
                   destinationOffset:destination->offset
              destinationBytesPerRow:bytesPerRow
            destinationBytesPerImage:bytesPerDepthSlice];

        METAL_INTERNAL_TrackTexture(metalCommandBuffer, metalTexture);
        METAL_INTERNAL_TrackBuffer(metalCommandBuffer, dstBuffer);
    }
}

static void METAL_DownloadFromBuffer(
    SDL_GPUCommandBuffer *commandBuffer,
    const SDL_GPUBufferRegion *source,
    const SDL_GPUTransferBufferLocation *destination)
{
    SDL_GPUBufferLocation sourceLocation;
    sourceLocation.buffer = source->buffer;
    sourceLocation.offset = source->offset;

    METAL_CopyBufferToBuffer(
        commandBuffer,
        &sourceLocation,
        (SDL_GPUBufferLocation *)destination,
        source->size,
        false);
}

static void METAL_EndCopyPass(
    SDL_GPUCommandBuffer *commandBuffer)
{
    @autoreleasepool {
        MetalCommandBuffer *metalCommandBuffer = (MetalCommandBuffer *)commandBuffer;
        [metalCommandBuffer->blitEncoder endEncoding];
        metalCommandBuffer->blitEncoder = nil;
    }
}

static void METAL_GenerateMipmaps(
    SDL_GPUCommandBuffer *commandBuffer,
    SDL_GPUTexture *texture)
{
    @autoreleasepool {
        MetalCommandBuffer *metalCommandBuffer = (MetalCommandBuffer *)commandBuffer;
        MetalTextureContainer *container = (MetalTextureContainer *)texture;
        MetalTexture *metalTexture = container->activeTexture;

        METAL_BeginCopyPass(commandBuffer);
        [metalCommandBuffer->blitEncoder
            generateMipmapsForTexture:metalTexture->handle];
        METAL_EndCopyPass(commandBuffer);

        METAL_INTERNAL_TrackTexture(metalCommandBuffer, metalTexture);
    }
}

// Graphics State

static void METAL_INTERNAL_AllocateCommandBuffers(
    MetalRenderer *renderer,
    Uint32 allocateCount)
{
    MetalCommandBuffer *commandBuffer;

    renderer->availableCommandBufferCapacity += allocateCount;

    renderer->availableCommandBuffers = SDL_realloc(
        renderer->availableCommandBuffers,
        sizeof(MetalCommandBuffer *) * renderer->availableCommandBufferCapacity);

    for (Uint32 i = 0; i < allocateCount; i += 1) {
        commandBuffer = SDL_calloc(1, sizeof(MetalCommandBuffer));
        commandBuffer->renderer = renderer;

        // The native Metal command buffer is created in METAL_AcquireCommandBuffer

        commandBuffer->windowDataCapacity = 1;
        commandBuffer->windowDataCount = 0;
        commandBuffer->windowDatas = SDL_calloc(
            commandBuffer->windowDataCapacity, sizeof(MetalWindowData *));

        // Reference Counting
        commandBuffer->usedBufferCapacity = 4;
        commandBuffer->usedBufferCount = 0;
        commandBuffer->usedBuffers = SDL_calloc(
            commandBuffer->usedBufferCapacity, sizeof(MetalBuffer *));

        commandBuffer->usedTextureCapacity = 4;
        commandBuffer->usedTextureCount = 0;
        commandBuffer->usedTextures = SDL_calloc(
            commandBuffer->usedTextureCapacity, sizeof(MetalTexture *));

        renderer->availableCommandBuffers[renderer->availableCommandBufferCount] = commandBuffer;
        renderer->availableCommandBufferCount += 1;
    }
}

static MetalCommandBuffer *METAL_INTERNAL_GetInactiveCommandBufferFromPool(
    MetalRenderer *renderer)
{
    MetalCommandBuffer *commandBuffer;

    if (renderer->availableCommandBufferCount == 0) {
        METAL_INTERNAL_AllocateCommandBuffers(
            renderer,
            renderer->availableCommandBufferCapacity);
    }

    commandBuffer = renderer->availableCommandBuffers[renderer->availableCommandBufferCount - 1];
    renderer->availableCommandBufferCount -= 1;

    return commandBuffer;
}

static Uint8 METAL_INTERNAL_CreateFence(
    MetalRenderer *renderer)
{
    MetalFence *fence;

    fence = SDL_calloc(1, sizeof(MetalFence));
    SDL_SetAtomicInt(&fence->complete, 0);
    SDL_SetAtomicInt(&fence->referenceCount, 0);

    // Add it to the available pool
    // FIXME: Should this be EXPAND_IF_NEEDED?
    if (renderer->availableFenceCount >= renderer->availableFenceCapacity) {
        renderer->availableFenceCapacity *= 2;

        renderer->availableFences = SDL_realloc(
            renderer->availableFences,
            sizeof(MetalFence *) * renderer->availableFenceCapacity);
    }

    renderer->availableFences[renderer->availableFenceCount] = fence;
    renderer->availableFenceCount += 1;

    return 1;
}

static bool METAL_INTERNAL_AcquireFence(
    MetalRenderer *renderer,
    MetalCommandBuffer *commandBuffer)
{
    MetalFence *fence;

    // Acquire a fence from the pool
    SDL_LockMutex(renderer->fenceLock);

    if (renderer->availableFenceCount == 0) {
        if (!METAL_INTERNAL_CreateFence(renderer)) {
            SDL_UnlockMutex(renderer->fenceLock);
            SDL_LogError(SDL_LOG_CATEGORY_GPU, "Failed to create fence!");
            return false;
        }
    }

    fence = renderer->availableFences[renderer->availableFenceCount - 1];
    renderer->availableFenceCount -= 1;

    SDL_UnlockMutex(renderer->fenceLock);

    // Associate the fence with the command buffer
    commandBuffer->fence = fence;
    SDL_SetAtomicInt(&fence->complete, 0); // FIXME: Is this right?
    (void)SDL_AtomicIncRef(&commandBuffer->fence->referenceCount);

    return true;
}

static SDL_GPUCommandBuffer *METAL_AcquireCommandBuffer(
    SDL_GPURenderer *driverData)
{
    @autoreleasepool {
        MetalRenderer *renderer = (MetalRenderer *)driverData;
        MetalCommandBuffer *commandBuffer;

        SDL_LockMutex(renderer->acquireCommandBufferLock);

        commandBuffer = METAL_INTERNAL_GetInactiveCommandBufferFromPool(renderer);
        commandBuffer->handle = [renderer->queue commandBuffer];

        commandBuffer->graphics_pipeline = NULL;
        commandBuffer->compute_pipeline = NULL;
        for (Uint32 i = 0; i < MAX_UNIFORM_BUFFERS_PER_STAGE; i += 1) {
            commandBuffer->vertexUniformBuffers[i] = NULL;
            commandBuffer->fragmentUniformBuffers[i] = NULL;
            commandBuffer->computeUniformBuffers[i] = NULL;
        }

        // FIXME: Do we actually need to set this?
        commandBuffer->needVertexSamplerBind = true;
        commandBuffer->needVertexStorageTextureBind = true;
        commandBuffer->needVertexStorageBufferBind = true;
        commandBuffer->needVertexUniformBind = true;
        commandBuffer->needFragmentSamplerBind = true;
        commandBuffer->needFragmentStorageTextureBind = true;
        commandBuffer->needFragmentStorageBufferBind = true;
        commandBuffer->needFragmentUniformBind = true;
        commandBuffer->needComputeSamplerBind = true;
        commandBuffer->needComputeBufferBind = true;
        commandBuffer->needComputeTextureBind = true;
        commandBuffer->needComputeUniformBind = true;

        commandBuffer->autoReleaseFence = true;

        SDL_UnlockMutex(renderer->acquireCommandBufferLock);

        return (SDL_GPUCommandBuffer *)commandBuffer;
    }
}

// This function assumes that it's called from within an autorelease pool
static MetalUniformBuffer *METAL_INTERNAL_AcquireUniformBufferFromPool(
    MetalCommandBuffer *commandBuffer)
{
    MetalRenderer *renderer = commandBuffer->renderer;
    MetalUniformBuffer *uniformBuffer;

    SDL_LockMutex(renderer->acquireUniformBufferLock);

    if (renderer->uniformBufferPoolCount > 0) {
        uniformBuffer = renderer->uniformBufferPool[renderer->uniformBufferPoolCount - 1];
        renderer->uniformBufferPoolCount -= 1;
    } else {
        uniformBuffer = METAL_INTERNAL_CreateUniformBuffer(
            renderer,
            UNIFORM_BUFFER_SIZE);
    }

    SDL_UnlockMutex(renderer->acquireUniformBufferLock);

    METAL_INTERNAL_TrackUniformBuffer(commandBuffer, uniformBuffer);

    return uniformBuffer;
}

static void METAL_INTERNAL_ReturnUniformBufferToPool(
    MetalRenderer *renderer,
    MetalUniformBuffer *uniformBuffer)
{
    if (renderer->uniformBufferPoolCount >= renderer->uniformBufferPoolCapacity) {
        renderer->uniformBufferPoolCapacity *= 2;
        renderer->uniformBufferPool = SDL_realloc(
            renderer->uniformBufferPool,
            renderer->uniformBufferPoolCapacity * sizeof(MetalUniformBuffer *));
    }

    renderer->uniformBufferPool[renderer->uniformBufferPoolCount] = uniformBuffer;
    renderer->uniformBufferPoolCount += 1;

    uniformBuffer->writeOffset = 0;
    uniformBuffer->drawOffset = 0;
}

static void METAL_SetViewport(
    SDL_GPUCommandBuffer *commandBuffer,
    const SDL_GPUViewport *viewport)
{
    @autoreleasepool {
        MetalCommandBuffer *metalCommandBuffer = (MetalCommandBuffer *)commandBuffer;
        MTLViewport metalViewport;

        metalViewport.originX = viewport->x;
        metalViewport.originY = viewport->y;
        metalViewport.width = viewport->w;
        metalViewport.height = viewport->h;
        metalViewport.znear = viewport->min_depth;
        metalViewport.zfar = viewport->max_depth;

        [metalCommandBuffer->renderEncoder setViewport:metalViewport];
    }
}

static void METAL_SetScissor(
    SDL_GPUCommandBuffer *commandBuffer,
    const SDL_Rect *scissor)
{
    @autoreleasepool {
        MetalCommandBuffer *metalCommandBuffer = (MetalCommandBuffer *)commandBuffer;
        MTLScissorRect metalScissor;

        metalScissor.x = scissor->x;
        metalScissor.y = scissor->y;
        metalScissor.width = scissor->w;
        metalScissor.height = scissor->h;

        [metalCommandBuffer->renderEncoder setScissorRect:metalScissor];
    }
}

static void METAL_SetBlendConstants(
    SDL_GPUCommandBuffer *commandBuffer,
    SDL_FColor blendConstants)
{
    @autoreleasepool {
        MetalCommandBuffer *metalCommandBuffer = (MetalCommandBuffer *)commandBuffer;
        [metalCommandBuffer->renderEncoder setBlendColorRed:blendConstants.r
                                                      green:blendConstants.g
                                                       blue:blendConstants.b
                                                      alpha:blendConstants.a];
    }
}

static void METAL_SetStencilReference(
    SDL_GPUCommandBuffer *commandBuffer,
    Uint8 reference)
{
    @autoreleasepool {
        MetalCommandBuffer *metalCommandBuffer = (MetalCommandBuffer *)commandBuffer;
        [metalCommandBuffer->renderEncoder setStencilReferenceValue:reference];
    }
}

static void METAL_BeginRenderPass(
    SDL_GPUCommandBuffer *commandBuffer,
    const SDL_GPUColorTargetInfo *colorTargetInfos,
    Uint32 numColorTargets,
    const SDL_GPUDepthStencilTargetInfo *depthStencilTargetInfo)
{
    @autoreleasepool {
        MetalCommandBuffer *metalCommandBuffer = (MetalCommandBuffer *)commandBuffer;
        MetalRenderer *renderer = metalCommandBuffer->renderer;
        MTLRenderPassDescriptor *passDescriptor = [MTLRenderPassDescriptor renderPassDescriptor];
        Uint32 vpWidth = UINT_MAX;
        Uint32 vpHeight = UINT_MAX;
        SDL_GPUViewport viewport;
        SDL_Rect scissorRect;
        SDL_FColor blendConstants;

        for (Uint32 i = 0; i < numColorTargets; i += 1) {
            MetalTextureContainer *container = (MetalTextureContainer *)colorTargetInfos[i].texture;
            MetalTexture *texture = METAL_INTERNAL_PrepareTextureForWrite(
                renderer,
                container,
                colorTargetInfos[i].cycle);

            passDescriptor.colorAttachments[i].texture = texture->handle;
            passDescriptor.colorAttachments[i].level = colorTargetInfos[i].mip_level;
            if (container->header.info.type == SDL_GPU_TEXTURETYPE_3D) {
                passDescriptor.colorAttachments[i].depthPlane = colorTargetInfos[i].layer_or_depth_plane;
            } else {
                passDescriptor.colorAttachments[i].slice = colorTargetInfos[i].layer_or_depth_plane;
            }
            passDescriptor.colorAttachments[i].clearColor = MTLClearColorMake(
                colorTargetInfos[i].clear_color.r,
                colorTargetInfos[i].clear_color.g,
                colorTargetInfos[i].clear_color.b,
                colorTargetInfos[i].clear_color.a);
            passDescriptor.colorAttachments[i].loadAction = SDLToMetal_LoadOp[colorTargetInfos[i].load_op];
            passDescriptor.colorAttachments[i].storeAction = SDLToMetal_StoreOp[colorTargetInfos[i].store_op];

            METAL_INTERNAL_TrackTexture(metalCommandBuffer, texture);

            if (colorTargetInfos[i].store_op == SDL_GPU_STOREOP_RESOLVE || colorTargetInfos[i].store_op == SDL_GPU_STOREOP_RESOLVE_AND_STORE) {
                MetalTextureContainer *resolveContainer = (MetalTextureContainer *)colorTargetInfos[i].resolve_texture;
                MetalTexture *resolveTexture = METAL_INTERNAL_PrepareTextureForWrite(
                    renderer,
                    resolveContainer,
                    colorTargetInfos[i].cycle_resolve_texture);

                passDescriptor.colorAttachments[i].resolveTexture = resolveTexture->handle;
                passDescriptor.colorAttachments[i].resolveSlice = colorTargetInfos[i].resolve_layer;
                passDescriptor.colorAttachments[i].resolveLevel = colorTargetInfos[i].resolve_mip_level;

                METAL_INTERNAL_TrackTexture(metalCommandBuffer, resolveTexture);
            }
        }

        if (depthStencilTargetInfo != NULL) {
            MetalTextureContainer *container = (MetalTextureContainer *)depthStencilTargetInfo->texture;
            MetalTexture *texture = METAL_INTERNAL_PrepareTextureForWrite(
                renderer,
                container,
                depthStencilTargetInfo->cycle);

            passDescriptor.depthAttachment.texture = texture->handle;
            passDescriptor.depthAttachment.loadAction = SDLToMetal_LoadOp[depthStencilTargetInfo->load_op];
            passDescriptor.depthAttachment.storeAction = SDLToMetal_StoreOp[depthStencilTargetInfo->store_op];
            passDescriptor.depthAttachment.clearDepth = depthStencilTargetInfo->clear_depth;

            if (IsStencilFormat(container->header.info.format)) {
                passDescriptor.stencilAttachment.texture = texture->handle;
                passDescriptor.stencilAttachment.loadAction = SDLToMetal_LoadOp[depthStencilTargetInfo->stencil_load_op];
                passDescriptor.stencilAttachment.storeAction = SDLToMetal_StoreOp[depthStencilTargetInfo->stencil_store_op];
                passDescriptor.stencilAttachment.clearStencil = depthStencilTargetInfo->clear_stencil;
            }

            METAL_INTERNAL_TrackTexture(metalCommandBuffer, texture);
        }

        metalCommandBuffer->renderEncoder = [metalCommandBuffer->handle renderCommandEncoderWithDescriptor:passDescriptor];

        // The viewport cannot be larger than the smallest target.
        for (Uint32 i = 0; i < numColorTargets; i += 1) {
            MetalTextureContainer *container = (MetalTextureContainer *)colorTargetInfos[i].texture;
            Uint32 w = container->header.info.width >> colorTargetInfos[i].mip_level;
            Uint32 h = container->header.info.height >> colorTargetInfos[i].mip_level;

            if (w < vpWidth) {
                vpWidth = w;
            }

            if (h < vpHeight) {
                vpHeight = h;
            }
        }

        if (depthStencilTargetInfo != NULL) {
            MetalTextureContainer *container = (MetalTextureContainer *)depthStencilTargetInfo->texture;
            Uint32 w = container->header.info.width;
            Uint32 h = container->header.info.height;

            if (w < vpWidth) {
                vpWidth = w;
            }

            if (h < vpHeight) {
                vpHeight = h;
            }
        }

        // Set sensible default states
        viewport.x = 0;
        viewport.y = 0;
        viewport.w = vpWidth;
        viewport.h = vpHeight;
        viewport.min_depth = 0;
        viewport.max_depth = 1;
        METAL_SetViewport(commandBuffer, &viewport);

        scissorRect.x = 0;
        scissorRect.y = 0;
        scissorRect.w = vpWidth;
        scissorRect.h = vpHeight;
        METAL_SetScissor(commandBuffer, &scissorRect);

        blendConstants.r = 1.0f;
        blendConstants.g = 1.0f;
        blendConstants.b = 1.0f;
        blendConstants.a = 1.0f;
        METAL_SetBlendConstants(
            commandBuffer,
            blendConstants);

        METAL_SetStencilReference(
            commandBuffer,
            0);
    }
}

static void METAL_BindGraphicsPipeline(
    SDL_GPUCommandBuffer *commandBuffer,
    SDL_GPUGraphicsPipeline *graphicsPipeline)
{
    @autoreleasepool {
        MetalCommandBuffer *metalCommandBuffer = (MetalCommandBuffer *)commandBuffer;
        MetalGraphicsPipeline *metalGraphicsPipeline = (MetalGraphicsPipeline *)graphicsPipeline;
        SDL_GPURasterizerState *rast = &metalGraphicsPipeline->rasterizerState;

        metalCommandBuffer->graphics_pipeline = metalGraphicsPipeline;

        [metalCommandBuffer->renderEncoder setRenderPipelineState:metalGraphicsPipeline->handle];

        // Apply rasterizer state
        [metalCommandBuffer->renderEncoder setTriangleFillMode:SDLToMetal_PolygonMode[metalGraphicsPipeline->rasterizerState.fill_mode]];
        [metalCommandBuffer->renderEncoder setCullMode:SDLToMetal_CullMode[metalGraphicsPipeline->rasterizerState.cull_mode]];
        [metalCommandBuffer->renderEncoder setFrontFacingWinding:SDLToMetal_FrontFace[metalGraphicsPipeline->rasterizerState.front_face]];
        [metalCommandBuffer->renderEncoder setDepthClipMode:SDLToMetal_DepthClipMode(metalGraphicsPipeline->rasterizerState.enable_depth_clip)];
        [metalCommandBuffer->renderEncoder
            setDepthBias:((rast->enable_depth_bias) ? rast->depth_bias_constant_factor : 0)
              slopeScale:((rast->enable_depth_bias) ? rast->depth_bias_slope_factor : 0)
              clamp:((rast->enable_depth_bias) ? rast->depth_bias_clamp : 0)];

        // Apply depth-stencil state
        if (metalGraphicsPipeline->depth_stencil_state != NULL) {
            [metalCommandBuffer->renderEncoder
                setDepthStencilState:metalGraphicsPipeline->depth_stencil_state];
        }

        for (Uint32 i = 0; i < metalGraphicsPipeline->vertexUniformBufferCount; i += 1) {
            if (metalCommandBuffer->vertexUniformBuffers[i] == NULL) {
                metalCommandBuffer->vertexUniformBuffers[i] = METAL_INTERNAL_AcquireUniformBufferFromPool(
                    metalCommandBuffer);
            }
        }

        for (Uint32 i = 0; i < metalGraphicsPipeline->fragmentUniformBufferCount; i += 1) {
            if (metalCommandBuffer->fragmentUniformBuffers[i] == NULL) {
                metalCommandBuffer->fragmentUniformBuffers[i] = METAL_INTERNAL_AcquireUniformBufferFromPool(
                    metalCommandBuffer);
            }
        }

        metalCommandBuffer->needVertexUniformBind = true;
        metalCommandBuffer->needFragmentUniformBind = true;
    }
}

static void METAL_BindVertexBuffers(
    SDL_GPUCommandBuffer *commandBuffer,
    Uint32 firstBinding,
    const SDL_GPUBufferBinding *bindings,
    Uint32 numBindings)
{
    @autoreleasepool {
        MetalCommandBuffer *metalCommandBuffer = (MetalCommandBuffer *)commandBuffer;
        id<MTLBuffer> metalBuffers[MAX_VERTEX_BUFFERS];
        NSUInteger bufferOffsets[MAX_VERTEX_BUFFERS];
        NSRange range = NSMakeRange(METAL_FIRST_VERTEX_BUFFER_SLOT + firstBinding, numBindings);

        if (range.length == 0) {
            return;
        }

        for (Uint32 i = 0; i < numBindings; i += 1) {
            MetalBuffer *currentBuffer = ((MetalBufferContainer *)bindings[i].buffer)->activeBuffer;
            metalBuffers[firstBinding + i] = currentBuffer->handle;
            bufferOffsets[firstBinding + i] = bindings[i].offset;
            METAL_INTERNAL_TrackBuffer(metalCommandBuffer, currentBuffer);
        }

        [metalCommandBuffer->renderEncoder setVertexBuffers:metalBuffers offsets:bufferOffsets withRange:range];
    }
}

static void METAL_BindIndexBuffer(
    SDL_GPUCommandBuffer *commandBuffer,
    const SDL_GPUBufferBinding *binding,
    SDL_GPUIndexElementSize indexElementSize)
{
    MetalCommandBuffer *metalCommandBuffer = (MetalCommandBuffer *)commandBuffer;
    metalCommandBuffer->indexBuffer = ((MetalBufferContainer *)binding->buffer)->activeBuffer;
    metalCommandBuffer->indexBufferOffset = binding->offset;
    metalCommandBuffer->index_element_size = indexElementSize;

    METAL_INTERNAL_TrackBuffer(metalCommandBuffer, metalCommandBuffer->indexBuffer);
}

static void METAL_BindVertexSamplers(
    SDL_GPUCommandBuffer *commandBuffer,
    Uint32 firstSlot,
    const SDL_GPUTextureSamplerBinding *textureSamplerBindings,
    Uint32 numBindings)
{
    MetalCommandBuffer *metalCommandBuffer = (MetalCommandBuffer *)commandBuffer;
    MetalTextureContainer *textureContainer;

    for (Uint32 i = 0; i < numBindings; i += 1) {
        textureContainer = (MetalTextureContainer *)textureSamplerBindings[i].texture;

        METAL_INTERNAL_TrackTexture(
            metalCommandBuffer,
            textureContainer->activeTexture);

        metalCommandBuffer->vertexSamplers[firstSlot + i] =
            ((MetalSampler *)textureSamplerBindings[i].sampler)->handle;

        metalCommandBuffer->vertexTextures[firstSlot + i] =
            textureContainer->activeTexture->handle;
    }

    metalCommandBuffer->needVertexSamplerBind = true;
}

static void METAL_BindVertexStorageTextures(
    SDL_GPUCommandBuffer *commandBuffer,
    Uint32 firstSlot,
    SDL_GPUTexture *const *storageTextures,
    Uint32 numBindings)
{
    MetalCommandBuffer *metalCommandBuffer = (MetalCommandBuffer *)commandBuffer;
    MetalTextureContainer *textureContainer;

    for (Uint32 i = 0; i < numBindings; i += 1) {
        textureContainer = (MetalTextureContainer *)storageTextures[i];

        METAL_INTERNAL_TrackTexture(
            metalCommandBuffer,
            textureContainer->activeTexture);

        metalCommandBuffer->vertexStorageTextures[firstSlot + i] =
            textureContainer->activeTexture->handle;
    }

    metalCommandBuffer->needVertexStorageTextureBind = true;
}

static void METAL_BindVertexStorageBuffers(
    SDL_GPUCommandBuffer *commandBuffer,
    Uint32 firstSlot,
    SDL_GPUBuffer *const *storageBuffers,
    Uint32 numBindings)
{
    MetalCommandBuffer *metalCommandBuffer = (MetalCommandBuffer *)commandBuffer;
    MetalBufferContainer *bufferContainer;

    for (Uint32 i = 0; i < numBindings; i += 1) {
        bufferContainer = (MetalBufferContainer *)storageBuffers[i];

        METAL_INTERNAL_TrackBuffer(
            metalCommandBuffer,
            bufferContainer->activeBuffer);

        metalCommandBuffer->vertexStorageBuffers[firstSlot + i] =
            bufferContainer->activeBuffer->handle;
    }

    metalCommandBuffer->needVertexStorageBufferBind = true;
}

static void METAL_BindFragmentSamplers(
    SDL_GPUCommandBuffer *commandBuffer,
    Uint32 firstSlot,
    const SDL_GPUTextureSamplerBinding *textureSamplerBindings,
    Uint32 numBindings)
{
    MetalCommandBuffer *metalCommandBuffer = (MetalCommandBuffer *)commandBuffer;
    MetalTextureContainer *textureContainer;

    for (Uint32 i = 0; i < numBindings; i += 1) {
        textureContainer = (MetalTextureContainer *)textureSamplerBindings[i].texture;

        METAL_INTERNAL_TrackTexture(
            metalCommandBuffer,
            textureContainer->activeTexture);

        metalCommandBuffer->fragmentSamplers[firstSlot + i] =
            ((MetalSampler *)textureSamplerBindings[i].sampler)->handle;

        metalCommandBuffer->fragmentTextures[firstSlot + i] =
            textureContainer->activeTexture->handle;
    }

    metalCommandBuffer->needFragmentSamplerBind = true;
}

static void METAL_BindFragmentStorageTextures(
    SDL_GPUCommandBuffer *commandBuffer,
    Uint32 firstSlot,
    SDL_GPUTexture *const *storageTextures,
    Uint32 numBindings)
{
    MetalCommandBuffer *metalCommandBuffer = (MetalCommandBuffer *)commandBuffer;
    MetalTextureContainer *textureContainer;

    for (Uint32 i = 0; i < numBindings; i += 1) {
        textureContainer = (MetalTextureContainer *)storageTextures[i];

        METAL_INTERNAL_TrackTexture(
            metalCommandBuffer,
            textureContainer->activeTexture);

        metalCommandBuffer->fragmentStorageTextures[firstSlot + i] =
            textureContainer->activeTexture->handle;
    }

    metalCommandBuffer->needFragmentStorageTextureBind = true;
}

static void METAL_BindFragmentStorageBuffers(
    SDL_GPUCommandBuffer *commandBuffer,
    Uint32 firstSlot,
    SDL_GPUBuffer *const *storageBuffers,
    Uint32 numBindings)
{
    MetalCommandBuffer *metalCommandBuffer = (MetalCommandBuffer *)commandBuffer;
    MetalBufferContainer *bufferContainer;

    for (Uint32 i = 0; i < numBindings; i += 1) {
        bufferContainer = (MetalBufferContainer *)storageBuffers[i];

        METAL_INTERNAL_TrackBuffer(
            metalCommandBuffer,
            bufferContainer->activeBuffer);

        metalCommandBuffer->fragmentStorageBuffers[firstSlot + i] =
            bufferContainer->activeBuffer->handle;
    }

    metalCommandBuffer->needFragmentStorageBufferBind = true;
}

// This function assumes that it's called from within an autorelease pool
static void METAL_INTERNAL_BindGraphicsResources(
    MetalCommandBuffer *commandBuffer)
{
    MetalGraphicsPipeline *graphicsPipeline = commandBuffer->graphics_pipeline;
    NSUInteger offsets[MAX_STORAGE_BUFFERS_PER_STAGE] = { 0 };

    // Vertex Samplers+Textures

    if (graphicsPipeline->vertexSamplerCount > 0 && commandBuffer->needVertexSamplerBind) {
        [commandBuffer->renderEncoder setVertexSamplerStates:commandBuffer->vertexSamplers
                                                   withRange:NSMakeRange(0, graphicsPipeline->vertexSamplerCount)];
        [commandBuffer->renderEncoder setVertexTextures:commandBuffer->vertexTextures
                                              withRange:NSMakeRange(0, graphicsPipeline->vertexSamplerCount)];
        commandBuffer->needVertexSamplerBind = false;
    }

    // Vertex Storage Textures

    if (graphicsPipeline->vertexStorageTextureCount > 0 && commandBuffer->needVertexStorageTextureBind) {
        [commandBuffer->renderEncoder setVertexTextures:commandBuffer->vertexStorageTextures
                                              withRange:NSMakeRange(graphicsPipeline->vertexSamplerCount,
                                                                    graphicsPipeline->vertexStorageTextureCount)];
        commandBuffer->needVertexStorageTextureBind = false;
    }

    // Vertex Storage Buffers

    if (graphicsPipeline->vertexStorageBufferCount > 0 && commandBuffer->needVertexStorageBufferBind) {
        [commandBuffer->renderEncoder setVertexBuffers:commandBuffer->vertexStorageBuffers
                                               offsets:offsets
                                             withRange:NSMakeRange(graphicsPipeline->vertexUniformBufferCount,
                                                                   graphicsPipeline->vertexStorageBufferCount)];
        commandBuffer->needVertexStorageBufferBind = false;
    }

    // Vertex Uniform Buffers

    if (graphicsPipeline->vertexUniformBufferCount > 0 && commandBuffer->needVertexUniformBind) {
        for (Uint32 i = 0; i < graphicsPipeline->vertexUniformBufferCount; i += 1) {
            [commandBuffer->renderEncoder
                setVertexBuffer:commandBuffer->vertexUniformBuffers[i]->handle
                         offset:commandBuffer->vertexUniformBuffers[i]->drawOffset
                        atIndex:i];
        }
        commandBuffer->needVertexUniformBind = false;
    }

    // Fragment Samplers+Textures

    if (graphicsPipeline->fragmentSamplerCount > 0 && commandBuffer->needFragmentSamplerBind) {
        [commandBuffer->renderEncoder setFragmentSamplerStates:commandBuffer->fragmentSamplers
                                                     withRange:NSMakeRange(0, graphicsPipeline->fragmentSamplerCount)];
        [commandBuffer->renderEncoder setFragmentTextures:commandBuffer->fragmentTextures
                                                withRange:NSMakeRange(0, graphicsPipeline->fragmentSamplerCount)];
        commandBuffer->needFragmentSamplerBind = false;
    }

    // Fragment Storage Textures

    if (graphicsPipeline->fragmentStorageTextureCount > 0 && commandBuffer->needFragmentStorageTextureBind) {
        [commandBuffer->renderEncoder setFragmentTextures:commandBuffer->fragmentStorageTextures
                                                withRange:NSMakeRange(graphicsPipeline->fragmentSamplerCount,
                                                                      graphicsPipeline->fragmentStorageTextureCount)];
        commandBuffer->needFragmentStorageTextureBind = false;
    }

    // Fragment Storage Buffers

    if (graphicsPipeline->fragmentStorageBufferCount > 0 && commandBuffer->needFragmentStorageBufferBind) {
        [commandBuffer->renderEncoder setFragmentBuffers:commandBuffer->fragmentStorageBuffers
                                                 offsets:offsets
                                               withRange:NSMakeRange(graphicsPipeline->fragmentUniformBufferCount,
                                                                     graphicsPipeline->fragmentStorageBufferCount)];
        commandBuffer->needFragmentStorageBufferBind = false;
    }

    // Fragment Uniform Buffers
    if (graphicsPipeline->fragmentUniformBufferCount > 0 && commandBuffer->needFragmentUniformBind) {
        for (Uint32 i = 0; i < graphicsPipeline->fragmentUniformBufferCount; i += 1) {
            [commandBuffer->renderEncoder
                setFragmentBuffer:commandBuffer->fragmentUniformBuffers[i]->handle
                           offset:commandBuffer->fragmentUniformBuffers[i]->drawOffset
                          atIndex:i];
        }
        commandBuffer->needFragmentUniformBind = false;
    }
}

// This function assumes that it's called from within an autorelease pool
static void METAL_INTERNAL_BindComputeResources(
    MetalCommandBuffer *commandBuffer)
{
    MetalComputePipeline *computePipeline = commandBuffer->compute_pipeline;
    NSUInteger offsets[MAX_STORAGE_BUFFERS_PER_STAGE] = { 0 };

    if (commandBuffer->needComputeSamplerBind) {
        // Bind sampler textures
        if (computePipeline->numSamplers > 0) {
            [commandBuffer->computeEncoder setTextures:commandBuffer->computeSamplerTextures
                                             withRange:NSMakeRange(0, computePipeline->numSamplers)];
            [commandBuffer->computeEncoder setSamplerStates:commandBuffer->computeSamplers
                                                  withRange:NSMakeRange(0, computePipeline->numSamplers)];
        }
        commandBuffer->needComputeSamplerBind = false;
    }

    if (commandBuffer->needComputeTextureBind) {
        // Bind read-only textures
        if (computePipeline->numReadonlyStorageTextures > 0) {
            [commandBuffer->computeEncoder setTextures:commandBuffer->computeReadOnlyTextures
                                             withRange:NSMakeRange(
                                                           computePipeline->numSamplers,
                                                           computePipeline->numReadonlyStorageTextures)];
        }

        // Bind write-only textures
        if (computePipeline->numReadWriteStorageTextures > 0) {
            [commandBuffer->computeEncoder setTextures:commandBuffer->computeReadWriteTextures
                                             withRange:NSMakeRange(
                                                           computePipeline->numSamplers + computePipeline->numReadonlyStorageTextures,
                                                           computePipeline->numReadWriteStorageTextures)];
        }
        commandBuffer->needComputeTextureBind = false;
    }

    if (commandBuffer->needComputeBufferBind) {
        // Bind read-only buffers
        if (computePipeline->numReadonlyStorageBuffers > 0) {
            [commandBuffer->computeEncoder setBuffers:commandBuffer->computeReadOnlyBuffers
                                              offsets:offsets
                                            withRange:NSMakeRange(computePipeline->numUniformBuffers,
                                                                  computePipeline->numReadonlyStorageBuffers)];
        }
        // Bind write-only buffers
        if (computePipeline->numReadWriteStorageBuffers > 0) {
            [commandBuffer->computeEncoder setBuffers:commandBuffer->computeReadWriteBuffers
                                              offsets:offsets
                                            withRange:NSMakeRange(
                                                          computePipeline->numUniformBuffers +
                                                              computePipeline->numReadonlyStorageBuffers,
                                                          computePipeline->numReadWriteStorageBuffers)];
        }
        commandBuffer->needComputeBufferBind = false;
    }

    if (commandBuffer->needComputeUniformBind) {
        for (Uint32 i = 0; i < computePipeline->numUniformBuffers; i += 1) {
            [commandBuffer->computeEncoder
                setBuffer:commandBuffer->computeUniformBuffers[i]->handle
                   offset:commandBuffer->computeUniformBuffers[i]->drawOffset
                  atIndex:i];
        }

        commandBuffer->needComputeUniformBind = false;
    }
}

static void METAL_DrawIndexedPrimitives(
    SDL_GPUCommandBuffer *commandBuffer,
    Uint32 numIndices,
    Uint32 numInstances,
    Uint32 firstIndex,
    Sint32 vertexOffset,
    Uint32 firstInstance)
{
    @autoreleasepool {
        MetalCommandBuffer *metalCommandBuffer = (MetalCommandBuffer *)commandBuffer;
        SDL_GPUPrimitiveType primitiveType = metalCommandBuffer->graphics_pipeline->primitiveType;
        Uint32 indexSize = IndexSize(metalCommandBuffer->index_element_size);

        METAL_INTERNAL_BindGraphicsResources(metalCommandBuffer);

        [metalCommandBuffer->renderEncoder
            drawIndexedPrimitives:SDLToMetal_PrimitiveType[primitiveType]
                       indexCount:numIndices
                        indexType:SDLToMetal_IndexType[metalCommandBuffer->index_element_size]
                      indexBuffer:metalCommandBuffer->indexBuffer->handle
                indexBufferOffset:metalCommandBuffer->indexBufferOffset + (firstIndex * indexSize)
                    instanceCount:numInstances
                       baseVertex:vertexOffset
                     baseInstance:firstInstance];
    }
}

static void METAL_DrawPrimitives(
    SDL_GPUCommandBuffer *commandBuffer,
    Uint32 numVertices,
    Uint32 numInstances,
    Uint32 firstVertex,
    Uint32 firstInstance)
{
    @autoreleasepool {
        MetalCommandBuffer *metalCommandBuffer = (MetalCommandBuffer *)commandBuffer;
        SDL_GPUPrimitiveType primitiveType = metalCommandBuffer->graphics_pipeline->primitiveType;

        METAL_INTERNAL_BindGraphicsResources(metalCommandBuffer);

        [metalCommandBuffer->renderEncoder
            drawPrimitives:SDLToMetal_PrimitiveType[primitiveType]
               vertexStart:firstVertex
               vertexCount:numVertices
             instanceCount:numInstances
              baseInstance:firstInstance];
    }
}

static void METAL_DrawPrimitivesIndirect(
    SDL_GPUCommandBuffer *commandBuffer,
    SDL_GPUBuffer *buffer,
    Uint32 offset,
    Uint32 drawCount)
{
    @autoreleasepool {
        MetalCommandBuffer *metalCommandBuffer = (MetalCommandBuffer *)commandBuffer;
        MetalBuffer *metalBuffer = ((MetalBufferContainer *)buffer)->activeBuffer;
        SDL_GPUPrimitiveType primitiveType = metalCommandBuffer->graphics_pipeline->primitiveType;

        METAL_INTERNAL_BindGraphicsResources(metalCommandBuffer);

        /* Metal: "We have multi-draw at home!"
         * Multi-draw at home:
         */
        for (Uint32 i = 0; i < drawCount; i += 1) {
            [metalCommandBuffer->renderEncoder
                      drawPrimitives:SDLToMetal_PrimitiveType[primitiveType]
                      indirectBuffer:metalBuffer->handle
                indirectBufferOffset:offset + (sizeof(SDL_GPUIndirectDrawCommand) * i)];
        }

        METAL_INTERNAL_TrackBuffer(metalCommandBuffer, metalBuffer);
    }
}

static void METAL_DrawIndexedPrimitivesIndirect(
    SDL_GPUCommandBuffer *commandBuffer,
    SDL_GPUBuffer *buffer,
    Uint32 offset,
    Uint32 drawCount)
{
    @autoreleasepool {
        MetalCommandBuffer *metalCommandBuffer = (MetalCommandBuffer *)commandBuffer;
        MetalBuffer *metalBuffer = ((MetalBufferContainer *)buffer)->activeBuffer;
        SDL_GPUPrimitiveType primitiveType = metalCommandBuffer->graphics_pipeline->primitiveType;

        METAL_INTERNAL_BindGraphicsResources(metalCommandBuffer);

        for (Uint32 i = 0; i < drawCount; i += 1) {
            [metalCommandBuffer->renderEncoder
                drawIndexedPrimitives:SDLToMetal_PrimitiveType[primitiveType]
                            indexType:SDLToMetal_IndexType[metalCommandBuffer->index_element_size]
                          indexBuffer:metalCommandBuffer->indexBuffer->handle
                    indexBufferOffset:metalCommandBuffer->indexBufferOffset
                       indirectBuffer:metalBuffer->handle
                 indirectBufferOffset:offset + (sizeof(SDL_GPUIndexedIndirectDrawCommand) * i)];
        }

        METAL_INTERNAL_TrackBuffer(metalCommandBuffer, metalBuffer);
    }
}

static void METAL_EndRenderPass(
    SDL_GPUCommandBuffer *commandBuffer)
{
    @autoreleasepool {
        MetalCommandBuffer *metalCommandBuffer = (MetalCommandBuffer *)commandBuffer;
        [metalCommandBuffer->renderEncoder endEncoding];
        metalCommandBuffer->renderEncoder = nil;

        for (Uint32 i = 0; i < MAX_TEXTURE_SAMPLERS_PER_STAGE; i += 1) {
            metalCommandBuffer->vertexSamplers[i] = nil;
            metalCommandBuffer->vertexTextures[i] = nil;
            metalCommandBuffer->fragmentSamplers[i] = nil;
            metalCommandBuffer->fragmentTextures[i] = nil;
        }
        for (Uint32 i = 0; i < MAX_STORAGE_TEXTURES_PER_STAGE; i += 1) {
            metalCommandBuffer->vertexStorageTextures[i] = nil;
            metalCommandBuffer->fragmentStorageTextures[i] = nil;
        }
        for (Uint32 i = 0; i < MAX_STORAGE_BUFFERS_PER_STAGE; i += 1) {
            metalCommandBuffer->vertexStorageBuffers[i] = nil;
            metalCommandBuffer->fragmentStorageBuffers[i] = nil;
        }
    }
}

// This function assumes that it's called from within an autorelease pool
static void METAL_INTERNAL_PushUniformData(
    MetalCommandBuffer *metalCommandBuffer,
    SDL_GPUShaderStage shaderStage,
    Uint32 slotIndex,
    const void *data,
    Uint32 length)
{
    MetalUniformBuffer *metalUniformBuffer;
    Uint32 alignedDataLength;

    if (shaderStage == SDL_GPU_SHADERSTAGE_VERTEX) {
        if (metalCommandBuffer->vertexUniformBuffers[slotIndex] == NULL) {
            metalCommandBuffer->vertexUniformBuffers[slotIndex] = METAL_INTERNAL_AcquireUniformBufferFromPool(
                metalCommandBuffer);
        }
        metalUniformBuffer = metalCommandBuffer->vertexUniformBuffers[slotIndex];
    } else if (shaderStage == SDL_GPU_SHADERSTAGE_FRAGMENT) {
        if (metalCommandBuffer->fragmentUniformBuffers[slotIndex] == NULL) {
            metalCommandBuffer->fragmentUniformBuffers[slotIndex] = METAL_INTERNAL_AcquireUniformBufferFromPool(
                metalCommandBuffer);
        }
        metalUniformBuffer = metalCommandBuffer->fragmentUniformBuffers[slotIndex];
    } else if (shaderStage == SDL_GPU_SHADERSTAGE_COMPUTE) {
        if (metalCommandBuffer->computeUniformBuffers[slotIndex] == NULL) {
            metalCommandBuffer->computeUniformBuffers[slotIndex] = METAL_INTERNAL_AcquireUniformBufferFromPool(
                metalCommandBuffer);
        }
        metalUniformBuffer = metalCommandBuffer->computeUniformBuffers[slotIndex];
    } else {
        SDL_LogError(SDL_LOG_CATEGORY_GPU, "Unrecognized shader stage!");
        return;
    }

    alignedDataLength = METAL_INTERNAL_NextHighestAlignment(
        length,
        256);

    if (metalUniformBuffer->writeOffset + alignedDataLength >= UNIFORM_BUFFER_SIZE) {
        metalUniformBuffer = METAL_INTERNAL_AcquireUniformBufferFromPool(
            metalCommandBuffer);

        metalUniformBuffer->writeOffset = 0;
        metalUniformBuffer->drawOffset = 0;

        if (shaderStage == SDL_GPU_SHADERSTAGE_VERTEX) {
            metalCommandBuffer->vertexUniformBuffers[slotIndex] = metalUniformBuffer;
        } else if (shaderStage == SDL_GPU_SHADERSTAGE_FRAGMENT) {
            metalCommandBuffer->fragmentUniformBuffers[slotIndex] = metalUniformBuffer;
        } else if (shaderStage == SDL_GPU_SHADERSTAGE_COMPUTE) {
            metalCommandBuffer->computeUniformBuffers[slotIndex] = metalUniformBuffer;
        } else {
            SDL_LogError(SDL_LOG_CATEGORY_GPU, "Unrecognized shader stage!");
            return;
        }
    }

    metalUniformBuffer->drawOffset = metalUniformBuffer->writeOffset;

    SDL_memcpy(
        (metalUniformBuffer->handle).contents + metalUniformBuffer->writeOffset,
        data,
        length);

    metalUniformBuffer->writeOffset += alignedDataLength;

    if (shaderStage == SDL_GPU_SHADERSTAGE_VERTEX) {
        metalCommandBuffer->needVertexUniformBind = true;
    } else if (shaderStage == SDL_GPU_SHADERSTAGE_FRAGMENT) {
        metalCommandBuffer->needFragmentUniformBind = true;
    } else if (shaderStage == SDL_GPU_SHADERSTAGE_COMPUTE) {
        metalCommandBuffer->needComputeUniformBind = true;
    } else {
        SDL_LogError(SDL_LOG_CATEGORY_GPU, "Unrecognized shader stage!");
    }
}

static void METAL_PushVertexUniformData(
    SDL_GPUCommandBuffer *commandBuffer,
    Uint32 slotIndex,
    const void *data,
    Uint32 length)
{
    @autoreleasepool {
        METAL_INTERNAL_PushUniformData(
            (MetalCommandBuffer *)commandBuffer,
            SDL_GPU_SHADERSTAGE_VERTEX,
            slotIndex,
            data,
            length);
    }
}

static void METAL_PushFragmentUniformData(
    SDL_GPUCommandBuffer *commandBuffer,
    Uint32 slotIndex,
    const void *data,
    Uint32 length)
{
    @autoreleasepool {
        METAL_INTERNAL_PushUniformData(
            (MetalCommandBuffer *)commandBuffer,
            SDL_GPU_SHADERSTAGE_FRAGMENT,
            slotIndex,
            data,
            length);
    }
}

// Blit

static void METAL_Blit(
    SDL_GPUCommandBuffer *commandBuffer,
    const SDL_GPUBlitInfo *info)
{
    MetalCommandBuffer *metalCommandBuffer = (MetalCommandBuffer *)commandBuffer;
    MetalRenderer *renderer = (MetalRenderer *)metalCommandBuffer->renderer;

    SDL_GPU_BlitCommon(
        commandBuffer,
        info,
        renderer->blitLinearSampler,
        renderer->blitNearestSampler,
        renderer->blitVertexShader,
        renderer->blitFrom2DShader,
        renderer->blitFrom2DArrayShader,
        renderer->blitFrom3DShader,
        renderer->blitFromCubeShader,
        renderer->blitFromCubeArrayShader,
        &renderer->blitPipelines,
        &renderer->blitPipelineCount,
        &renderer->blitPipelineCapacity);
}

// Compute State

static void METAL_BeginComputePass(
    SDL_GPUCommandBuffer *commandBuffer,
    const SDL_GPUStorageTextureReadWriteBinding *storageTextureBindings,
    Uint32 numStorageTextureBindings,
    const SDL_GPUStorageBufferReadWriteBinding *storageBufferBindings,
    Uint32 numStorageBufferBindings)
{
    @autoreleasepool {
        MetalCommandBuffer *metalCommandBuffer = (MetalCommandBuffer *)commandBuffer;
        MetalTextureContainer *textureContainer;
        MetalTexture *texture;
        id<MTLTexture> textureView;
        MetalBufferContainer *bufferContainer;
        MetalBuffer *buffer;

        metalCommandBuffer->computeEncoder = [metalCommandBuffer->handle computeCommandEncoder];

        for (Uint32 i = 0; i < numStorageTextureBindings; i += 1) {
            textureContainer = (MetalTextureContainer *)storageTextureBindings[i].texture;

            texture = METAL_INTERNAL_PrepareTextureForWrite(
                metalCommandBuffer->renderer,
                textureContainer,
                storageTextureBindings[i].cycle);

            METAL_INTERNAL_TrackTexture(metalCommandBuffer, texture);

            textureView = [texture->handle newTextureViewWithPixelFormat:SDLToMetal_TextureFormat(textureContainer->header.info.format)
                                                             textureType:SDLToMetal_TextureType(textureContainer->header.info.type, false)
                                                                  levels:NSMakeRange(storageTextureBindings[i].mip_level, 1)
                                                                  slices:NSMakeRange(storageTextureBindings[i].layer, 1)];

            metalCommandBuffer->computeReadWriteTextures[i] = textureView;
            metalCommandBuffer->needComputeTextureBind = true;
        }

        for (Uint32 i = 0; i < numStorageBufferBindings; i += 1) {
            bufferContainer = (MetalBufferContainer *)storageBufferBindings[i].buffer;

            buffer = METAL_INTERNAL_PrepareBufferForWrite(
                metalCommandBuffer->renderer,
                bufferContainer,
                storageBufferBindings[i].cycle);

            METAL_INTERNAL_TrackBuffer(
                metalCommandBuffer,
                buffer);

            metalCommandBuffer->computeReadWriteBuffers[i] = buffer->handle;
            metalCommandBuffer->needComputeBufferBind = true;
        }
    }
}

static void METAL_BindComputePipeline(
    SDL_GPUCommandBuffer *commandBuffer,
    SDL_GPUComputePipeline *computePipeline)
{
    @autoreleasepool {
        MetalCommandBuffer *metalCommandBuffer = (MetalCommandBuffer *)commandBuffer;
        MetalComputePipeline *pipeline = (MetalComputePipeline *)computePipeline;

        metalCommandBuffer->compute_pipeline = pipeline;

        [metalCommandBuffer->computeEncoder setComputePipelineState:pipeline->handle];

        for (Uint32 i = 0; i < pipeline->numUniformBuffers; i += 1) {
            if (metalCommandBuffer->computeUniformBuffers[i] == NULL) {
                metalCommandBuffer->computeUniformBuffers[i] = METAL_INTERNAL_AcquireUniformBufferFromPool(
                    metalCommandBuffer);
            }
        }

        metalCommandBuffer->needComputeUniformBind = true;
    }
}

static void METAL_BindComputeSamplers(
    SDL_GPUCommandBuffer *commandBuffer,
    Uint32 firstSlot,
    const SDL_GPUTextureSamplerBinding *textureSamplerBindings,
    Uint32 numBindings)
{
    MetalCommandBuffer *metalCommandBuffer = (MetalCommandBuffer *)commandBuffer;
    MetalTextureContainer *textureContainer;

    for (Uint32 i = 0; i < numBindings; i += 1) {
        textureContainer = (MetalTextureContainer *)textureSamplerBindings[i].texture;

        METAL_INTERNAL_TrackTexture(
            metalCommandBuffer,
            textureContainer->activeTexture);

        metalCommandBuffer->computeSamplers[firstSlot + i] =
            ((MetalSampler *)textureSamplerBindings[i].sampler)->handle;

        metalCommandBuffer->computeSamplerTextures[firstSlot + i] =
            textureContainer->activeTexture->handle;
    }

    metalCommandBuffer->needComputeSamplerBind = true;
}

static void METAL_BindComputeStorageTextures(
    SDL_GPUCommandBuffer *commandBuffer,
    Uint32 firstSlot,
    SDL_GPUTexture *const *storageTextures,
    Uint32 numBindings)
{
    MetalCommandBuffer *metalCommandBuffer = (MetalCommandBuffer *)commandBuffer;
    MetalTextureContainer *textureContainer;

    for (Uint32 i = 0; i < numBindings; i += 1) {
        textureContainer = (MetalTextureContainer *)storageTextures[i];

        METAL_INTERNAL_TrackTexture(
            metalCommandBuffer,
            textureContainer->activeTexture);

        metalCommandBuffer->computeReadOnlyTextures[firstSlot + i] =
            textureContainer->activeTexture->handle;
    }

    metalCommandBuffer->needComputeTextureBind = true;
}

static void METAL_BindComputeStorageBuffers(
    SDL_GPUCommandBuffer *commandBuffer,
    Uint32 firstSlot,
    SDL_GPUBuffer *const *storageBuffers,
    Uint32 numBindings)
{
    MetalCommandBuffer *metalCommandBuffer = (MetalCommandBuffer *)commandBuffer;
    MetalBufferContainer *bufferContainer;

    for (Uint32 i = 0; i < numBindings; i += 1) {
        bufferContainer = (MetalBufferContainer *)storageBuffers[i];

        METAL_INTERNAL_TrackBuffer(
            metalCommandBuffer,
            bufferContainer->activeBuffer);

        metalCommandBuffer->computeReadOnlyBuffers[firstSlot + i] =
            bufferContainer->activeBuffer->handle;
    }

    metalCommandBuffer->needComputeBufferBind = true;
}

static void METAL_PushComputeUniformData(
    SDL_GPUCommandBuffer *commandBuffer,
    Uint32 slotIndex,
    const void *data,
    Uint32 length)
{
    @autoreleasepool {
        METAL_INTERNAL_PushUniformData(
            (MetalCommandBuffer *)commandBuffer,
            SDL_GPU_SHADERSTAGE_COMPUTE,
            slotIndex,
            data,
            length);
    }
}

static void METAL_DispatchCompute(
    SDL_GPUCommandBuffer *commandBuffer,
    Uint32 groupcountX,
    Uint32 groupcountY,
    Uint32 groupcountZ)
{
    @autoreleasepool {
        MetalCommandBuffer *metalCommandBuffer = (MetalCommandBuffer *)commandBuffer;
        MTLSize threadgroups = MTLSizeMake(groupcountX, groupcountY, groupcountZ);
        MTLSize threadsPerThreadgroup = MTLSizeMake(
            metalCommandBuffer->compute_pipeline->threadcountX,
            metalCommandBuffer->compute_pipeline->threadcountY,
            metalCommandBuffer->compute_pipeline->threadcountZ);

        METAL_INTERNAL_BindComputeResources(metalCommandBuffer);

        [metalCommandBuffer->computeEncoder
             dispatchThreadgroups:threadgroups
            threadsPerThreadgroup:threadsPerThreadgroup];
    }
}

static void METAL_DispatchComputeIndirect(
    SDL_GPUCommandBuffer *commandBuffer,
    SDL_GPUBuffer *buffer,
    Uint32 offset)
{
    @autoreleasepool {
        MetalCommandBuffer *metalCommandBuffer = (MetalCommandBuffer *)commandBuffer;
        MetalBuffer *metalBuffer = ((MetalBufferContainer *)buffer)->activeBuffer;
        MTLSize threadsPerThreadgroup = MTLSizeMake(
            metalCommandBuffer->compute_pipeline->threadcountX,
            metalCommandBuffer->compute_pipeline->threadcountY,
            metalCommandBuffer->compute_pipeline->threadcountZ);

        METAL_INTERNAL_BindComputeResources(metalCommandBuffer);

        [metalCommandBuffer->computeEncoder
            dispatchThreadgroupsWithIndirectBuffer:metalBuffer->handle
                              indirectBufferOffset:offset
                             threadsPerThreadgroup:threadsPerThreadgroup];

        METAL_INTERNAL_TrackBuffer(metalCommandBuffer, metalBuffer);
    }
}

static void METAL_EndComputePass(
    SDL_GPUCommandBuffer *commandBuffer)
{
    @autoreleasepool {
        MetalCommandBuffer *metalCommandBuffer = (MetalCommandBuffer *)commandBuffer;
        [metalCommandBuffer->computeEncoder endEncoding];
        metalCommandBuffer->computeEncoder = nil;

        for (Uint32 i = 0; i < MAX_TEXTURE_SAMPLERS_PER_STAGE; i += 1) {
            metalCommandBuffer->computeSamplers[i] = nil;
            metalCommandBuffer->computeSamplerTextures[i] = nil;
        }
        for (Uint32 i = 0; i < MAX_COMPUTE_WRITE_TEXTURES; i += 1) {
            metalCommandBuffer->computeReadWriteTextures[i] = nil;
        }
        for (Uint32 i = 0; i < MAX_COMPUTE_WRITE_BUFFERS; i += 1) {
            metalCommandBuffer->computeReadWriteBuffers[i] = nil;
        }
        for (Uint32 i = 0; i < MAX_STORAGE_TEXTURES_PER_STAGE; i += 1) {
            metalCommandBuffer->computeReadOnlyTextures[i] = nil;
        }
        for (Uint32 i = 0; i < MAX_STORAGE_BUFFERS_PER_STAGE; i += 1) {
            metalCommandBuffer->computeReadOnlyBuffers[i] = nil;
        }
    }
}

// Fence Cleanup

static void METAL_INTERNAL_ReleaseFenceToPool(
    MetalRenderer *renderer,
    MetalFence *fence)
{
    SDL_LockMutex(renderer->fenceLock);

    // FIXME: Should this use EXPAND_IF_NEEDED?
    if (renderer->availableFenceCount == renderer->availableFenceCapacity) {
        renderer->availableFenceCapacity *= 2;
        renderer->availableFences = SDL_realloc(
            renderer->availableFences,
            renderer->availableFenceCapacity * sizeof(MetalFence *));
    }
    renderer->availableFences[renderer->availableFenceCount] = fence;
    renderer->availableFenceCount += 1;

    SDL_UnlockMutex(renderer->fenceLock);
}

static void METAL_ReleaseFence(
    SDL_GPURenderer *driverData,
    SDL_GPUFence *fence)
{
    MetalFence *metalFence = (MetalFence *)fence;
    if (SDL_AtomicDecRef(&metalFence->referenceCount)) {
        METAL_INTERNAL_ReleaseFenceToPool(
            (MetalRenderer *)driverData,
            (MetalFence *)fence);
    }
}

// Cleanup

static void METAL_INTERNAL_CleanCommandBuffer(
    MetalRenderer *renderer,
    MetalCommandBuffer *commandBuffer,
    bool cancel)
{
    Uint32 i;

    // End any active passes
    if (commandBuffer->renderEncoder) {
        [commandBuffer->renderEncoder endEncoding];
        commandBuffer->renderEncoder = nil;
    }
    if (commandBuffer->computeEncoder) {
        [commandBuffer->computeEncoder endEncoding];
        commandBuffer->computeEncoder = nil;
    }
    if (commandBuffer->blitEncoder) {
        [commandBuffer->blitEncoder endEncoding];
        commandBuffer->blitEncoder = nil;
    }

    // Uniform buffers are now available

    SDL_LockMutex(renderer->acquireUniformBufferLock);

    for (i = 0; i < commandBuffer->usedUniformBufferCount; i += 1) {
        METAL_INTERNAL_ReturnUniformBufferToPool(
            renderer,
            commandBuffer->usedUniformBuffers[i]);
    }
    commandBuffer->usedUniformBufferCount = 0;

    SDL_UnlockMutex(renderer->acquireUniformBufferLock);

    // Reference Counting

    for (i = 0; i < commandBuffer->usedBufferCount; i += 1) {
        (void)SDL_AtomicDecRef(&commandBuffer->usedBuffers[i]->referenceCount);
    }
    commandBuffer->usedBufferCount = 0;

    for (i = 0; i < commandBuffer->usedTextureCount; i += 1) {
        (void)SDL_AtomicDecRef(&commandBuffer->usedTextures[i]->referenceCount);
    }
    commandBuffer->usedTextureCount = 0;

    // Reset presentation
    commandBuffer->windowDataCount = 0;

    // Reset bindings
    commandBuffer->indexBuffer = NULL;
    for (i = 0; i < MAX_TEXTURE_SAMPLERS_PER_STAGE; i += 1) {
        commandBuffer->vertexSamplers[i] = nil;
        commandBuffer->vertexTextures[i] = nil;
        commandBuffer->fragmentSamplers[i] = nil;
        commandBuffer->fragmentTextures[i] = nil;
        commandBuffer->computeSamplers[i] = nil;
        commandBuffer->computeSamplerTextures[i] = nil;
    }
    for (i = 0; i < MAX_STORAGE_TEXTURES_PER_STAGE; i += 1) {
        commandBuffer->vertexStorageTextures[i] = nil;
        commandBuffer->fragmentStorageTextures[i] = nil;
        commandBuffer->computeReadOnlyTextures[i] = nil;
    }
    for (i = 0; i < MAX_STORAGE_BUFFERS_PER_STAGE; i += 1) {
        commandBuffer->vertexStorageBuffers[i] = nil;
        commandBuffer->fragmentStorageBuffers[i] = nil;
        commandBuffer->computeReadOnlyBuffers[i] = nil;
    }
    for (i = 0; i < MAX_COMPUTE_WRITE_TEXTURES; i += 1) {
        commandBuffer->computeReadWriteTextures[i] = nil;
    }
    for (i = 0; i < MAX_COMPUTE_WRITE_BUFFERS; i += 1) {
        commandBuffer->computeReadWriteBuffers[i] = nil;
    }

    // The fence is now available (unless SubmitAndAcquireFence was called)
    if (commandBuffer->autoReleaseFence) {
        METAL_ReleaseFence(
            (SDL_GPURenderer *)renderer,
            (SDL_GPUFence *)commandBuffer->fence);
    }

    // Return command buffer to pool
    SDL_LockMutex(renderer->acquireCommandBufferLock);
    // FIXME: Should this use EXPAND_IF_NEEDED?
    if (renderer->availableCommandBufferCount == renderer->availableCommandBufferCapacity) {
        renderer->availableCommandBufferCapacity += 1;
        renderer->availableCommandBuffers = SDL_realloc(
            renderer->availableCommandBuffers,
            renderer->availableCommandBufferCapacity * sizeof(MetalCommandBuffer *));
    }
    renderer->availableCommandBuffers[renderer->availableCommandBufferCount] = commandBuffer;
    renderer->availableCommandBufferCount += 1;
    SDL_UnlockMutex(renderer->acquireCommandBufferLock);

    // Remove this command buffer from the submitted list
    if (!cancel) {
        for (i = 0; i < renderer->submittedCommandBufferCount; i += 1) {
            if (renderer->submittedCommandBuffers[i] == commandBuffer) {
                renderer->submittedCommandBuffers[i] = renderer->submittedCommandBuffers[renderer->submittedCommandBufferCount - 1];
                renderer->submittedCommandBufferCount -= 1;
            }
        }
    }
}

// This function assumes that it's called from within an autorelease pool
static void METAL_INTERNAL_PerformPendingDestroys(
    MetalRenderer *renderer)
{
    Sint32 referenceCount = 0;
    Sint32 i;
    Uint32 j;

    for (i = renderer->bufferContainersToDestroyCount - 1; i >= 0; i -= 1) {
        referenceCount = 0;
        for (j = 0; j < renderer->bufferContainersToDestroy[i]->bufferCount; j += 1) {
            referenceCount += SDL_GetAtomicInt(&renderer->bufferContainersToDestroy[i]->buffers[j]->referenceCount);
        }

        if (referenceCount == 0) {
            METAL_INTERNAL_DestroyBufferContainer(
                renderer->bufferContainersToDestroy[i]);

            renderer->bufferContainersToDestroy[i] = renderer->bufferContainersToDestroy[renderer->bufferContainersToDestroyCount - 1];
            renderer->bufferContainersToDestroyCount -= 1;
        }
    }

    for (i = renderer->textureContainersToDestroyCount - 1; i >= 0; i -= 1) {
        referenceCount = 0;
        for (j = 0; j < renderer->textureContainersToDestroy[i]->textureCount; j += 1) {
            referenceCount += SDL_GetAtomicInt(&renderer->textureContainersToDestroy[i]->textures[j]->referenceCount);
        }

        if (referenceCount == 0) {
            METAL_INTERNAL_DestroyTextureContainer(
                renderer->textureContainersToDestroy[i]);

            renderer->textureContainersToDestroy[i] = renderer->textureContainersToDestroy[renderer->textureContainersToDestroyCount - 1];
            renderer->textureContainersToDestroyCount -= 1;
        }
    }
}

// Fences

static bool METAL_WaitForFences(
    SDL_GPURenderer *driverData,
    bool waitAll,
    SDL_GPUFence *const *fences,
    Uint32 numFences)
{
    @autoreleasepool {
        MetalRenderer *renderer = (MetalRenderer *)driverData;
        bool waiting;

        if (waitAll) {
            for (Uint32 i = 0; i < numFences; i += 1) {
                while (!SDL_GetAtomicInt(&((MetalFence *)fences[i])->complete)) {
                    // Spin!
                }
            }
        } else {
            waiting = 1;
            while (waiting) {
                for (Uint32 i = 0; i < numFences; i += 1) {
                    if (SDL_GetAtomicInt(&((MetalFence *)fences[i])->complete) > 0) {
                        waiting = 0;
                        break;
                    }
                }
            }
        }

        METAL_INTERNAL_PerformPendingDestroys(renderer);

        return true;
    }
}

static bool METAL_QueryFence(
    SDL_GPURenderer *driverData,
    SDL_GPUFence *fence)
{
    MetalFence *metalFence = (MetalFence *)fence;
    return SDL_GetAtomicInt(&metalFence->complete) == 1;
}

// Window and Swapchain Management

static MetalWindowData *METAL_INTERNAL_FetchWindowData(SDL_Window *window)
{
    SDL_PropertiesID properties = SDL_GetWindowProperties(window);
    return (MetalWindowData *)SDL_GetPointerProperty(properties, WINDOW_PROPERTY_DATA, NULL);
}

static bool METAL_SupportsSwapchainComposition(
    SDL_GPURenderer *driverData,
    SDL_Window *window,
    SDL_GPUSwapchainComposition swapchainComposition)
{
#ifndef SDL_PLATFORM_MACOS
    if (swapchainComposition == SDL_GPU_SWAPCHAINCOMPOSITION_HDR10_ST2084) {
        return false;
    }
#endif

    if (@available(macOS 11.0, *)) {
        return true;
    } else {
        return swapchainComposition != SDL_GPU_SWAPCHAINCOMPOSITION_HDR10_ST2084;
    }
}

// This function assumes that it's called from within an autorelease pool
static Uint8 METAL_INTERNAL_CreateSwapchain(
    MetalRenderer *renderer,
    MetalWindowData *windowData,
    SDL_GPUSwapchainComposition swapchainComposition,
    SDL_GPUPresentMode presentMode)
{
    CGColorSpaceRef colorspace;
    CGSize drawableSize;

    windowData->view = SDL_Metal_CreateView(windowData->window);
    windowData->drawable = nil;
    windowData->presentMode = SDL_GPU_PRESENTMODE_VSYNC;
    windowData->frameCounter = 0;

    for (int i = 0; i < MAX_FRAMES_IN_FLIGHT; i += 1) {
        windowData->inFlightFences[i] = NULL;
    }

    windowData->layer = (__bridge CAMetalLayer *)(SDL_Metal_GetLayer(windowData->view));
    windowData->layer.device = renderer->device;
#ifdef SDL_PLATFORM_MACOS
    if (@available(macOS 10.13, *)) {
        windowData->layer.displaySyncEnabled = (presentMode != SDL_GPU_PRESENTMODE_IMMEDIATE);
        windowData->presentMode = presentMode;
    }
#endif
    windowData->layer.pixelFormat = SDLToMetal_TextureFormat(SwapchainCompositionToFormat[swapchainComposition]);
#ifndef SDL_PLATFORM_TVOS
    if (@available(iOS 16.0, *)) {
        windowData->layer.wantsExtendedDynamicRangeContent = (swapchainComposition != SDL_GPU_SWAPCHAINCOMPOSITION_SDR);
    }
#endif

    colorspace = CGColorSpaceCreateWithName(SwapchainCompositionToColorSpace[swapchainComposition]);
    windowData->layer.colorspace = colorspace;
    CGColorSpaceRelease(colorspace);

    windowData->texture.handle = nil; // This will be set in AcquireSwapchainTexture.

    // Precache blit pipelines for the swapchain format
    for (Uint32 i = 0; i < 4; i += 1) {
        SDL_GPU_FetchBlitPipeline(
            renderer->sdlGPUDevice,
            (SDL_GPUTextureType)i,
            SwapchainCompositionToFormat[swapchainComposition],
            renderer->blitVertexShader,
            renderer->blitFrom2DShader,
            renderer->blitFrom2DArrayShader,
            renderer->blitFrom3DShader,
            renderer->blitFromCubeShader,
            renderer->blitFromCubeArrayShader,
            &renderer->blitPipelines,
            &renderer->blitPipelineCount,
            &renderer->blitPipelineCapacity);
    }

    // Set up the texture container
    SDL_zero(windowData->textureContainer);
    windowData->textureContainer.canBeCycled = 0;
    windowData->textureContainer.activeTexture = &windowData->texture;
    windowData->textureContainer.textureCapacity = 1;
    windowData->textureContainer.textureCount = 1;
    windowData->textureContainer.header.info.format = SwapchainCompositionToFormat[swapchainComposition];
    windowData->textureContainer.header.info.num_levels = 1;
    windowData->textureContainer.header.info.layer_count_or_depth = 1;
    windowData->textureContainer.header.info.type = SDL_GPU_TEXTURETYPE_2D;
    windowData->textureContainer.header.info.usage = SDL_GPU_TEXTUREUSAGE_COLOR_TARGET;

    drawableSize = windowData->layer.drawableSize;
    windowData->textureContainer.header.info.width = (Uint32)drawableSize.width;
    windowData->textureContainer.header.info.height = (Uint32)drawableSize.height;

    return 1;
}

static bool METAL_SupportsPresentMode(
    SDL_GPURenderer *driverData,
    SDL_Window *window,
    SDL_GPUPresentMode presentMode)
{
    switch (presentMode) {
#ifdef SDL_PLATFORM_MACOS
    case SDL_GPU_PRESENTMODE_IMMEDIATE:
#endif
    case SDL_GPU_PRESENTMODE_VSYNC:
        return true;
    default:
        return false;
    }
}

static bool METAL_ClaimWindow(
    SDL_GPURenderer *driverData,
    SDL_Window *window)
{
    @autoreleasepool {
        MetalRenderer *renderer = (MetalRenderer *)driverData;
        MetalWindowData *windowData = METAL_INTERNAL_FetchWindowData(window);

        if (windowData == NULL) {
            windowData = (MetalWindowData *)SDL_calloc(1, sizeof(MetalWindowData));
            windowData->window = window;

            if (METAL_INTERNAL_CreateSwapchain(renderer, windowData, SDL_GPU_SWAPCHAINCOMPOSITION_SDR, SDL_GPU_PRESENTMODE_VSYNC)) {
                SDL_SetPointerProperty(SDL_GetWindowProperties(window), WINDOW_PROPERTY_DATA, windowData);

                SDL_LockMutex(renderer->windowLock);

                if (renderer->claimedWindowCount >= renderer->claimedWindowCapacity) {
                    renderer->claimedWindowCapacity *= 2;
                    renderer->claimedWindows = SDL_realloc(
                        renderer->claimedWindows,
                        renderer->claimedWindowCapacity * sizeof(MetalWindowData *));
                }
                renderer->claimedWindows[renderer->claimedWindowCount] = windowData;
                renderer->claimedWindowCount += 1;

                SDL_UnlockMutex(renderer->windowLock);

                return true;
            } else {
                SDL_free(windowData);
                SET_STRING_ERROR_AND_RETURN("Could not create swapchain, failed to claim window", false);
            }
        } else {
            SET_ERROR_AND_RETURN("%s", "Window already claimed!", false);
        }
    }
}

static void METAL_ReleaseWindow(
    SDL_GPURenderer *driverData,
    SDL_Window *window)
{
    @autoreleasepool {
        MetalRenderer *renderer = (MetalRenderer *)driverData;
        MetalWindowData *windowData = METAL_INTERNAL_FetchWindowData(window);

        if (windowData == NULL) {
            SET_STRING_ERROR_AND_RETURN("Window is not claimed by this SDL_GpuDevice", );
        }

        METAL_Wait(driverData);
        SDL_Metal_DestroyView(windowData->view);
        for (int i = 0; i < MAX_FRAMES_IN_FLIGHT; i += 1) {
            if (windowData->inFlightFences[i] != NULL) {
                METAL_ReleaseFence(
                    (SDL_GPURenderer *)renderer,
                    windowData->inFlightFences[i]);
            }
        }

        SDL_LockMutex(renderer->windowLock);
        for (Uint32 i = 0; i < renderer->claimedWindowCount; i += 1) {
            if (renderer->claimedWindows[i]->window == window) {
                renderer->claimedWindows[i] = renderer->claimedWindows[renderer->claimedWindowCount - 1];
                renderer->claimedWindowCount -= 1;
                break;
            }
        }
        SDL_UnlockMutex(renderer->windowLock);

        SDL_free(windowData);

        SDL_ClearProperty(SDL_GetWindowProperties(window), WINDOW_PROPERTY_DATA);
    }
}

static bool METAL_WaitForSwapchain(
    SDL_GPURenderer *driverData,
    SDL_Window *window)
{
    @autoreleasepool {
        MetalRenderer *renderer = (MetalRenderer *)driverData;
        MetalWindowData *windowData = METAL_INTERNAL_FetchWindowData(window);

        if (windowData == NULL) {
            SET_STRING_ERROR_AND_RETURN("Cannot wait for a swapchain from an unclaimed window!", false);
        }

        if (windowData->inFlightFences[windowData->frameCounter] != NULL) {
            if (!METAL_WaitForFences(
                driverData,
                true,
                &windowData->inFlightFences[windowData->frameCounter],
                1)) {
                return false;
            }
        }

        return true;
    }
}

static bool METAL_INTERNAL_AcquireSwapchainTexture(
    bool block,
    SDL_GPUCommandBuffer *commandBuffer,
    SDL_Window *window,
    SDL_GPUTexture **texture,
    Uint32 *swapchainTextureWidth,
    Uint32 *swapchainTextureHeight)
{
    @autoreleasepool {
        MetalCommandBuffer *metalCommandBuffer = (MetalCommandBuffer *)commandBuffer;
        MetalRenderer *renderer = metalCommandBuffer->renderer;
        MetalWindowData *windowData;
        CGSize drawableSize;

        *texture = NULL;
        if (swapchainTextureWidth) {
            *swapchainTextureWidth = 0;
        }
        if (swapchainTextureHeight) {
            *swapchainTextureHeight = 0;
        }

        windowData = METAL_INTERNAL_FetchWindowData(window);
        if (windowData == NULL) {
            SET_STRING_ERROR_AND_RETURN("Window is not claimed by this SDL_GpuDevice", false);
        }

        // Update the window size
        drawableSize = windowData->layer.drawableSize;
        windowData->textureContainer.header.info.width = (Uint32)drawableSize.width;
        windowData->textureContainer.header.info.height = (Uint32)drawableSize.height;
        if (swapchainTextureWidth) {
            *swapchainTextureWidth = (Uint32)drawableSize.width;
        }
        if (swapchainTextureHeight) {
            *swapchainTextureHeight = (Uint32)drawableSize.height;
        }

        if (windowData->inFlightFences[windowData->frameCounter] != NULL) {
            if (block) {
                // If we are blocking, just wait for the fence!
                if (!METAL_WaitForFences(
                    (SDL_GPURenderer *)renderer,
                    true,
                    &windowData->inFlightFences[windowData->frameCounter],
                    1)) {
                    return false;
                }
            } else {
                // If we are not blocking and the least recent fence is not signaled,
                // return true to indicate that there is no error but rendering should be skipped.
                if (!METAL_QueryFence(
                        (SDL_GPURenderer *)metalCommandBuffer->renderer,
                        windowData->inFlightFences[windowData->frameCounter])) {
                    return true;
                }
            }

            METAL_ReleaseFence(
                (SDL_GPURenderer *)metalCommandBuffer->renderer,
                windowData->inFlightFences[windowData->frameCounter]);

            windowData->inFlightFences[windowData->frameCounter] = NULL;
        }

        // Get the drawable and its underlying texture
        windowData->drawable = [windowData->layer nextDrawable];
        windowData->texture.handle = [windowData->drawable texture];

        // Set up presentation
        if (metalCommandBuffer->windowDataCount == metalCommandBuffer->windowDataCapacity) {
            metalCommandBuffer->windowDataCapacity += 1;
            metalCommandBuffer->windowDatas = SDL_realloc(
                metalCommandBuffer->windowDatas,
                metalCommandBuffer->windowDataCapacity * sizeof(MetalWindowData *));
        }
        metalCommandBuffer->windowDatas[metalCommandBuffer->windowDataCount] = windowData;
        metalCommandBuffer->windowDataCount += 1;

        // Return the swapchain texture
        *texture = (SDL_GPUTexture *)&windowData->textureContainer;
        return true;
    }
}

static bool METAL_AcquireSwapchainTexture(
    SDL_GPUCommandBuffer *command_buffer,
    SDL_Window *window,
    SDL_GPUTexture **swapchain_texture,
    Uint32 *swapchain_texture_width,
    Uint32 *swapchain_texture_height
) {
    return METAL_INTERNAL_AcquireSwapchainTexture(
        false,
        command_buffer,
        window,
        swapchain_texture,
        swapchain_texture_width,
        swapchain_texture_height);
}

static bool METAL_WaitAndAcquireSwapchainTexture(
    SDL_GPUCommandBuffer *command_buffer,
    SDL_Window *window,
    SDL_GPUTexture **swapchain_texture,
    Uint32 *swapchain_texture_width,
    Uint32 *swapchain_texture_height
) {
    return METAL_INTERNAL_AcquireSwapchainTexture(
        true,
        command_buffer,
        window,
        swapchain_texture,
        swapchain_texture_width,
        swapchain_texture_height);
}

static SDL_GPUTextureFormat METAL_GetSwapchainTextureFormat(
    SDL_GPURenderer *driverData,
    SDL_Window *window)
{
    MetalRenderer *renderer = (MetalRenderer *)driverData;
    MetalWindowData *windowData = METAL_INTERNAL_FetchWindowData(window);

    if (windowData == NULL) {
        SET_STRING_ERROR_AND_RETURN("Cannot get swapchain format, window has not been claimed", SDL_GPU_TEXTUREFORMAT_INVALID);
    }

    return windowData->textureContainer.header.info.format;
}

static bool METAL_SetSwapchainParameters(
    SDL_GPURenderer *driverData,
    SDL_Window *window,
    SDL_GPUSwapchainComposition swapchainComposition,
    SDL_GPUPresentMode presentMode)
{
    @autoreleasepool {
        MetalRenderer *renderer = (MetalRenderer *)driverData;
        MetalWindowData *windowData = METAL_INTERNAL_FetchWindowData(window);
        CGColorSpaceRef colorspace;

        if (windowData == NULL) {
            SET_STRING_ERROR_AND_RETURN("Cannot set swapchain parameters, window has not been claimed!", false);
        }

        if (!METAL_SupportsSwapchainComposition(driverData, window, swapchainComposition)) {
            SET_STRING_ERROR_AND_RETURN("Swapchain composition not supported", false);
        }

        if (!METAL_SupportsPresentMode(driverData, window, presentMode)) {
            SET_STRING_ERROR_AND_RETURN("Present mode not supported", false);
        }

        METAL_Wait(driverData);

        windowData->presentMode = SDL_GPU_PRESENTMODE_VSYNC;

#ifdef SDL_PLATFORM_MACOS
        if (@available(macOS 10.13, *)) {
            windowData->layer.displaySyncEnabled = (presentMode != SDL_GPU_PRESENTMODE_IMMEDIATE);
            windowData->presentMode = presentMode;
        }
#endif
        windowData->layer.pixelFormat = SDLToMetal_TextureFormat(SwapchainCompositionToFormat[swapchainComposition]);
#ifndef SDL_PLATFORM_TVOS
        if (@available(iOS 16.0, *)) {
            windowData->layer.wantsExtendedDynamicRangeContent = (swapchainComposition != SDL_GPU_SWAPCHAINCOMPOSITION_SDR);
        }
#endif

        colorspace = CGColorSpaceCreateWithName(SwapchainCompositionToColorSpace[swapchainComposition]);
        windowData->layer.colorspace = colorspace;
        CGColorSpaceRelease(colorspace);

        windowData->textureContainer.header.info.format = SwapchainCompositionToFormat[swapchainComposition];

        return true;
    }
}

static bool METAL_SetAllowedFramesInFlight(
    SDL_GPURenderer *driverData,
    Uint32 allowedFramesInFlight)
{
    @autoreleasepool {
        MetalRenderer *renderer = (MetalRenderer *)driverData;

        if (!METAL_Wait(driverData)) {
            return false;
        }

        renderer->allowedFramesInFlight = allowedFramesInFlight;
        return true;
    }
}

// Submission

static bool METAL_Submit(
    SDL_GPUCommandBuffer *commandBuffer)
{
    @autoreleasepool {
        MetalCommandBuffer *metalCommandBuffer = (MetalCommandBuffer *)commandBuffer;
        MetalRenderer *renderer = metalCommandBuffer->renderer;

        SDL_LockMutex(renderer->submitLock);

        if (!METAL_INTERNAL_AcquireFence(renderer, metalCommandBuffer)) {
            SDL_UnlockMutex(renderer->submitLock);
            return false;
        }

        // Enqueue present requests, if applicable
        for (Uint32 i = 0; i < metalCommandBuffer->windowDataCount; i += 1) {
            MetalWindowData *windowData = metalCommandBuffer->windowDatas[i];
            [metalCommandBuffer->handle presentDrawable:windowData->drawable];
            windowData->drawable = nil;

            windowData->inFlightFences[windowData->frameCounter] = (SDL_GPUFence *)metalCommandBuffer->fence;

            (void)SDL_AtomicIncRef(&metalCommandBuffer->fence->referenceCount);

            windowData->frameCounter = (windowData->frameCounter + 1) % renderer->allowedFramesInFlight;
        }

        // Notify the fence when the command buffer has completed
        [metalCommandBuffer->handle addCompletedHandler:^(id<MTLCommandBuffer> buffer) {
          SDL_AtomicIncRef(&metalCommandBuffer->fence->complete);
        }];

        // Submit the command buffer
        [metalCommandBuffer->handle commit];
        metalCommandBuffer->handle = nil;

        // Mark the command buffer as submitted
        if (renderer->submittedCommandBufferCount >= renderer->submittedCommandBufferCapacity) {
            renderer->submittedCommandBufferCapacity = renderer->submittedCommandBufferCount + 1;

            renderer->submittedCommandBuffers = SDL_realloc(
                renderer->submittedCommandBuffers,
                sizeof(MetalCommandBuffer *) * renderer->submittedCommandBufferCapacity);
        }
        renderer->submittedCommandBuffers[renderer->submittedCommandBufferCount] = metalCommandBuffer;
        renderer->submittedCommandBufferCount += 1;

        // Check if we can perform any cleanups
        for (Sint32 i = renderer->submittedCommandBufferCount - 1; i >= 0; i -= 1) {
            if (SDL_GetAtomicInt(&renderer->submittedCommandBuffers[i]->fence->complete)) {
                METAL_INTERNAL_CleanCommandBuffer(
                    renderer,
                    renderer->submittedCommandBuffers[i],
                    false);
            }
        }

        METAL_INTERNAL_PerformPendingDestroys(renderer);

        SDL_UnlockMutex(renderer->submitLock);

        return true;
    }
}

static SDL_GPUFence *METAL_SubmitAndAcquireFence(
    SDL_GPUCommandBuffer *commandBuffer)
{
    MetalCommandBuffer *metalCommandBuffer = (MetalCommandBuffer *)commandBuffer;
    metalCommandBuffer->autoReleaseFence = false;
    if (!METAL_Submit(commandBuffer)) {
        return NULL;
    }
    return (SDL_GPUFence *)metalCommandBuffer->fence;
}

static bool METAL_Cancel(
    SDL_GPUCommandBuffer *commandBuffer)
{
    MetalCommandBuffer *metalCommandBuffer = (MetalCommandBuffer *)commandBuffer;
    MetalRenderer *renderer = metalCommandBuffer->renderer;

    metalCommandBuffer->autoReleaseFence = false;
    SDL_LockMutex(renderer->submitLock);
    METAL_INTERNAL_CleanCommandBuffer(renderer, metalCommandBuffer, true);
    SDL_UnlockMutex(renderer->submitLock);

    return true;
}

static bool METAL_Wait(
    SDL_GPURenderer *driverData)
{
    @autoreleasepool {
        MetalRenderer *renderer = (MetalRenderer *)driverData;
        MetalCommandBuffer *commandBuffer;

        /*
         * Wait for all submitted command buffers to complete.
         * Sort of equivalent to vkDeviceWaitIdle.
         */
        for (Uint32 i = 0; i < renderer->submittedCommandBufferCount; i += 1) {
            while (!SDL_GetAtomicInt(&renderer->submittedCommandBuffers[i]->fence->complete)) {
                // Spin!
            }
        }

        SDL_LockMutex(renderer->submitLock);

        for (Sint32 i = renderer->submittedCommandBufferCount - 1; i >= 0; i -= 1) {
            commandBuffer = renderer->submittedCommandBuffers[i];
            METAL_INTERNAL_CleanCommandBuffer(renderer, commandBuffer, false);
        }

        METAL_INTERNAL_PerformPendingDestroys(renderer);

        SDL_UnlockMutex(renderer->submitLock);

        return true;
    }
}

// Format Info

// FIXME: Check simultaneous read-write support
static bool METAL_SupportsTextureFormat(
    SDL_GPURenderer *driverData,
    SDL_GPUTextureFormat format,
    SDL_GPUTextureType type,
    SDL_GPUTextureUsageFlags usage)
{
    @autoreleasepool {
        MetalRenderer *renderer = (MetalRenderer *)driverData;

        // Only depth textures can be used as... depth textures
        if ((usage & SDL_GPU_TEXTUREUSAGE_DEPTH_STENCIL_TARGET)) {
            if (!IsDepthFormat(format)) {
                return false;
            }
        }

        // Cube arrays are not supported on older iOS devices
        if (type == SDL_GPU_TEXTURETYPE_CUBE_ARRAY) {
#ifdef SDL_PLATFORM_MACOS
            return true;
#else
            if (@available(iOS 13.0, tvOS 13.0, *)) {
                if (!([renderer->device supportsFamily:MTLGPUFamilyCommon2] ||
                      [renderer->device supportsFamily:MTLGPUFamilyApple4])) {
                    return false;
                }
            } else {
                return false;
            }
#endif
        }

        switch (format) {
        // Apple GPU exclusive
        case SDL_GPU_TEXTUREFORMAT_B5G6R5_UNORM:
        case SDL_GPU_TEXTUREFORMAT_B5G5R5A1_UNORM:
        case SDL_GPU_TEXTUREFORMAT_B4G4R4A4_UNORM:
            if (@available(macOS 10.15, iOS 13.0, tvOS 13.0, *)) {
                return [renderer->device supportsFamily:MTLGPUFamilyApple1];
            } else {
                return false;
            }

        // Requires BC compression support
        case SDL_GPU_TEXTUREFORMAT_BC1_RGBA_UNORM:
        case SDL_GPU_TEXTUREFORMAT_BC2_RGBA_UNORM:
        case SDL_GPU_TEXTUREFORMAT_BC3_RGBA_UNORM:
        case SDL_GPU_TEXTUREFORMAT_BC4_R_UNORM:
        case SDL_GPU_TEXTUREFORMAT_BC5_RG_UNORM:
        case SDL_GPU_TEXTUREFORMAT_BC7_RGBA_UNORM:
        case SDL_GPU_TEXTUREFORMAT_BC6H_RGB_FLOAT:
        case SDL_GPU_TEXTUREFORMAT_BC6H_RGB_UFLOAT:
        case SDL_GPU_TEXTUREFORMAT_BC1_RGBA_UNORM_SRGB:
        case SDL_GPU_TEXTUREFORMAT_BC2_RGBA_UNORM_SRGB:
        case SDL_GPU_TEXTUREFORMAT_BC3_RGBA_UNORM_SRGB:
        case SDL_GPU_TEXTUREFORMAT_BC7_RGBA_UNORM_SRGB:
            if (@available(iOS 16.4, tvOS 16.4, *)) {
                if (usage & SDL_GPU_TEXTUREUSAGE_COLOR_TARGET) {
                    return false;
                }
                if (@available(macOS 11.0, *)) {
                    return [renderer->device supportsBCTextureCompression];
                } else {
                    return true;
                }
            } else {
                return false;
            }

        // Requires D24S8 support
        case SDL_GPU_TEXTUREFORMAT_D24_UNORM:
        case SDL_GPU_TEXTUREFORMAT_D24_UNORM_S8_UINT:
#ifdef SDL_PLATFORM_MACOS
            return [renderer->device isDepth24Stencil8PixelFormatSupported];
#else
            return false;
#endif

        case SDL_GPU_TEXTUREFORMAT_D16_UNORM:
            if (@available(macOS 10.12, iOS 13.0, tvOS 13.0, *)) {
                return true;
            } else {
                return false;
            }

        case SDL_GPU_TEXTUREFORMAT_ASTC_4x4_UNORM:
        case SDL_GPU_TEXTUREFORMAT_ASTC_5x4_UNORM:
        case SDL_GPU_TEXTUREFORMAT_ASTC_5x5_UNORM:
        case SDL_GPU_TEXTUREFORMAT_ASTC_6x5_UNORM:
        case SDL_GPU_TEXTUREFORMAT_ASTC_6x6_UNORM:
        case SDL_GPU_TEXTUREFORMAT_ASTC_8x5_UNORM:
        case SDL_GPU_TEXTUREFORMAT_ASTC_8x6_UNORM:
        case SDL_GPU_TEXTUREFORMAT_ASTC_8x8_UNORM:
        case SDL_GPU_TEXTUREFORMAT_ASTC_10x5_UNORM:
        case SDL_GPU_TEXTUREFORMAT_ASTC_10x6_UNORM:
        case SDL_GPU_TEXTUREFORMAT_ASTC_10x8_UNORM:
        case SDL_GPU_TEXTUREFORMAT_ASTC_10x10_UNORM:
        case SDL_GPU_TEXTUREFORMAT_ASTC_12x10_UNORM:
        case SDL_GPU_TEXTUREFORMAT_ASTC_12x12_UNORM:
        case SDL_GPU_TEXTUREFORMAT_ASTC_4x4_UNORM_SRGB:
        case SDL_GPU_TEXTUREFORMAT_ASTC_5x4_UNORM_SRGB:
        case SDL_GPU_TEXTUREFORMAT_ASTC_5x5_UNORM_SRGB:
        case SDL_GPU_TEXTUREFORMAT_ASTC_6x5_UNORM_SRGB:
        case SDL_GPU_TEXTUREFORMAT_ASTC_6x6_UNORM_SRGB:
        case SDL_GPU_TEXTUREFORMAT_ASTC_8x5_UNORM_SRGB:
        case SDL_GPU_TEXTUREFORMAT_ASTC_8x6_UNORM_SRGB:
        case SDL_GPU_TEXTUREFORMAT_ASTC_8x8_UNORM_SRGB:
        case SDL_GPU_TEXTUREFORMAT_ASTC_10x5_UNORM_SRGB:
        case SDL_GPU_TEXTUREFORMAT_ASTC_10x6_UNORM_SRGB:
        case SDL_GPU_TEXTUREFORMAT_ASTC_10x8_UNORM_SRGB:
        case SDL_GPU_TEXTUREFORMAT_ASTC_10x10_UNORM_SRGB:
        case SDL_GPU_TEXTUREFORMAT_ASTC_12x10_UNORM_SRGB:
        case SDL_GPU_TEXTUREFORMAT_ASTC_12x12_UNORM_SRGB:
#ifdef SDL_PLATFORM_MACOS
            if (@available(macOS 11.0, *)) {
                return [renderer->device supportsFamily:MTLGPUFamilyApple7];
            } else {
                return false;
            }
#else
            return true;
#endif
        case SDL_GPU_TEXTUREFORMAT_ASTC_4x4_FLOAT:
        case SDL_GPU_TEXTUREFORMAT_ASTC_5x4_FLOAT:
        case SDL_GPU_TEXTUREFORMAT_ASTC_5x5_FLOAT:
        case SDL_GPU_TEXTUREFORMAT_ASTC_6x5_FLOAT:
        case SDL_GPU_TEXTUREFORMAT_ASTC_6x6_FLOAT:
        case SDL_GPU_TEXTUREFORMAT_ASTC_8x5_FLOAT:
        case SDL_GPU_TEXTUREFORMAT_ASTC_8x6_FLOAT:
        case SDL_GPU_TEXTUREFORMAT_ASTC_8x8_FLOAT:
        case SDL_GPU_TEXTUREFORMAT_ASTC_10x5_FLOAT:
        case SDL_GPU_TEXTUREFORMAT_ASTC_10x6_FLOAT:
        case SDL_GPU_TEXTUREFORMAT_ASTC_10x8_FLOAT:
        case SDL_GPU_TEXTUREFORMAT_ASTC_10x10_FLOAT:
        case SDL_GPU_TEXTUREFORMAT_ASTC_12x10_FLOAT:
        case SDL_GPU_TEXTUREFORMAT_ASTC_12x12_FLOAT:
#ifdef SDL_PLATFORM_MACOS
            if (@available(macOS 11.0, *)) {
                return [renderer->device supportsFamily:MTLGPUFamilyApple7];
            } else {
                return false;
            }
#else
            if (@available(iOS 13.0, tvOS 13.0, *)) {
                return [renderer->device supportsFamily:MTLGPUFamilyApple6];
            } else {
                return false;
            }
#endif
        default:
            return true;
        }
    }
}

// Device Creation

static bool METAL_PrepareDriver(SDL_VideoDevice *this)
{
    if (@available(macOS 10.14, iOS 13.0, tvOS 13.0, *)) {
        return (this->Metal_CreateView != NULL);
    }
    return false;
}

static void METAL_INTERNAL_InitBlitResources(
    MetalRenderer *renderer)
{
    SDL_GPUShaderCreateInfo shaderModuleCreateInfo;
    SDL_GPUSamplerCreateInfo createinfo;

    // Allocate the dynamic blit pipeline list
    renderer->blitPipelineCapacity = 2;
    renderer->blitPipelineCount = 0;
    renderer->blitPipelines = SDL_calloc(
        renderer->blitPipelineCapacity, sizeof(BlitPipelineCacheEntry));

    // Fullscreen vertex shader
    SDL_zero(shaderModuleCreateInfo);
    shaderModuleCreateInfo.code = FullscreenVert_metallib;
    shaderModuleCreateInfo.code_size = FullscreenVert_metallib_len;
    shaderModuleCreateInfo.stage = SDL_GPU_SHADERSTAGE_VERTEX;
    shaderModuleCreateInfo.format = SDL_GPU_SHADERFORMAT_METALLIB;
    shaderModuleCreateInfo.entrypoint = "FullscreenVert";

    renderer->blitVertexShader = METAL_CreateShader(
        (SDL_GPURenderer *)renderer,
        &shaderModuleCreateInfo);

    if (renderer->blitVertexShader == NULL) {
        SDL_LogError(SDL_LOG_CATEGORY_GPU, "Failed to compile vertex shader for blit!");
    }

    // BlitFrom2D fragment shader
    shaderModuleCreateInfo.code = BlitFrom2D_metallib;
    shaderModuleCreateInfo.code_size = BlitFrom2D_metallib_len;
    shaderModuleCreateInfo.stage = SDL_GPU_SHADERSTAGE_FRAGMENT;
    shaderModuleCreateInfo.entrypoint = "BlitFrom2D";
    shaderModuleCreateInfo.num_samplers = 1;
    shaderModuleCreateInfo.num_uniform_buffers = 1;

    renderer->blitFrom2DShader = METAL_CreateShader(
        (SDL_GPURenderer *)renderer,
        &shaderModuleCreateInfo);

    if (renderer->blitFrom2DShader == NULL) {
        SDL_LogError(SDL_LOG_CATEGORY_GPU, "Failed to compile BlitFrom2D fragment shader!");
    }

    // BlitFrom2DArray fragment shader
    shaderModuleCreateInfo.code = BlitFrom2DArray_metallib;
    shaderModuleCreateInfo.code_size = BlitFrom2DArray_metallib_len;
    shaderModuleCreateInfo.entrypoint = "BlitFrom2DArray";

    renderer->blitFrom2DArrayShader = METAL_CreateShader(
        (SDL_GPURenderer *)renderer,
        &shaderModuleCreateInfo);

    if (renderer->blitFrom2DArrayShader == NULL) {
        SDL_LogError(SDL_LOG_CATEGORY_GPU, "Failed to compile BlitFrom2DArray fragment shader!");
    }

    // BlitFrom3D fragment shader
    shaderModuleCreateInfo.code = BlitFrom3D_metallib;
    shaderModuleCreateInfo.code_size = BlitFrom3D_metallib_len;
    shaderModuleCreateInfo.entrypoint = "BlitFrom3D";

    renderer->blitFrom3DShader = METAL_CreateShader(
        (SDL_GPURenderer *)renderer,
        &shaderModuleCreateInfo);

    if (renderer->blitFrom3DShader == NULL) {
        SDL_LogError(SDL_LOG_CATEGORY_GPU, "Failed to compile BlitFrom3D fragment shader!");
    }

    // BlitFromCube fragment shader
    shaderModuleCreateInfo.code = BlitFromCube_metallib;
    shaderModuleCreateInfo.code_size = BlitFromCube_metallib_len;
    shaderModuleCreateInfo.entrypoint = "BlitFromCube";

    renderer->blitFromCubeShader = METAL_CreateShader(
        (SDL_GPURenderer *)renderer,
        &shaderModuleCreateInfo);

    if (renderer->blitFromCubeShader == NULL) {
        SDL_LogError(SDL_LOG_CATEGORY_GPU, "Failed to compile BlitFromCube fragment shader!");
    }

    // BlitFromCubeArray fragment shader
    shaderModuleCreateInfo.code = BlitFromCubeArray_metallib;
    shaderModuleCreateInfo.code_size = BlitFromCubeArray_metallib_len;
    shaderModuleCreateInfo.entrypoint = "BlitFromCubeArray";

    renderer->blitFromCubeArrayShader = METAL_CreateShader(
        (SDL_GPURenderer *)renderer,
        &shaderModuleCreateInfo);

    if (renderer->blitFromCubeArrayShader == NULL) {
        SDL_LogError(SDL_LOG_CATEGORY_GPU, "Failed to compile BlitFromCubeArray fragment shader!");
    }

    // Create samplers
    createinfo.address_mode_u = SDL_GPU_SAMPLERADDRESSMODE_CLAMP_TO_EDGE;
    createinfo.address_mode_v = SDL_GPU_SAMPLERADDRESSMODE_CLAMP_TO_EDGE;
    createinfo.address_mode_w = SDL_GPU_SAMPLERADDRESSMODE_CLAMP_TO_EDGE;
    createinfo.enable_anisotropy = 0;
    createinfo.enable_compare = 0;
    createinfo.mag_filter = SDL_GPU_FILTER_NEAREST;
    createinfo.min_filter = SDL_GPU_FILTER_NEAREST;
    createinfo.mipmap_mode = SDL_GPU_SAMPLERMIPMAPMODE_NEAREST;
    createinfo.mip_lod_bias = 0.0f;
    createinfo.min_lod = 0;
    createinfo.max_lod = 1000;
    createinfo.max_anisotropy = 1.0f;
    createinfo.compare_op = SDL_GPU_COMPAREOP_ALWAYS;

    renderer->blitNearestSampler = METAL_CreateSampler(
        (SDL_GPURenderer *)renderer,
        &createinfo);

    if (renderer->blitNearestSampler == NULL) {
        SDL_LogError(SDL_LOG_CATEGORY_GPU, "Failed to create blit nearest sampler!");
    }

    createinfo.mag_filter = SDL_GPU_FILTER_LINEAR;
    createinfo.min_filter = SDL_GPU_FILTER_LINEAR;
    createinfo.mipmap_mode = SDL_GPU_SAMPLERMIPMAPMODE_LINEAR;

    renderer->blitLinearSampler = METAL_CreateSampler(
        (SDL_GPURenderer *)renderer,
        &createinfo);

    if (renderer->blitLinearSampler == NULL) {
        SDL_LogError(SDL_LOG_CATEGORY_GPU, "Failed to create blit linear sampler!");
    }
}

static void METAL_INTERNAL_DestroyBlitResources(
    SDL_GPURenderer *driverData)
{
    MetalRenderer *renderer = (MetalRenderer *)driverData;
    METAL_ReleaseSampler(driverData, renderer->blitLinearSampler);
    METAL_ReleaseSampler(driverData, renderer->blitNearestSampler);
    METAL_ReleaseShader(driverData, renderer->blitVertexShader);
    METAL_ReleaseShader(driverData, renderer->blitFrom2DShader);
    METAL_ReleaseShader(driverData, renderer->blitFrom2DArrayShader);
    METAL_ReleaseShader(driverData, renderer->blitFrom3DShader);
    METAL_ReleaseShader(driverData, renderer->blitFromCubeShader);
    METAL_ReleaseShader(driverData, renderer->blitFromCubeArrayShader);

    for (Uint32 i = 0; i < renderer->blitPipelineCount; i += 1) {
        METAL_ReleaseGraphicsPipeline(driverData, renderer->blitPipelines[i].pipeline);
    }
    SDL_free(renderer->blitPipelines);
}

static SDL_GPUDevice *METAL_CreateDevice(bool debugMode, bool preferLowPower, SDL_PropertiesID props)
{
    @autoreleasepool {
        MetalRenderer *renderer;
        id<MTLDevice> device = NULL;
        bool hasHardwareSupport = false;

        if (debugMode) {
            /* Due to a Metal driver quirk, once a MTLDevice has been created
             * with this environment variable set, the Metal validation layers
             * will remain enabled for the rest of the application's lifespan,
             * even if the device is destroyed and recreated.
             */
            SDL_setenv_unsafe("MTL_DEBUG_LAYER", "1", 0);
        }

        // Create the Metal device and command queue
#ifdef SDL_PLATFORM_MACOS
        if (preferLowPower) {
            NSArray<id<MTLDevice>> *devices = MTLCopyAllDevices();
            for (id<MTLDevice> candidate in devices) {
                if (candidate.isLowPower) {
                    device = candidate;
                    break;
                }
            }
        }
#endif
        if (device == NULL) {
            device = MTLCreateSystemDefaultDevice();
            if (device == NULL) {
                SDL_SetError("Failed to create Metal device");
                return NULL;
            }
        }

#ifdef SDL_PLATFORM_MACOS
        hasHardwareSupport = true;
        if (@available(macOS 10.15, *)) {
            hasHardwareSupport = [device supportsFamily:MTLGPUFamilyMac2];
        } else if (@available(macOS 10.14, *)) {
            hasHardwareSupport = [device supportsFeatureSet:MTLFeatureSet_macOS_GPUFamily2_v1];
        }
#else
        if (@available(iOS 13.0, tvOS 13.0, *)) {
            hasHardwareSupport = [device supportsFamily:MTLGPUFamilyApple3];
        }
#endif

        if (!hasHardwareSupport) {
            SDL_SetError("Device does not meet the hardware requirements for SDL_GPU Metal");
            return NULL;
        }

        // Allocate and zero out the renderer
        renderer = (MetalRenderer *)SDL_calloc(1, sizeof(MetalRenderer));

        renderer->device = device;
        renderer->queue = [device newCommandQueue];

        // Print driver info
        SDL_LogInfo(SDL_LOG_CATEGORY_GPU, "SDL_GPU Driver: Metal");
        SDL_LogInfo(
            SDL_LOG_CATEGORY_GPU,
            "Metal Device: %s",
            [device.name UTF8String]);

        // Remember debug mode
        renderer->debugMode = debugMode;
        renderer->allowedFramesInFlight = 2;

        // Set up colorspace array
        SwapchainCompositionToColorSpace[0] = kCGColorSpaceSRGB;
        SwapchainCompositionToColorSpace[1] = kCGColorSpaceSRGB;
        SwapchainCompositionToColorSpace[2] = kCGColorSpaceExtendedLinearSRGB;
        if (@available(macOS 11.0, iOS 14.0, tvOS 14.0, *)) {
            SwapchainCompositionToColorSpace[3] = kCGColorSpaceITUR_2100_PQ;
        } else {
            SwapchainCompositionToColorSpace[3] = NULL;
        }

        // Create mutexes
        renderer->submitLock = SDL_CreateMutex();
        renderer->acquireCommandBufferLock = SDL_CreateMutex();
        renderer->acquireUniformBufferLock = SDL_CreateMutex();
        renderer->disposeLock = SDL_CreateMutex();
        renderer->fenceLock = SDL_CreateMutex();
        renderer->windowLock = SDL_CreateMutex();

        // Create command buffer pool
        METAL_INTERNAL_AllocateCommandBuffers(renderer, 2);

        // Create fence pool
        renderer->availableFenceCapacity = 2;
        renderer->availableFences = SDL_calloc(
            renderer->availableFenceCapacity, sizeof(MetalFence *));

        // Create uniform buffer pool
        renderer->uniformBufferPoolCapacity = 32;
        renderer->uniformBufferPoolCount = 32;
        renderer->uniformBufferPool = SDL_calloc(
            renderer->uniformBufferPoolCapacity, sizeof(MetalUniformBuffer *));

        for (Uint32 i = 0; i < renderer->uniformBufferPoolCount; i += 1) {
            renderer->uniformBufferPool[i] = METAL_INTERNAL_CreateUniformBuffer(
                renderer,
                UNIFORM_BUFFER_SIZE);
        }

        // Create deferred destroy arrays
        renderer->bufferContainersToDestroyCapacity = 2;
        renderer->bufferContainersToDestroyCount = 0;
        renderer->bufferContainersToDestroy = SDL_calloc(
            renderer->bufferContainersToDestroyCapacity, sizeof(MetalBufferContainer *));

        renderer->textureContainersToDestroyCapacity = 2;
        renderer->textureContainersToDestroyCount = 0;
        renderer->textureContainersToDestroy = SDL_calloc(
            renderer->textureContainersToDestroyCapacity, sizeof(MetalTextureContainer *));

        // Create claimed window list
        renderer->claimedWindowCapacity = 1;
        renderer->claimedWindows = SDL_calloc(
            renderer->claimedWindowCapacity, sizeof(MetalWindowData *));

        // Initialize blit resources
        METAL_INTERNAL_InitBlitResources(renderer);

        SDL_GPUDevice *result = SDL_calloc(1, sizeof(SDL_GPUDevice));
        ASSIGN_DRIVER(METAL)
        result->driverData = (SDL_GPURenderer *)renderer;
        renderer->sdlGPUDevice = result;

        return result;
    }
}

SDL_GPUBootstrap MetalDriver = {
    "metal",
    SDL_GPU_SHADERFORMAT_MSL | SDL_GPU_SHADERFORMAT_METALLIB,
    METAL_PrepareDriver,
    METAL_CreateDevice
};

#endif // SDL_GPU_METAL<|MERGE_RESOLUTION|>--- conflicted
+++ resolved
@@ -1194,16 +1194,12 @@
 
             pipelineDescriptor.vertexDescriptor = vertexDescriptor;
         }
-<<<<<<< HEAD
-        
-=======
-
+      
         if (renderer->debugMode && SDL_HasProperty(createinfo->props, SDL_PROP_GPU_GRAPHICSPIPELINE_CREATE_NAME_STRING)) {
             const char *name = SDL_GetStringProperty(createinfo->props, SDL_PROP_GPU_GRAPHICSPIPELINE_CREATE_NAME_STRING, NULL);
             pipelineDescriptor.label = @(name);
         }
-
->>>>>>> 8298d60e
+      
         // Create the graphics pipeline
 
         pipelineState = [renderer->device newRenderPipelineStateWithDescriptor:pipelineDescriptor error:&error];
