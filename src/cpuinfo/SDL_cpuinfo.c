/*
  Simple DirectMedia Layer
  Copyright (C) 1997-2021 Sam Lantinga <slouken@libsdl.org>

  This software is provided 'as-is', without any express or implied
  warranty.  In no event will the authors be held liable for any damages
  arising from the use of this software.

  Permission is granted to anyone to use this software for any purpose,
  including commercial applications, and to alter it and redistribute it
  freely, subject to the following restrictions:

  1. The origin of this software must not be misrepresented; you must not
     claim that you wrote the original software. If you use this software
     in a product, an acknowledgment in the product documentation would be
     appreciated but is not required.
  2. Altered source versions must be plainly marked as such, and must not be
     misrepresented as being the original software.
  3. This notice may not be removed or altered from any source distribution.
*/
#ifdef TEST_MAIN
#include "SDL_config.h"
#else
#include "../SDL_internal.h"
#endif

#if defined(__WIN32__) || defined(__WINRT__)
#include "../core/windows/SDL_windows.h"
#endif
#if defined(__OS2__)
#undef HAVE_SYSCTLBYNAME
#define INCL_DOS
#include <os2.h>
#ifndef QSV_NUMPROCESSORS
#define QSV_NUMPROCESSORS 26
#endif
#endif

/* CPU feature detection for SDL */

#include "SDL_cpuinfo.h"
#include "SDL_assert.h"

#ifdef HAVE_SYSCONF
#include <unistd.h>
#endif
#ifdef HAVE_SYSCTLBYNAME
#include <sys/types.h>
#include <sys/sysctl.h>
#endif
#if defined(__MACOSX__) && (defined(__ppc__) || defined(__ppc64__))
#include <sys/sysctl.h>         /* For AltiVec check */
#elif (defined(__OpenBSD__) || defined(__FreeBSD__)) && defined(__powerpc__)
#include <sys/param.h>
#include <sys/sysctl.h> /* For AltiVec check */
#include <machine/cpu.h>
#elif SDL_ALTIVEC_BLITTERS && HAVE_SETJMP
#include <signal.h>
#include <setjmp.h>
#endif

#if defined(__QNXNTO__)
#include <sys/syspage.h>
#endif

#if (defined(__LINUX__) || defined(__ANDROID__)) && defined(__arm__)
#include <unistd.h>
#include <sys/types.h>
#include <sys/stat.h>
#include <fcntl.h>
#include <elf.h>

/*#include <asm/hwcap.h>*/
#ifndef AT_HWCAP
#define AT_HWCAP 16
#endif
#ifndef AT_PLATFORM
#define AT_PLATFORM 15
#endif
#ifndef HWCAP_NEON
#define HWCAP_NEON (1 << 12)
#endif
#endif

#if defined(__ANDROID__) && defined(__arm__) && !defined(HAVE_GETAUXVAL)
#include <cpu-features.h>
#endif

#if defined(HAVE_GETAUXVAL) || defined(HAVE_ELF_AUX_INFO)
#include <sys/auxv.h>
#endif

#ifdef __RISCOS__
#include <kernel.h>
#include <swis.h>
#endif

#define CPU_HAS_RDTSC   (1 << 0)
#define CPU_HAS_ALTIVEC (1 << 1)
#define CPU_HAS_MMX     (1 << 2)
#define CPU_HAS_3DNOW   (1 << 3)
#define CPU_HAS_SSE     (1 << 4)
#define CPU_HAS_SSE2    (1 << 5)
#define CPU_HAS_SSE3    (1 << 6)
#define CPU_HAS_SSE41   (1 << 7)
#define CPU_HAS_SSE42   (1 << 8)
#define CPU_HAS_AVX     (1 << 9)
#define CPU_HAS_AVX2    (1 << 10)
#define CPU_HAS_NEON    (1 << 11)
#define CPU_HAS_AVX512F (1 << 12)
#define CPU_HAS_ARM_SIMD (1 << 13)

#if SDL_ALTIVEC_BLITTERS && HAVE_SETJMP && !__MACOSX__ && !__OpenBSD__
/* This is the brute force way of detecting instruction sets...
   the idea is borrowed from the libmpeg2 library - thanks!
 */
static jmp_buf jmpbuf;
static void
illegal_instruction(int sig)
{
    longjmp(jmpbuf, 1);
}
#endif /* HAVE_SETJMP */

static int
CPU_haveCPUID(void)
{
    int has_CPUID = 0;

/* *INDENT-OFF* */
#ifndef SDL_CPUINFO_DISABLED
#if (defined(__GNUC__) || defined(__llvm__)) && defined(__i386__)
    __asm__ (
"        pushfl                      # Get original EFLAGS             \n"
"        popl    %%eax                                                 \n"
"        movl    %%eax,%%ecx                                           \n"
"        xorl    $0x200000,%%eax     # Flip ID bit in EFLAGS           \n"
"        pushl   %%eax               # Save new EFLAGS value on stack  \n"
"        popfl                       # Replace current EFLAGS value    \n"
"        pushfl                      # Get new EFLAGS                  \n"
"        popl    %%eax               # Store new EFLAGS in EAX         \n"
"        xorl    %%ecx,%%eax         # Can not toggle ID bit,          \n"
"        jz      1f                  # Processor=80486                 \n"
"        movl    $1,%0               # We have CPUID support           \n"
"1:                                                                    \n"
    : "=m" (has_CPUID)
    :
    : "%eax", "%ecx"
    );
#elif (defined(__GNUC__) || defined(__llvm__)) && defined(__x86_64__)
/* Technically, if this is being compiled under __x86_64__ then it has 
   CPUid by definition.  But it's nice to be able to prove it.  :)      */
    __asm__ (
"        pushfq                      # Get original EFLAGS             \n"
"        popq    %%rax                                                 \n"
"        movq    %%rax,%%rcx                                           \n"
"        xorl    $0x200000,%%eax     # Flip ID bit in EFLAGS           \n"
"        pushq   %%rax               # Save new EFLAGS value on stack  \n"
"        popfq                       # Replace current EFLAGS value    \n"
"        pushfq                      # Get new EFLAGS                  \n"
"        popq    %%rax               # Store new EFLAGS in EAX         \n"
"        xorl    %%ecx,%%eax         # Can not toggle ID bit,          \n"
"        jz      1f                  # Processor=80486                 \n"
"        movl    $1,%0               # We have CPUID support           \n"
"1:                                                                    \n"
    : "=m" (has_CPUID)
    :
    : "%rax", "%rcx"
    );
#elif (defined(_MSC_VER) && defined(_M_IX86)) || defined(__WATCOMC__)
    __asm {
        pushfd                      ; Get original EFLAGS
        pop     eax
        mov     ecx, eax
        xor     eax, 200000h        ; Flip ID bit in EFLAGS
        push    eax                 ; Save new EFLAGS value on stack
        popfd                       ; Replace current EFLAGS value
        pushfd                      ; Get new EFLAGS
        pop     eax                 ; Store new EFLAGS in EAX
        xor     eax, ecx            ; Can not toggle ID bit,
        jz      done                ; Processor=80486
        mov     has_CPUID,1         ; We have CPUID support
done:
    }
#elif defined(_MSC_VER) && defined(_M_X64)
    has_CPUID = 1;
#elif defined(__sun) && defined(__i386)
    __asm (
"       pushfl                 \n"
"       popl    %eax           \n"
"       movl    %eax,%ecx      \n"
"       xorl    $0x200000,%eax \n"
"       pushl   %eax           \n"
"       popfl                  \n"
"       pushfl                 \n"
"       popl    %eax           \n"
"       xorl    %ecx,%eax      \n"
"       jz      1f             \n"
"       movl    $1,-8(%ebp)    \n"
"1:                            \n"
    );
#elif defined(__sun) && defined(__amd64)
    __asm (
"       pushfq                 \n"
"       popq    %rax           \n"
"       movq    %rax,%rcx      \n"
"       xorl    $0x200000,%eax \n"
"       pushq   %rax           \n"
"       popfq                  \n"
"       pushfq                 \n"
"       popq    %rax           \n"
"       xorl    %ecx,%eax      \n"
"       jz      1f             \n"
"       movl    $1,-8(%rbp)    \n"
"1:                            \n"
    );
#endif
#endif
/* *INDENT-ON* */
    return has_CPUID;
}

#if (defined(__GNUC__) || defined(__llvm__)) && defined(__i386__)
#define cpuid(func, a, b, c, d) \
    __asm__ __volatile__ ( \
"        pushl %%ebx        \n" \
"        xorl %%ecx,%%ecx   \n" \
"        cpuid              \n" \
"        movl %%ebx, %%esi  \n" \
"        popl %%ebx         \n" : \
            "=a" (a), "=S" (b), "=c" (c), "=d" (d) : "a" (func))
#elif (defined(__GNUC__) || defined(__llvm__)) && defined(__x86_64__)
#define cpuid(func, a, b, c, d) \
    __asm__ __volatile__ ( \
"        pushq %%rbx        \n" \
"        xorq %%rcx,%%rcx   \n" \
"        cpuid              \n" \
"        movq %%rbx, %%rsi  \n" \
"        popq %%rbx         \n" : \
            "=a" (a), "=S" (b), "=c" (c), "=d" (d) : "a" (func))
#elif (defined(_MSC_VER) && defined(_M_IX86)) || defined(__WATCOMC__)
#define cpuid(func, a, b, c, d) \
    __asm { \
        __asm mov eax, func \
        __asm xor ecx, ecx \
        __asm cpuid \
        __asm mov a, eax \
        __asm mov b, ebx \
        __asm mov c, ecx \
        __asm mov d, edx \
}
#elif defined(_MSC_VER) && defined(_M_X64)
#define cpuid(func, a, b, c, d) \
{ \
    int CPUInfo[4]; \
    __cpuid(CPUInfo, func); \
    a = CPUInfo[0]; \
    b = CPUInfo[1]; \
    c = CPUInfo[2]; \
    d = CPUInfo[3]; \
}
#else
#define cpuid(func, a, b, c, d) \
    do { a = b = c = d = 0; (void) a; (void) b; (void) c; (void) d; } while (0)
#endif

static int CPU_CPUIDFeatures[4];
static int CPU_CPUIDMaxFunction = 0;
static SDL_bool CPU_OSSavesYMM = SDL_FALSE;
static SDL_bool CPU_OSSavesZMM = SDL_FALSE;

static void
CPU_calcCPUIDFeatures(void)
{
    static SDL_bool checked = SDL_FALSE;
    if (!checked) {
        checked = SDL_TRUE;
        if (CPU_haveCPUID()) {
            int a, b, c, d;
            cpuid(0, a, b, c, d);
            CPU_CPUIDMaxFunction = a;
            if (CPU_CPUIDMaxFunction >= 1) {
                cpuid(1, a, b, c, d);
                CPU_CPUIDFeatures[0] = a;
                CPU_CPUIDFeatures[1] = b;
                CPU_CPUIDFeatures[2] = c;
                CPU_CPUIDFeatures[3] = d;

                /* Check to make sure we can call xgetbv */
                if (c & 0x08000000) {
                    /* Call xgetbv to see if YMM (etc) register state is saved */
<<<<<<< HEAD
#if (defined(__GNUC__) || defined(__clang__)) && (defined(__i386__) || defined(__x86_64__))
=======
#if (defined(__GNUC__) || defined(__llvm__)) && (defined(__i386__) || defined(__x86_64__))
>>>>>>> 3a1317ed
                    __asm__(".byte 0x0f, 0x01, 0xd0" : "=a" (a) : "c" (0) : "%edx");
#elif defined(_MSC_VER) && (defined(_M_IX86) || defined(_M_X64)) && (_MSC_FULL_VER >= 160040219) /* VS2010 SP1 */
                    a = (int)_xgetbv(0);
#elif (defined(_MSC_VER) && defined(_M_IX86)) || defined(__WATCOMC__)
                    __asm
                    {
                        xor ecx, ecx
                        _asm _emit 0x0f _asm _emit 0x01 _asm _emit 0xd0
                        mov a, eax
                    }
#endif
                    CPU_OSSavesYMM = ((a & 6) == 6) ? SDL_TRUE : SDL_FALSE;
                    CPU_OSSavesZMM = (CPU_OSSavesYMM && ((a & 0xe0) == 0xe0)) ? SDL_TRUE : SDL_FALSE;
                }
            }
        }
    }
}

static int
CPU_haveAltiVec(void)
{
    volatile int altivec = 0;
#ifndef SDL_CPUINFO_DISABLED
#if (defined(__MACOSX__) && (defined(__ppc__) || defined(__ppc64__))) || (defined(__OpenBSD__) && defined(__powerpc__)) || (defined(__FreeBSD__) && defined(__powerpc__))
#ifdef __OpenBSD__
    int selectors[2] = { CTL_MACHDEP, CPU_ALTIVEC };
#elif defined(__FreeBSD__)
    int selectors[2] = { CTL_HW, PPC_FEATURE_HAS_ALTIVEC };
#else
    int selectors[2] = { CTL_HW, HW_VECTORUNIT };
#endif
    int hasVectorUnit = 0;
    size_t length = sizeof(hasVectorUnit);
    int error = sysctl(selectors, 2, &hasVectorUnit, &length, NULL, 0);
    if (0 == error)
        altivec = (hasVectorUnit != 0);
#elif SDL_ALTIVEC_BLITTERS && HAVE_SETJMP
    void (*handler) (int sig);
    handler = signal(SIGILL, illegal_instruction);
    if (setjmp(jmpbuf) == 0) {
        asm volatile ("mtspr 256, %0\n\t" "vand %%v0, %%v0, %%v0"::"r" (-1));
        altivec = 1;
    }
    signal(SIGILL, handler);
#endif
#endif
    return altivec;
}

#if (defined(__ARM_ARCH) && (__ARM_ARCH >= 6)) || defined(__aarch64__)
static int
CPU_haveARMSIMD(void)
{
	return 1;
}

#elif !defined(__arm__)
static int
CPU_haveARMSIMD(void)
{
	return 0;
}

#elif defined(__LINUX__)
static int
CPU_haveARMSIMD(void)
{
    int arm_simd = 0;
    int fd;

    fd = open("/proc/self/auxv", O_RDONLY);
    if (fd >= 0)
    {
        Elf32_auxv_t aux;
        while (read(fd, &aux, sizeof aux) == sizeof aux)
        {
            if (aux.a_type == AT_PLATFORM)
            {
                const char *plat = (const char *) aux.a_un.a_val;
                if (plat) {
                    arm_simd = strncmp(plat, "v6l", 3) == 0 ||
                               strncmp(plat, "v7l", 3) == 0;
                }
            }
        }
        close(fd);
    }
    return arm_simd;
}

#elif defined(__RISCOS__)
static int
CPU_haveARMSIMD(void)
{
	_kernel_swi_regs regs;
	regs.r[0] = 0;
	if (_kernel_swi(OS_PlatformFeatures, &regs, &regs) != NULL)
		return 0;

	if (!(regs.r[0] & (1<<31)))
		return 0;

	regs.r[0] = 34;
	regs.r[1] = 29;
	if (_kernel_swi(OS_PlatformFeatures, &regs, &regs) != NULL)
		return 0;

	return regs.r[0];
}

#else
static int
CPU_haveARMSIMD(void)
{
#warning SDL_HasARMSIMD is not implemented for this ARM platform. Write me.
    return 0;
}
#endif

#if defined(__LINUX__) && defined(__arm__) && !defined(HAVE_GETAUXVAL)
static int
readProcAuxvForNeon(void)
{
    int neon = 0;
    int fd;

    fd = open("/proc/self/auxv", O_RDONLY);
    if (fd >= 0)
    {
        Elf32_auxv_t aux;
        while (read(fd, &aux, sizeof (aux)) == sizeof (aux)) {
            if (aux.a_type == AT_HWCAP) {
                neon = (aux.a_un.a_val & HWCAP_NEON) == HWCAP_NEON;
                break;
            }
        }
        close(fd);
    }
    return neon;
}
#endif

static int
CPU_haveNEON(void)
{
/* The way you detect NEON is a privileged instruction on ARM, so you have
   query the OS kernel in a platform-specific way. :/ */
#if defined(SDL_CPUINFO_DISABLED)
   return 0; /* disabled */
#elif (defined(__WINDOWS__) || defined(__WINRT__)) && (defined(_M_ARM) || defined(_M_ARM64))
/* Visual Studio, for ARM, doesn't define __ARM_ARCH. Handle this first. */
/* Seems to have been removed */
#  if !defined(PF_ARM_NEON_INSTRUCTIONS_AVAILABLE)
#    define PF_ARM_NEON_INSTRUCTIONS_AVAILABLE 19
#  endif
/* All WinRT ARM devices are required to support NEON, but just in case. */
    return IsProcessorFeaturePresent(PF_ARM_NEON_INSTRUCTIONS_AVAILABLE) != 0;
#elif (defined(__ARM_ARCH) && (__ARM_ARCH >= 8)) || defined(__aarch64__)
    return 1;  /* ARMv8 always has non-optional NEON support. */
#elif __VITA__
    return 1;
#elif defined(__APPLE__) && defined(__ARM_ARCH) && (__ARM_ARCH >= 7)
    /* (note that sysctlbyname("hw.optional.neon") doesn't work!) */
    return 1;  /* all Apple ARMv7 chips and later have NEON. */
#elif defined(__APPLE__)
    return 0;  /* assume anything else from Apple doesn't have NEON. */
#elif !defined(__arm__)
    return 0;  /* not an ARM CPU at all. */
#elif defined(__OpenBSD__)
    return 1;  /* OpenBSD only supports ARMv7 CPUs that have NEON. */
#elif defined(HAVE_ELF_AUX_INFO)
    unsigned long hasneon = 0;
    if (elf_aux_info(AT_HWCAP, (void *)&hasneon, (int)sizeof(hasneon)) != 0)
        return 0;
    return ((hasneon & HWCAP_NEON) == HWCAP_NEON);
#elif defined(__QNXNTO__)
    return SYSPAGE_ENTRY(cpuinfo)->flags & ARM_CPU_FLAG_NEON;
#elif (defined(__LINUX__) || defined(__ANDROID__)) && defined(HAVE_GETAUXVAL)
    return ((getauxval(AT_HWCAP) & HWCAP_NEON) == HWCAP_NEON);
#elif defined(__LINUX__)
    return readProcAuxvForNeon();
#elif defined(__ANDROID__)
    /* Use NDK cpufeatures to read either /proc/self/auxv or /proc/cpuinfo */
    {
        AndroidCpuFamily cpu_family = android_getCpuFamily();
        if (cpu_family == ANDROID_CPU_FAMILY_ARM) {
            uint64_t cpu_features = android_getCpuFeatures();
            if ((cpu_features & ANDROID_CPU_ARM_FEATURE_NEON) != 0) {
                return 1;
            }
        }
        return 0;
    }
#elif defined(__RISCOS__)
    /* Use the VFPSupport_Features SWI to access the MVFR registers */
    {
        _kernel_swi_regs regs;
        regs.r[0] = 0;
        if (_kernel_swi(VFPSupport_Features, &regs, &regs) == NULL) {
            if ((regs.r[2] & 0xFFF000) == 0x111000) {
                return 1;
            }
        }
        return 0;
    }
#else
#warning SDL_HasNEON is not implemented for this ARM platform. Write me.
    return 0;
#endif
}

#if defined(__e2k__)
inline int
CPU_have3DNow(void)
{
#if defined(__3dNOW__)
    return 1;
#else
    return 0;
#endif
}
#else
static int
CPU_have3DNow(void)
{
    if (CPU_CPUIDMaxFunction > 0) {  /* that is, do we have CPUID at all? */
        int a, b, c, d;
        cpuid(0x80000000, a, b, c, d);
        if (a >= 0x80000001) {
            cpuid(0x80000001, a, b, c, d);
            return (d & 0x80000000);
        }
    }
    return 0;
}
#endif

#if defined(__e2k__)
#define CPU_haveRDTSC() (0)
#if defined(__MMX__)
#define CPU_haveMMX() (1)
#else
#define CPU_haveMMX() (0)
#endif
#if defined(__SSE__)
#define CPU_haveSSE() (1)
#else
#define CPU_haveSSE() (0)
#endif
#if defined(__SSE2__)
#define CPU_haveSSE2() (1)
#else
#define CPU_haveSSE2() (0)
#endif
#if defined(__SSE3__)
#define CPU_haveSSE3() (1)
#else
#define CPU_haveSSE3() (0)
#endif
#if defined(__SSE4_1__)
#define CPU_haveSSE41() (1)
#else
#define CPU_haveSSE41() (0)
#endif
#if defined(__SSE4_2__)
#define CPU_haveSSE42() (1)
#else
#define CPU_haveSSE42() (0)
#endif
#if defined(__AVX__)
#define CPU_haveAVX() (1)
#else
#define CPU_haveAVX() (0)
#endif
#else
#define CPU_haveRDTSC() (CPU_CPUIDFeatures[3] & 0x00000010)
#define CPU_haveMMX() (CPU_CPUIDFeatures[3] & 0x00800000)
#define CPU_haveSSE() (CPU_CPUIDFeatures[3] & 0x02000000)
#define CPU_haveSSE2() (CPU_CPUIDFeatures[3] & 0x04000000)
#define CPU_haveSSE3() (CPU_CPUIDFeatures[2] & 0x00000001)
#define CPU_haveSSE41() (CPU_CPUIDFeatures[2] & 0x00080000)
#define CPU_haveSSE42() (CPU_CPUIDFeatures[2] & 0x00100000)
#define CPU_haveAVX() (CPU_OSSavesYMM && (CPU_CPUIDFeatures[2] & 0x10000000))
#endif

#if defined(__e2k__)
inline int
CPU_haveAVX2(void)
{
#if defined(__AVX2__)
    return 1;
#else
    return 0;
#endif
}
#else
static int
CPU_haveAVX2(void)
{
    if (CPU_OSSavesYMM && (CPU_CPUIDMaxFunction >= 7)) {
        int a, b, c, d;
        (void) a; (void) b; (void) c; (void) d;  /* compiler warnings... */
        cpuid(7, a, b, c, d);
        return (b & 0x00000020);
    }
    return 0;
}
#endif

#if defined(__e2k__)
inline int
CPU_haveAVX512F(void)
{
    return 0;
}
#else
static int
CPU_haveAVX512F(void)
{
    if (CPU_OSSavesZMM && (CPU_CPUIDMaxFunction >= 7)) {
        int a, b, c, d;
        (void) a; (void) b; (void) c; (void) d;  /* compiler warnings... */
        cpuid(7, a, b, c, d);
        return (b & 0x00010000);
    }
    return 0;
}
#endif

static int SDL_CPUCount = 0;

int
SDL_GetCPUCount(void)
{
    if (!SDL_CPUCount) {
#ifndef SDL_CPUINFO_DISABLED
#if defined(HAVE_SYSCONF) && defined(_SC_NPROCESSORS_ONLN)
        if (SDL_CPUCount <= 0) {
            SDL_CPUCount = (int)sysconf(_SC_NPROCESSORS_ONLN);
        }
#endif
#ifdef HAVE_SYSCTLBYNAME
        if (SDL_CPUCount <= 0) {
            size_t size = sizeof(SDL_CPUCount);
            sysctlbyname("hw.ncpu", &SDL_CPUCount, &size, NULL, 0);
        }
#endif
#ifdef __WIN32__
        if (SDL_CPUCount <= 0) {
            SYSTEM_INFO info;
            GetSystemInfo(&info);
            SDL_CPUCount = info.dwNumberOfProcessors;
        }
#endif
#ifdef __OS2__
        if (SDL_CPUCount <= 0) {
            DosQuerySysInfo(QSV_NUMPROCESSORS, QSV_NUMPROCESSORS,
                            &SDL_CPUCount, sizeof(SDL_CPUCount) );
        }
#endif
#endif
        /* There has to be at least 1, right? :) */
        if (SDL_CPUCount <= 0) {
            SDL_CPUCount = 1;
        }
    }
    return SDL_CPUCount;
}

#if defined(__e2k__)
inline const char *
SDL_GetCPUType(void)
{
    static char SDL_CPUType[13];

    SDL_strlcpy(SDL_CPUType, "E2K MACHINE", sizeof(SDL_CPUType));

    return SDL_CPUType;
}
#else
/* Oh, such a sweet sweet trick, just not very useful. :) */
static const char *
SDL_GetCPUType(void)
{
    static char SDL_CPUType[13];

    if (!SDL_CPUType[0]) {
        int i = 0;

        CPU_calcCPUIDFeatures();
        if (CPU_CPUIDMaxFunction > 0) {  /* do we have CPUID at all? */
            int a, b, c, d;
            cpuid(0x00000000, a, b, c, d);
            (void) a;
            SDL_CPUType[i++] = (char)(b & 0xff); b >>= 8;
            SDL_CPUType[i++] = (char)(b & 0xff); b >>= 8;
            SDL_CPUType[i++] = (char)(b & 0xff); b >>= 8;
            SDL_CPUType[i++] = (char)(b & 0xff);

            SDL_CPUType[i++] = (char)(d & 0xff); d >>= 8;
            SDL_CPUType[i++] = (char)(d & 0xff); d >>= 8;
            SDL_CPUType[i++] = (char)(d & 0xff); d >>= 8;
            SDL_CPUType[i++] = (char)(d & 0xff);

            SDL_CPUType[i++] = (char)(c & 0xff); c >>= 8;
            SDL_CPUType[i++] = (char)(c & 0xff); c >>= 8;
            SDL_CPUType[i++] = (char)(c & 0xff); c >>= 8;
            SDL_CPUType[i++] = (char)(c & 0xff);
        }
        if (!SDL_CPUType[0]) {
            SDL_strlcpy(SDL_CPUType, "Unknown", sizeof(SDL_CPUType));
        }
    }
    return SDL_CPUType;
}
#endif


#ifdef TEST_MAIN  /* !!! FIXME: only used for test at the moment. */
#if defined(__e2k__)
inline const char *
SDL_GetCPUName(void)
{
    static char SDL_CPUName[48];

    SDL_strlcpy(SDL_CPUName, __builtin_cpu_name(), sizeof(SDL_CPUName));

    return SDL_CPUName;
}
#else
static const char *
SDL_GetCPUName(void)
{
    static char SDL_CPUName[48];

    if (!SDL_CPUName[0]) {
        int i = 0;
        int a, b, c, d;

        CPU_calcCPUIDFeatures();
        if (CPU_CPUIDMaxFunction > 0) {  /* do we have CPUID at all? */
            cpuid(0x80000000, a, b, c, d);
            if (a >= 0x80000004) {
                cpuid(0x80000002, a, b, c, d);
                SDL_CPUName[i++] = (char)(a & 0xff); a >>= 8;
                SDL_CPUName[i++] = (char)(a & 0xff); a >>= 8;
                SDL_CPUName[i++] = (char)(a & 0xff); a >>= 8;
                SDL_CPUName[i++] = (char)(a & 0xff); a >>= 8;
                SDL_CPUName[i++] = (char)(b & 0xff); b >>= 8;
                SDL_CPUName[i++] = (char)(b & 0xff); b >>= 8;
                SDL_CPUName[i++] = (char)(b & 0xff); b >>= 8;
                SDL_CPUName[i++] = (char)(b & 0xff); b >>= 8;
                SDL_CPUName[i++] = (char)(c & 0xff); c >>= 8;
                SDL_CPUName[i++] = (char)(c & 0xff); c >>= 8;
                SDL_CPUName[i++] = (char)(c & 0xff); c >>= 8;
                SDL_CPUName[i++] = (char)(c & 0xff); c >>= 8;
                SDL_CPUName[i++] = (char)(d & 0xff); d >>= 8;
                SDL_CPUName[i++] = (char)(d & 0xff); d >>= 8;
                SDL_CPUName[i++] = (char)(d & 0xff); d >>= 8;
                SDL_CPUName[i++] = (char)(d & 0xff); d >>= 8;
                cpuid(0x80000003, a, b, c, d);
                SDL_CPUName[i++] = (char)(a & 0xff); a >>= 8;
                SDL_CPUName[i++] = (char)(a & 0xff); a >>= 8;
                SDL_CPUName[i++] = (char)(a & 0xff); a >>= 8;
                SDL_CPUName[i++] = (char)(a & 0xff); a >>= 8;
                SDL_CPUName[i++] = (char)(b & 0xff); b >>= 8;
                SDL_CPUName[i++] = (char)(b & 0xff); b >>= 8;
                SDL_CPUName[i++] = (char)(b & 0xff); b >>= 8;
                SDL_CPUName[i++] = (char)(b & 0xff); b >>= 8;
                SDL_CPUName[i++] = (char)(c & 0xff); c >>= 8;
                SDL_CPUName[i++] = (char)(c & 0xff); c >>= 8;
                SDL_CPUName[i++] = (char)(c & 0xff); c >>= 8;
                SDL_CPUName[i++] = (char)(c & 0xff); c >>= 8;
                SDL_CPUName[i++] = (char)(d & 0xff); d >>= 8;
                SDL_CPUName[i++] = (char)(d & 0xff); d >>= 8;
                SDL_CPUName[i++] = (char)(d & 0xff); d >>= 8;
                SDL_CPUName[i++] = (char)(d & 0xff); d >>= 8;
                cpuid(0x80000004, a, b, c, d);
                SDL_CPUName[i++] = (char)(a & 0xff); a >>= 8;
                SDL_CPUName[i++] = (char)(a & 0xff); a >>= 8;
                SDL_CPUName[i++] = (char)(a & 0xff); a >>= 8;
                SDL_CPUName[i++] = (char)(a & 0xff); a >>= 8;
                SDL_CPUName[i++] = (char)(b & 0xff); b >>= 8;
                SDL_CPUName[i++] = (char)(b & 0xff); b >>= 8;
                SDL_CPUName[i++] = (char)(b & 0xff); b >>= 8;
                SDL_CPUName[i++] = (char)(b & 0xff); b >>= 8;
                SDL_CPUName[i++] = (char)(c & 0xff); c >>= 8;
                SDL_CPUName[i++] = (char)(c & 0xff); c >>= 8;
                SDL_CPUName[i++] = (char)(c & 0xff); c >>= 8;
                SDL_CPUName[i++] = (char)(c & 0xff); c >>= 8;
                SDL_CPUName[i++] = (char)(d & 0xff); d >>= 8;
                SDL_CPUName[i++] = (char)(d & 0xff); d >>= 8;
                SDL_CPUName[i++] = (char)(d & 0xff); d >>= 8;
                SDL_CPUName[i++] = (char)(d & 0xff); d >>= 8;
            }
        }
        if (!SDL_CPUName[0]) {
            SDL_strlcpy(SDL_CPUName, "Unknown", sizeof(SDL_CPUName));
        }
    }
    return SDL_CPUName;
}
#endif
#endif

int
SDL_GetCPUCacheLineSize(void)
{
    const char *cpuType = SDL_GetCPUType();
    int a, b, c, d;
    (void) a; (void) b; (void) c; (void) d;
   if (SDL_strcmp(cpuType, "GenuineIntel") == 0 || SDL_strcmp(cpuType, "CentaurHauls") == 0 || SDL_strcmp(cpuType, "  Shanghai  ") == 0) {
        cpuid(0x00000001, a, b, c, d);
        return (((b >> 8) & 0xff) * 8);
    } else if (SDL_strcmp(cpuType, "AuthenticAMD") == 0 || SDL_strcmp(cpuType, "HygonGenuine") == 0) {
        cpuid(0x80000005, a, b, c, d);
        return (c & 0xff);
    } else {
        /* Just make a guess here... */
        return SDL_CACHELINE_SIZE;
    }
}

static Uint32 SDL_CPUFeatures = 0xFFFFFFFF;
static Uint32 SDL_SIMDAlignment = 0xFFFFFFFF;

static Uint32
SDL_GetCPUFeatures(void)
{
    if (SDL_CPUFeatures == 0xFFFFFFFF) {
        CPU_calcCPUIDFeatures();
        SDL_CPUFeatures = 0;
        SDL_SIMDAlignment = sizeof(void *);  /* a good safe base value */
        if (CPU_haveRDTSC()) {
            SDL_CPUFeatures |= CPU_HAS_RDTSC;
        }
        if (CPU_haveAltiVec()) {
            SDL_CPUFeatures |= CPU_HAS_ALTIVEC;
            SDL_SIMDAlignment = SDL_max(SDL_SIMDAlignment, 16);
        }
        if (CPU_haveMMX()) {
            SDL_CPUFeatures |= CPU_HAS_MMX;
            SDL_SIMDAlignment = SDL_max(SDL_SIMDAlignment, 8);
        }
        if (CPU_have3DNow()) {
            SDL_CPUFeatures |= CPU_HAS_3DNOW;
            SDL_SIMDAlignment = SDL_max(SDL_SIMDAlignment, 8);
        }
        if (CPU_haveSSE()) {
            SDL_CPUFeatures |= CPU_HAS_SSE;
            SDL_SIMDAlignment = SDL_max(SDL_SIMDAlignment, 16);
        }
        if (CPU_haveSSE2()) {
            SDL_CPUFeatures |= CPU_HAS_SSE2;
            SDL_SIMDAlignment = SDL_max(SDL_SIMDAlignment, 16);
        }
        if (CPU_haveSSE3()) {
            SDL_CPUFeatures |= CPU_HAS_SSE3;
            SDL_SIMDAlignment = SDL_max(SDL_SIMDAlignment, 16);
        }
        if (CPU_haveSSE41()) {
            SDL_CPUFeatures |= CPU_HAS_SSE41;
            SDL_SIMDAlignment = SDL_max(SDL_SIMDAlignment, 16);
        }
        if (CPU_haveSSE42()) {
            SDL_CPUFeatures |= CPU_HAS_SSE42;
            SDL_SIMDAlignment = SDL_max(SDL_SIMDAlignment, 16);
        }
        if (CPU_haveAVX()) {
            SDL_CPUFeatures |= CPU_HAS_AVX;
            SDL_SIMDAlignment = SDL_max(SDL_SIMDAlignment, 32);
        }
        if (CPU_haveAVX2()) {
            SDL_CPUFeatures |= CPU_HAS_AVX2;
            SDL_SIMDAlignment = SDL_max(SDL_SIMDAlignment, 32);
        }
        if (CPU_haveAVX512F()) {
            SDL_CPUFeatures |= CPU_HAS_AVX512F;
            SDL_SIMDAlignment = SDL_max(SDL_SIMDAlignment, 64);
        }
        if (CPU_haveARMSIMD()) {
            SDL_CPUFeatures |= CPU_HAS_ARM_SIMD;
            SDL_SIMDAlignment = SDL_max(SDL_SIMDAlignment, 16);
        }
        if (CPU_haveNEON()) {
            SDL_CPUFeatures |= CPU_HAS_NEON;
            SDL_SIMDAlignment = SDL_max(SDL_SIMDAlignment, 16);
        }
    }
    return SDL_CPUFeatures;
}

#define CPU_FEATURE_AVAILABLE(f) ((SDL_GetCPUFeatures() & f) ? SDL_TRUE : SDL_FALSE)

SDL_bool SDL_HasRDTSC(void)
{
    return CPU_FEATURE_AVAILABLE(CPU_HAS_RDTSC);
}

SDL_bool
SDL_HasAltiVec(void)
{
    return CPU_FEATURE_AVAILABLE(CPU_HAS_ALTIVEC);
}

SDL_bool
SDL_HasMMX(void)
{
    return CPU_FEATURE_AVAILABLE(CPU_HAS_MMX);
}

SDL_bool
SDL_Has3DNow(void)
{
    return CPU_FEATURE_AVAILABLE(CPU_HAS_3DNOW);
}

SDL_bool
SDL_HasSSE(void)
{
    return CPU_FEATURE_AVAILABLE(CPU_HAS_SSE);
}

SDL_bool
SDL_HasSSE2(void)
{
    return CPU_FEATURE_AVAILABLE(CPU_HAS_SSE2);
}

SDL_bool
SDL_HasSSE3(void)
{
    return CPU_FEATURE_AVAILABLE(CPU_HAS_SSE3);
}

SDL_bool
SDL_HasSSE41(void)
{
    return CPU_FEATURE_AVAILABLE(CPU_HAS_SSE41);
}

SDL_bool
SDL_HasSSE42(void)
{
    return CPU_FEATURE_AVAILABLE(CPU_HAS_SSE42);
}

SDL_bool
SDL_HasAVX(void)
{
    return CPU_FEATURE_AVAILABLE(CPU_HAS_AVX);
}

SDL_bool
SDL_HasAVX2(void)
{
    return CPU_FEATURE_AVAILABLE(CPU_HAS_AVX2);
}

SDL_bool
SDL_HasAVX512F(void)
{
    return CPU_FEATURE_AVAILABLE(CPU_HAS_AVX512F);
}

SDL_bool
SDL_HasARMSIMD(void)
{
    return CPU_FEATURE_AVAILABLE(CPU_HAS_ARM_SIMD);
}

SDL_bool
SDL_HasNEON(void)
{
    return CPU_FEATURE_AVAILABLE(CPU_HAS_NEON);
}

static int SDL_SystemRAM = 0;

int
SDL_GetSystemRAM(void)
{
    if (!SDL_SystemRAM) {
#ifndef SDL_CPUINFO_DISABLED
#if defined(HAVE_SYSCONF) && defined(_SC_PHYS_PAGES) && defined(_SC_PAGESIZE)
        if (SDL_SystemRAM <= 0) {
            SDL_SystemRAM = (int)((Sint64)sysconf(_SC_PHYS_PAGES) * sysconf(_SC_PAGESIZE) / (1024*1024));
        }
#endif
#ifdef HAVE_SYSCTLBYNAME
        if (SDL_SystemRAM <= 0) {
#if defined(__FreeBSD__) || defined(__FreeBSD_kernel__) || defined(__NetBSD__) || defined(__DragonFly__)
#ifdef HW_REALMEM
            int mib[2] = {CTL_HW, HW_REALMEM};
#else
            /* might only report up to 2 GiB */
            int mib[2] = {CTL_HW, HW_PHYSMEM};
#endif /* HW_REALMEM */
#else
            int mib[2] = {CTL_HW, HW_MEMSIZE};
#endif /* __FreeBSD__ || __FreeBSD_kernel__ */
            Uint64 memsize = 0;
            size_t len = sizeof(memsize);
            
            if (sysctl(mib, 2, &memsize, &len, NULL, 0) == 0) {
                SDL_SystemRAM = (int)(memsize / (1024*1024));
            }
        }
#endif
#ifdef __WIN32__
        if (SDL_SystemRAM <= 0) {
            MEMORYSTATUSEX stat;
            stat.dwLength = sizeof(stat);
            if (GlobalMemoryStatusEx(&stat)) {
                SDL_SystemRAM = (int)(stat.ullTotalPhys / (1024 * 1024));
            }
        }
#endif
#ifdef __OS2__
        if (SDL_SystemRAM <= 0) {
            Uint32 sysram = 0;
            DosQuerySysInfo(QSV_TOTPHYSMEM, QSV_TOTPHYSMEM, &sysram, 4);
            SDL_SystemRAM = (int) (sysram / 0x100000U);
        }
#endif
#ifdef __RISCOS__
        if (SDL_SystemRAM <= 0) {
            _kernel_swi_regs regs;
            regs.r[0] = 0x108;
            if (_kernel_swi(OS_Memory, &regs, &regs) == NULL) {
                SDL_SystemRAM = (int)(regs.r[1] * regs.r[2] / (1024 * 1024));
            }
        }
#endif
#endif
    }
    return SDL_SystemRAM;
}


size_t
SDL_SIMDGetAlignment(void)
{
    if (SDL_SIMDAlignment == 0xFFFFFFFF) {
        SDL_GetCPUFeatures();  /* make sure this has been calculated */
    }
    SDL_assert(SDL_SIMDAlignment != 0);
    return SDL_SIMDAlignment;
}

void *
SDL_SIMDAlloc(const size_t len)
{
    const size_t alignment = SDL_SIMDGetAlignment();
    const size_t padding = alignment - (len % alignment);
    const size_t padded = (padding != alignment) ? (len + padding) : len;
    Uint8 *retval = NULL;
    Uint8 *ptr = (Uint8 *) SDL_malloc(padded + alignment + sizeof (void *));
    if (ptr) {
        /* store the actual malloc pointer right before our aligned pointer. */
        retval = ptr + sizeof (void *);
        retval += alignment - (((size_t) retval) % alignment);
        *(((void **) retval) - 1) = ptr;
    }
    return retval;
}

void *
SDL_SIMDRealloc(void *mem, const size_t len)
{
    const size_t alignment = SDL_SIMDGetAlignment();
    const size_t padding = alignment - (len % alignment);
    const size_t padded = (padding != alignment) ? (len + padding) : len;
    Uint8 *retval = (Uint8*) mem;
    void *oldmem = mem;
    size_t memdiff = 0, ptrdiff;
    Uint8 *ptr;

    if (mem) {
        void **realptr = (void **) mem;
        realptr--;
        mem = *(((void **) mem) - 1);

        /* Check the delta between the real pointer and user pointer */
        memdiff = ((size_t) oldmem) - ((size_t) mem);
    }

    ptr = (Uint8 *) SDL_realloc(mem, padded + alignment + sizeof (void *));

    if (ptr == mem) {
        return retval; /* Pointer didn't change, nothing to do */
    }
    if (ptr == NULL) {
        return NULL; /* Out of memory, bail! */
    }

    /* Store the actual malloc pointer right before our aligned pointer. */
    retval = ptr + sizeof (void *);
    retval += alignment - (((size_t) retval) % alignment);

    /* Make sure the delta is the same! */
    if (mem) {
        ptrdiff = ((size_t) retval) - ((size_t) ptr);
        if (memdiff != ptrdiff) { /* Delta has changed, copy to new offset! */
            oldmem = (void*) (((size_t) ptr) + memdiff);

            /* Even though the data past the old `len` is undefined, this is the
             * only length value we have, and it guarantees that we copy all the
             * previous memory anyhow.
             */
            SDL_memmove(retval, oldmem, len);
        }
    }

    /* Actually store the malloc pointer, finally. */
    *(((void **) retval) - 1) = ptr;
    return retval;
}

void
SDL_SIMDFree(void *ptr)
{
    if (ptr) {
        void **realptr = (void **) ptr;
        realptr--;
        SDL_free(*(((void **) ptr) - 1));
    }
}


#ifdef TEST_MAIN

#include <stdio.h>

int
main()
{
    printf("CPU count: %d\n", SDL_GetCPUCount());
    printf("CPU type: %s\n", SDL_GetCPUType());
    printf("CPU name: %s\n", SDL_GetCPUName());
    printf("CacheLine size: %d\n", SDL_GetCPUCacheLineSize());
    printf("RDTSC: %d\n", SDL_HasRDTSC());
    printf("Altivec: %d\n", SDL_HasAltiVec());
    printf("MMX: %d\n", SDL_HasMMX());
    printf("3DNow: %d\n", SDL_Has3DNow());
    printf("SSE: %d\n", SDL_HasSSE());
    printf("SSE2: %d\n", SDL_HasSSE2());
    printf("SSE3: %d\n", SDL_HasSSE3());
    printf("SSE4.1: %d\n", SDL_HasSSE41());
    printf("SSE4.2: %d\n", SDL_HasSSE42());
    printf("AVX: %d\n", SDL_HasAVX());
    printf("AVX2: %d\n", SDL_HasAVX2());
    printf("AVX-512F: %d\n", SDL_HasAVX512F());
    printf("ARM SIMD: %d\n", SDL_HasARMSIMD());
    printf("NEON: %d\n", SDL_HasNEON());
    printf("RAM: %d MB\n", SDL_GetSystemRAM());
    return 0;
}

#endif /* TEST_MAIN */

/* vi: set ts=4 sw=4 expandtab: */<|MERGE_RESOLUTION|>--- conflicted
+++ resolved
@@ -289,11 +289,7 @@
                 /* Check to make sure we can call xgetbv */
                 if (c & 0x08000000) {
                     /* Call xgetbv to see if YMM (etc) register state is saved */
-<<<<<<< HEAD
-#if (defined(__GNUC__) || defined(__clang__)) && (defined(__i386__) || defined(__x86_64__))
-=======
 #if (defined(__GNUC__) || defined(__llvm__)) && (defined(__i386__) || defined(__x86_64__))
->>>>>>> 3a1317ed
                     __asm__(".byte 0x0f, 0x01, 0xd0" : "=a" (a) : "c" (0) : "%edx");
 #elif defined(_MSC_VER) && (defined(_M_IX86) || defined(_M_X64)) && (_MSC_FULL_VER >= 160040219) /* VS2010 SP1 */
                     a = (int)_xgetbv(0);
