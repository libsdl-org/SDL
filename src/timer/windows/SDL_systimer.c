--- conflicted
+++ resolved
@@ -121,39 +121,6 @@
     return timer;
 }
 
-<<<<<<< HEAD
-=======
-static HANDLE SDL_GetWaitableEvent(void)
-{
-    static SDL_TLSID TLS_event_handle;
-    HANDLE event;
-
-    event = SDL_GetTLS(&TLS_event_handle);
-    if (!event) {
-        event = CreateEvent(NULL, FALSE, FALSE, NULL);
-        if (event) {
-            SDL_SetTLS(&TLS_event_handle, event, SDL_CleanupWaitableHandle);
-        }
-    }
-    return event;
-}
-
-Uint64 SDL_GetPerformanceCounter(void)
-{
-    LARGE_INTEGER counter;
-    const BOOL rc = QueryPerformanceCounter(&counter);
-    SDL_assert(rc != 0); // this should _never_ fail if you're on XP or later.
-    return (Uint64)counter.QuadPart;
-}
-
-Uint64 SDL_GetPerformanceFrequency(void)
-{
-    LARGE_INTEGER frequency;
-    const BOOL rc = QueryPerformanceFrequency(&frequency);
-    SDL_assert(rc != 0); // this should _never_ fail if you're on XP or later.
-    return (Uint64)frequency.QuadPart;
-}
-
 #ifdef SDL_TIMER_WINDOWS_USE_NTDELAYEXECUTION
 
 typedef LONG (NTAPI *NtDelayExecution_t)(BOOLEAN Alertable, PLARGE_INTEGER DelayInterval);
@@ -190,7 +157,6 @@
 
 #else
 
->>>>>>> 4f4d4651
 void SDL_SYS_DelayNS(Uint64 ns)
 {
     HANDLE timer = SDL_GetWaitableTimer();
