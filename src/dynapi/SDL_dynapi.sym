SDL3_0.0.0 {
  global:
    JNI_OnLoad;
    SDL_DYNAPI_entry;
    SDL_AcquireCameraFrame;
    SDL_AcquireGPUCommandBuffer;
    SDL_AcquireGPUSwapchainTexture;
    SDL_AddAtomicInt;
    SDL_AddEventWatch;
    SDL_AddGamepadMapping;
    SDL_AddGamepadMappingsFromFile;
    SDL_AddGamepadMappingsFromIO;
    SDL_AddHintCallback;
    SDL_AddSurfaceAlternateImage;
    SDL_AddTimer;
    SDL_AddTimerNS;
    SDL_AddVulkanRenderSemaphores;
    SDL_AttachVirtualJoystick;
    SDL_AudioDevicePaused;
    SDL_BeginGPUComputePass;
    SDL_BeginGPUCopyPass;
    SDL_BeginGPURenderPass;
    SDL_BindAudioStream;
    SDL_BindAudioStreams;
    SDL_BindGPUComputePipeline;
    SDL_BindGPUComputeSamplers;
    SDL_BindGPUComputeStorageBuffers;
    SDL_BindGPUComputeStorageTextures;
    SDL_BindGPUFragmentSamplers;
    SDL_BindGPUFragmentStorageBuffers;
    SDL_BindGPUFragmentStorageTextures;
    SDL_BindGPUGraphicsPipeline;
    SDL_BindGPUIndexBuffer;
    SDL_BindGPUVertexBuffers;
    SDL_BindGPUVertexSamplers;
    SDL_BindGPUVertexStorageBuffers;
    SDL_BindGPUVertexStorageTextures;
    SDL_BlitGPUTexture;
    SDL_BlitSurface9Grid;
    SDL_BlitSurface;
    SDL_BlitSurfaceScaled;
    SDL_BlitSurfaceTiled;
    SDL_BlitSurfaceTiledWithScale;
    SDL_BlitSurfaceUnchecked;
    SDL_BlitSurfaceUncheckedScaled;
    SDL_BroadcastCondition;
    SDL_CaptureMouse;
    SDL_ClaimWindowForGPUDevice;
    SDL_CleanupTLS;
    SDL_ClearAudioStream;
    SDL_ClearClipboardData;
    SDL_ClearComposition;
    SDL_ClearError;
    SDL_ClearProperty;
    SDL_ClearSurface;
    SDL_CloseAudioDevice;
    SDL_CloseCamera;
    SDL_CloseGamepad;
    SDL_CloseHaptic;
    SDL_CloseIO;
    SDL_CloseJoystick;
    SDL_CloseSensor;
    SDL_CloseStorage;
    SDL_CompareAndSwapAtomicInt;
    SDL_CompareAndSwapAtomicPointer;
    SDL_CompareAndSwapAtomicU32;
    SDL_ComposeCustomBlendMode;
    SDL_ConvertAudioSamples;
    SDL_ConvertEventToRenderCoordinates;
    SDL_ConvertPixels;
    SDL_ConvertPixelsAndColorspace;
    SDL_ConvertSurface;
    SDL_ConvertSurfaceAndColorspace;
    SDL_CopyFile;
    SDL_CopyGPUBufferToBuffer;
    SDL_CopyGPUTextureToTexture;
    SDL_CopyProperties;
    SDL_CopyStorageFile;
    SDL_CreateAudioStream;
    SDL_CreateColorCursor;
    SDL_CreateCondition;
    SDL_CreateCursor;
    SDL_CreateDirectory;
    SDL_CreateEnvironment;
    SDL_CreateGPUBuffer;
    SDL_CreateGPUComputePipeline;
    SDL_CreateGPUDevice;
    SDL_CreateGPUDeviceWithProperties;
    SDL_CreateGPUGraphicsPipeline;
    SDL_CreateGPUSampler;
    SDL_CreateGPUShader;
    SDL_CreateGPUTexture;
    SDL_CreateGPUTransferBuffer;
    SDL_CreateHapticEffect;
    SDL_CreateMutex;
    SDL_CreatePalette;
    SDL_CreatePopupWindow;
    SDL_CreateProcess;
    SDL_CreateProcessWithProperties;
    SDL_CreateProperties;
    SDL_CreateRWLock;
    SDL_CreateRenderer;
    SDL_CreateRendererWithProperties;
    SDL_CreateSemaphore;
    SDL_CreateSoftwareRenderer;
    SDL_CreateStorageDirectory;
    SDL_CreateSurface;
    SDL_CreateSurfaceFrom;
    SDL_CreateSurfacePalette;
    SDL_CreateSystemCursor;
    SDL_CreateTexture;
    SDL_CreateTextureFromSurface;
    SDL_CreateTextureWithProperties;
    SDL_CreateThreadRuntime;
    SDL_CreateThreadWithPropertiesRuntime;
    SDL_CreateWindow;
    SDL_CreateWindowAndRenderer;
    SDL_CreateWindowWithProperties;
    SDL_CursorVisible;
    SDL_DateTimeToTime;
    SDL_Delay;
    SDL_DelayNS;
    SDL_DestroyAudioStream;
    SDL_DestroyCondition;
    SDL_DestroyCursor;
    SDL_DestroyEnvironment;
    SDL_DestroyGPUDevice;
    SDL_DestroyHapticEffect;
    SDL_DestroyMutex;
    SDL_DestroyPalette;
    SDL_DestroyProcess;
    SDL_DestroyProperties;
    SDL_DestroyRWLock;
    SDL_DestroyRenderer;
    SDL_DestroySemaphore;
    SDL_DestroySurface;
    SDL_DestroyTexture;
    SDL_DestroyWindow;
    SDL_DestroyWindowSurface;
    SDL_DetachThread;
    SDL_DetachVirtualJoystick;
    SDL_DisableScreenSaver;
    SDL_DispatchGPUCompute;
    SDL_DispatchGPUComputeIndirect;
    SDL_DownloadFromGPUBuffer;
    SDL_DownloadFromGPUTexture;
    SDL_DrawGPUIndexedPrimitives;
    SDL_DrawGPUIndexedPrimitivesIndirect;
    SDL_DrawGPUPrimitives;
    SDL_DrawGPUPrimitivesIndirect;
    SDL_DuplicateSurface;
    SDL_EGL_GetCurrentConfig;
    SDL_EGL_GetCurrentDisplay;
    SDL_EGL_GetProcAddress;
    SDL_EGL_GetWindowSurface;
    SDL_EGL_SetAttributeCallbacks;
    SDL_EnableScreenSaver;
    SDL_EndGPUComputePass;
    SDL_EndGPUCopyPass;
    SDL_EndGPURenderPass;
    SDL_EnterAppMainCallbacks;
    SDL_EnumerateDirectory;
    SDL_EnumerateProperties;
    SDL_EnumerateStorageDirectory;
    SDL_EventEnabled;
    SDL_FillSurfaceRect;
    SDL_FillSurfaceRects;
    SDL_FilterEvents;
    SDL_FlashWindow;
    SDL_FlipSurface;
    SDL_FlushAudioStream;
    SDL_FlushEvent;
    SDL_FlushEvents;
    SDL_FlushIO;
    SDL_FlushRenderer;
    SDL_GDKResumeGPU;
    SDL_GDKSuspendComplete;
    SDL_GDKSuspendGPU;
    SDL_GL_CreateContext;
    SDL_GL_DestroyContext;
    SDL_GL_ExtensionSupported;
    SDL_GL_GetAttribute;
    SDL_GL_GetCurrentContext;
    SDL_GL_GetCurrentWindow;
    SDL_GL_GetProcAddress;
    SDL_GL_GetSwapInterval;
    SDL_GL_LoadLibrary;
    SDL_GL_MakeCurrent;
    SDL_GL_ResetAttributes;
    SDL_GL_SetAttribute;
    SDL_GL_SetSwapInterval;
    SDL_GL_SwapWindow;
    SDL_GL_UnloadLibrary;
    SDL_GPUSupportsProperties;
    SDL_GPUSupportsShaderFormats;
    SDL_GPUTextureFormatTexelBlockSize;
    SDL_GPUTextureSupportsFormat;
    SDL_GPUTextureSupportsSampleCount;
    SDL_GUIDToString;
    SDL_GamepadConnected;
    SDL_GamepadEventsEnabled;
    SDL_GamepadHasAxis;
    SDL_GamepadHasButton;
    SDL_GamepadHasSensor;
    SDL_GamepadSensorEnabled;
    SDL_GenerateMipmapsForGPUTexture;
    SDL_GetAndroidActivity;
    SDL_GetAndroidCachePath;
    SDL_GetAndroidExternalStoragePath;
    SDL_GetAndroidExternalStorageState;
    SDL_GetAndroidInternalStoragePath;
    SDL_GetAndroidJNIEnv;
    SDL_GetAndroidSDKVersion;
    SDL_GetAppMetadataProperty;
    SDL_GetAssertionHandler;
    SDL_GetAssertionReport;
    SDL_GetAtomicInt;
    SDL_GetAtomicPointer;
    SDL_GetAtomicU32;
    SDL_GetAudioDeviceChannelMap;
    SDL_GetAudioDeviceFormat;
    SDL_GetAudioDeviceGain;
    SDL_GetAudioDeviceName;
    SDL_GetAudioDriver;
    SDL_GetAudioFormatName;
    SDL_GetAudioPlaybackDevices;
    SDL_GetAudioRecordingDevices;
    SDL_GetAudioStreamAvailable;
    SDL_GetAudioStreamData;
    SDL_GetAudioStreamDevice;
    SDL_GetAudioStreamFormat;
    SDL_GetAudioStreamFrequencyRatio;
    SDL_GetAudioStreamGain;
    SDL_GetAudioStreamInputChannelMap;
    SDL_GetAudioStreamOutputChannelMap;
    SDL_GetAudioStreamProperties;
    SDL_GetAudioStreamQueued;
    SDL_GetBasePath;
    SDL_GetBooleanProperty;
    SDL_GetCPUCacheLineSize;
    SDL_GetCameraDriver;
    SDL_GetCameraFormat;
    SDL_GetCameraID;
    SDL_GetCameraName;
    SDL_GetCameraPermissionState;
    SDL_GetCameraPosition;
    SDL_GetCameraProperties;
    SDL_GetCameraSupportedFormats;
    SDL_GetCameras;
    SDL_GetClipboardData;
    SDL_GetClipboardMimeTypes;
    SDL_GetClipboardText;
    SDL_GetClosestFullscreenDisplayMode;
    SDL_GetCurrentAudioDriver;
    SDL_GetCurrentCameraDriver;
    SDL_GetCurrentDisplayMode;
    SDL_GetCurrentDisplayOrientation;
    SDL_GetCurrentRenderOutputSize;
    SDL_GetCurrentThreadID;
    SDL_GetCurrentTime;
    SDL_GetCurrentVideoDriver;
    SDL_GetCursor;
    SDL_GetDXGIOutputInfo;
    SDL_GetDateTimeLocalePreferences;
    SDL_GetDayOfWeek;
    SDL_GetDayOfYear;
    SDL_GetDaysInMonth;
    SDL_GetDefaultAssertionHandler;
    SDL_GetDefaultCursor;
    SDL_GetDesktopDisplayMode;
    SDL_GetDirect3D9AdapterIndex;
    SDL_GetDisplayBounds;
    SDL_GetDisplayContentScale;
    SDL_GetDisplayForPoint;
    SDL_GetDisplayForRect;
    SDL_GetDisplayForWindow;
    SDL_GetDisplayName;
    SDL_GetDisplayProperties;
    SDL_GetDisplayUsableBounds;
    SDL_GetDisplays;
    SDL_GetEnvironment;
    SDL_GetEnvironmentVariable;
    SDL_GetEnvironmentVariables;
    SDL_GetError;
    SDL_GetEventFilter;
    SDL_GetFloatProperty;
    SDL_GetFullscreenDisplayModes;
    SDL_GetGDKDefaultUser;
    SDL_GetGDKTaskQueue;
    SDL_GetGPUDeviceDriver;
    SDL_GetGPUDriver;
    SDL_GetGPUShaderFormats;
    SDL_GetGPUSwapchainTextureFormat;
    SDL_GetGamepadAppleSFSymbolsNameForAxis;
    SDL_GetGamepadAppleSFSymbolsNameForButton;
    SDL_GetGamepadAxis;
    SDL_GetGamepadAxisFromString;
    SDL_GetGamepadBindings;
    SDL_GetGamepadButton;
    SDL_GetGamepadButtonFromString;
    SDL_GetGamepadButtonLabel;
    SDL_GetGamepadButtonLabelForType;
    SDL_GetGamepadConnectionState;
    SDL_GetGamepadFirmwareVersion;
    SDL_GetGamepadFromID;
    SDL_GetGamepadFromPlayerIndex;
    SDL_GetGamepadGUIDForID;
    SDL_GetGamepadID;
    SDL_GetGamepadJoystick;
    SDL_GetGamepadMapping;
    SDL_GetGamepadMappingForGUID;
    SDL_GetGamepadMappingForID;
    SDL_GetGamepadMappings;
    SDL_GetGamepadName;
    SDL_GetGamepadNameForID;
    SDL_GetGamepadPath;
    SDL_GetGamepadPathForID;
    SDL_GetGamepadPlayerIndex;
    SDL_GetGamepadPlayerIndexForID;
    SDL_GetGamepadPowerInfo;
    SDL_GetGamepadProduct;
    SDL_GetGamepadProductForID;
    SDL_GetGamepadProductVersion;
    SDL_GetGamepadProductVersionForID;
    SDL_GetGamepadProperties;
    SDL_GetGamepadSensorData;
    SDL_GetGamepadSensorDataRate;
    SDL_GetGamepadSerial;
    SDL_GetGamepadSteamHandle;
    SDL_GetGamepadStringForAxis;
    SDL_GetGamepadStringForButton;
    SDL_GetGamepadStringForType;
    SDL_GetGamepadTouchpadFinger;
    SDL_GetGamepadType;
    SDL_GetGamepadTypeForID;
    SDL_GetGamepadTypeFromString;
    SDL_GetGamepadVendor;
    SDL_GetGamepadVendorForID;
    SDL_GetGamepads;
    SDL_GetGlobalMouseState;
    SDL_GetGlobalProperties;
    SDL_GetGrabbedWindow;
    SDL_GetHapticEffectStatus;
    SDL_GetHapticFeatures;
    SDL_GetHapticFromID;
    SDL_GetHapticID;
    SDL_GetHapticName;
    SDL_GetHapticNameForID;
    SDL_GetHaptics;
    SDL_GetHint;
    SDL_GetHintBoolean;
    SDL_GetIOProperties;
    SDL_GetIOSize;
    SDL_GetIOStatus;
    SDL_GetJoystickAxis;
    SDL_GetJoystickAxisInitialState;
    SDL_GetJoystickBall;
    SDL_GetJoystickButton;
    SDL_GetJoystickConnectionState;
    SDL_GetJoystickFirmwareVersion;
    SDL_GetJoystickFromID;
    SDL_GetJoystickFromPlayerIndex;
    SDL_GetJoystickGUID;
    SDL_GetJoystickGUIDForID;
    SDL_GetJoystickGUIDInfo;
    SDL_GetJoystickHat;
    SDL_GetJoystickID;
    SDL_GetJoystickName;
    SDL_GetJoystickNameForID;
    SDL_GetJoystickPath;
    SDL_GetJoystickPathForID;
    SDL_GetJoystickPlayerIndex;
    SDL_GetJoystickPlayerIndexForID;
    SDL_GetJoystickPowerInfo;
    SDL_GetJoystickProduct;
    SDL_GetJoystickProductForID;
    SDL_GetJoystickProductVersion;
    SDL_GetJoystickProductVersionForID;
    SDL_GetJoystickProperties;
    SDL_GetJoystickSerial;
    SDL_GetJoystickType;
    SDL_GetJoystickTypeForID;
    SDL_GetJoystickVendor;
    SDL_GetJoystickVendorForID;
    SDL_GetJoysticks;
    SDL_GetKeyFromName;
    SDL_GetKeyFromScancode;
    SDL_GetKeyName;
    SDL_GetKeyboardFocus;
    SDL_GetKeyboardNameForID;
    SDL_GetKeyboardState;
    SDL_GetKeyboards;
    SDL_GetLogOutputFunction;
    SDL_GetLogPriority;
    SDL_GetMasksForPixelFormat;
    SDL_GetMaxHapticEffects;
    SDL_GetMaxHapticEffectsPlaying;
    SDL_GetMemoryFunctions;
    SDL_GetMice;
    SDL_GetModState;
    SDL_GetMouseFocus;
    SDL_GetMouseNameForID;
    SDL_GetMouseState;
    SDL_GetNaturalDisplayOrientation;
    SDL_GetNumAllocations;
    SDL_GetNumAudioDrivers;
    SDL_GetNumCameraDrivers;
    SDL_GetNumGPUDrivers;
    SDL_GetNumGamepadTouchpadFingers;
    SDL_GetNumGamepadTouchpads;
    SDL_GetNumHapticAxes;
    SDL_GetNumJoystickAxes;
    SDL_GetNumJoystickBalls;
    SDL_GetNumJoystickButtons;
    SDL_GetNumJoystickHats;
    SDL_GetNumLogicalCPUCores;
    SDL_GetNumRenderDrivers;
    SDL_GetNumVideoDrivers;
    SDL_GetNumberProperty;
    SDL_GetOriginalMemoryFunctions;
    SDL_GetPathInfo;
    SDL_GetPerformanceCounter;
    SDL_GetPerformanceFrequency;
    SDL_GetPixelFormatDetails;
    SDL_GetPixelFormatForMasks;
    SDL_GetPixelFormatName;
    SDL_GetPlatform;
    SDL_GetPointerProperty;
    SDL_GetPowerInfo;
    SDL_GetPrefPath;
    SDL_GetPreferredLocales;
    SDL_GetPrimaryDisplay;
    SDL_GetPrimarySelectionText;
    SDL_GetProcessInput;
    SDL_GetProcessOutput;
    SDL_GetProcessProperties;
    SDL_GetPropertyType;
    SDL_GetRGB;
    SDL_GetRGBA;
    SDL_GetRealGamepadType;
    SDL_GetRealGamepadTypeForID;
    SDL_GetRectAndLineIntersection;
    SDL_GetRectAndLineIntersectionFloat;
    SDL_GetRectEnclosingPoints;
    SDL_GetRectEnclosingPointsFloat;
    SDL_GetRectIntersection;
    SDL_GetRectIntersectionFloat;
    SDL_GetRectUnion;
    SDL_GetRectUnionFloat;
    SDL_GetRelativeMouseState;
    SDL_GetRenderClipRect;
    SDL_GetRenderColorScale;
    SDL_GetRenderDrawBlendMode;
    SDL_GetRenderDrawColor;
    SDL_GetRenderDrawColorFloat;
    SDL_GetRenderDriver;
    SDL_GetRenderLogicalPresentation;
    SDL_GetRenderLogicalPresentationRect;
    SDL_GetRenderMetalCommandEncoder;
    SDL_GetRenderMetalLayer;
    SDL_GetRenderOutputSize;
    SDL_GetRenderSafeArea;
    SDL_GetRenderScale;
    SDL_GetRenderTarget;
    SDL_GetRenderVSync;
    SDL_GetRenderViewport;
    SDL_GetRenderWindow;
    SDL_GetRenderer;
    SDL_GetRendererFromTexture;
    SDL_GetRendererName;
    SDL_GetRendererProperties;
    SDL_GetRevision;
    SDL_GetSIMDAlignment;
    SDL_GetScancodeFromKey;
    SDL_GetScancodeFromName;
    SDL_GetScancodeName;
    SDL_GetSemaphoreValue;
    SDL_GetSensorData;
    SDL_GetSensorFromID;
    SDL_GetSensorID;
    SDL_GetSensorName;
    SDL_GetSensorNameForID;
    SDL_GetSensorNonPortableType;
    SDL_GetSensorNonPortableTypeForID;
    SDL_GetSensorProperties;
    SDL_GetSensorType;
    SDL_GetSensorTypeForID;
    SDL_GetSensors;
    SDL_GetSilenceValueForFormat;
    SDL_GetStorageFileSize;
    SDL_GetStoragePathInfo;
    SDL_GetStorageSpaceRemaining;
    SDL_GetStringProperty;
    SDL_GetSurfaceAlphaMod;
    SDL_GetSurfaceBlendMode;
    SDL_GetSurfaceClipRect;
    SDL_GetSurfaceColorKey;
    SDL_GetSurfaceColorMod;
    SDL_GetSurfaceColorspace;
    SDL_GetSurfaceImages;
    SDL_GetSurfacePalette;
    SDL_GetSurfaceProperties;
    SDL_GetSystemRAM;
    SDL_GetSystemTheme;
    SDL_GetTLS;
    SDL_GetTextInputArea;
    SDL_GetTextureAlphaMod;
    SDL_GetTextureAlphaModFloat;
    SDL_GetTextureBlendMode;
    SDL_GetTextureColorMod;
    SDL_GetTextureColorModFloat;
    SDL_GetTextureProperties;
    SDL_GetTextureScaleMode;
    SDL_GetTextureSize;
    SDL_GetThreadID;
    SDL_GetThreadName;
    SDL_GetTicks;
    SDL_GetTicksNS;
    SDL_GetTouchDeviceName;
    SDL_GetTouchDeviceType;
    SDL_GetTouchDevices;
    SDL_GetTouchFingers;
    SDL_GetUserFolder;
    SDL_GetVersion;
    SDL_GetVideoDriver;
    SDL_GetWindowAspectRatio;
    SDL_GetWindowBordersSize;
    SDL_GetWindowDisplayScale;
    SDL_GetWindowFlags;
    SDL_GetWindowFromEvent;
    SDL_GetWindowFromID;
    SDL_GetWindowFullscreenMode;
    SDL_GetWindowICCProfile;
    SDL_GetWindowID;
    SDL_GetWindowKeyboardGrab;
    SDL_GetWindowMaximumSize;
    SDL_GetWindowMinimumSize;
    SDL_GetWindowMouseGrab;
    SDL_GetWindowMouseRect;
    SDL_GetWindowOpacity;
    SDL_GetWindowParent;
    SDL_GetWindowPixelDensity;
    SDL_GetWindowPixelFormat;
    SDL_GetWindowPosition;
    SDL_GetWindowProperties;
    SDL_GetWindowRelativeMouseMode;
    SDL_GetWindowSafeArea;
    SDL_GetWindowSize;
    SDL_GetWindowSizeInPixels;
    SDL_GetWindowSurface;
    SDL_GetWindowSurfaceVSync;
    SDL_GetWindowTitle;
    SDL_GetWindows;
    SDL_GlobDirectory;
    SDL_GlobStorageDirectory;
    SDL_HapticEffectSupported;
    SDL_HapticRumbleSupported;
    SDL_HasARMSIMD;
    SDL_HasAVX2;
    SDL_HasAVX512F;
    SDL_HasAVX;
    SDL_HasAltiVec;
    SDL_HasClipboardData;
    SDL_HasClipboardText;
    SDL_HasEvent;
    SDL_HasEvents;
    SDL_HasGamepad;
    SDL_HasJoystick;
    SDL_HasKeyboard;
    SDL_HasLASX;
    SDL_HasLSX;
    SDL_HasMMX;
    SDL_HasMouse;
    SDL_HasNEON;
    SDL_HasPrimarySelectionText;
    SDL_HasProperty;
    SDL_HasRectIntersection;
    SDL_HasRectIntersectionFloat;
    SDL_HasSSE2;
    SDL_HasSSE3;
    SDL_HasSSE41;
    SDL_HasSSE42;
    SDL_HasSSE;
    SDL_HasScreenKeyboardSupport;
    SDL_HideCursor;
    SDL_HideWindow;
    SDL_IOFromConstMem;
    SDL_IOFromDynamicMem;
    SDL_IOFromFile;
    SDL_IOFromMem;
    SDL_IOprintf;
    SDL_IOvprintf;
    SDL_Init;
    SDL_InitHapticRumble;
    SDL_InitSubSystem;
    SDL_InsertGPUDebugLabel;
    SDL_IsChromebook;
    SDL_IsDeXMode;
    SDL_IsGamepad;
    SDL_IsJoystickHaptic;
    SDL_IsJoystickVirtual;
    SDL_IsMouseHaptic;
    SDL_IsTV;
    SDL_IsTablet;
    SDL_JoystickConnected;
    SDL_JoystickEventsEnabled;
    SDL_KillProcess;
    SDL_LoadBMP;
    SDL_LoadBMP_IO;
    SDL_LoadFile;
    SDL_LoadFile_IO;
    SDL_LoadFunction;
    SDL_LoadObject;
    SDL_LoadWAV;
    SDL_LoadWAV_IO;
    SDL_LockAudioStream;
    SDL_LockJoysticks;
    SDL_LockMutex;
    SDL_LockProperties;
    SDL_LockRWLockForReading;
    SDL_LockRWLockForWriting;
    SDL_LockSpinlock;
    SDL_LockSurface;
    SDL_LockTexture;
    SDL_LockTextureToSurface;
    SDL_Log;
    SDL_LogCritical;
    SDL_LogDebug;
    SDL_LogError;
    SDL_LogInfo;
    SDL_LogMessage;
    SDL_LogMessageV;
    SDL_LogTrace;
    SDL_LogVerbose;
    SDL_LogWarn;
    SDL_MapGPUTransferBuffer;
    SDL_MapRGB;
    SDL_MapRGBA;
    SDL_MapSurfaceRGB;
    SDL_MapSurfaceRGBA;
    SDL_MaximizeWindow;
    SDL_MemoryBarrierAcquireFunction;
    SDL_MemoryBarrierReleaseFunction;
    SDL_Metal_CreateView;
    SDL_Metal_DestroyView;
    SDL_Metal_GetLayer;
    SDL_MinimizeWindow;
    SDL_MixAudio;
    SDL_OnApplicationDidChangeStatusBarOrientation;
    SDL_OnApplicationDidEnterBackground;
    SDL_OnApplicationDidEnterForeground;
    SDL_OnApplicationDidReceiveMemoryWarning;
    SDL_OnApplicationWillEnterBackground;
    SDL_OnApplicationWillEnterForeground;
    SDL_OnApplicationWillTerminate;
    SDL_OpenAudioDevice;
    SDL_OpenAudioDeviceStream;
    SDL_OpenCamera;
    SDL_OpenFileStorage;
    SDL_OpenGamepad;
    SDL_OpenHaptic;
    SDL_OpenHapticFromJoystick;
    SDL_OpenHapticFromMouse;
    SDL_OpenIO;
    SDL_OpenJoystick;
    SDL_OpenSensor;
    SDL_OpenStorage;
    SDL_OpenTitleStorage;
    SDL_OpenURL;
    SDL_OpenUserStorage;
    SDL_OutOfMemory;
    SDL_PauseAudioDevice;
    SDL_PauseAudioStreamDevice;
    SDL_PauseHaptic;
    SDL_PeepEvents;
    SDL_PlayHapticRumble;
    SDL_PollEvent;
    SDL_PopGPUDebugGroup;
    SDL_PremultiplyAlpha;
    SDL_PremultiplySurfaceAlpha;
    SDL_PumpEvents;
    SDL_PushEvent;
    SDL_PushGPUComputeUniformData;
    SDL_PushGPUDebugGroup;
    SDL_PushGPUFragmentUniformData;
    SDL_PushGPUVertexUniformData;
    SDL_PutAudioStreamData;
    SDL_QueryGPUFence;
    SDL_Quit;
    SDL_QuitSubSystem;
    SDL_RaiseWindow;
    SDL_ReadIO;
    SDL_ReadProcess;
    SDL_ReadS16BE;
    SDL_ReadS16LE;
    SDL_ReadS32BE;
    SDL_ReadS32LE;
    SDL_ReadS64BE;
    SDL_ReadS64LE;
    SDL_ReadS8;
    SDL_ReadStorageFile;
    SDL_ReadSurfacePixel;
    SDL_ReadSurfacePixelFloat;
    SDL_ReadU16BE;
    SDL_ReadU16LE;
    SDL_ReadU32BE;
    SDL_ReadU32LE;
    SDL_ReadU64BE;
    SDL_ReadU64LE;
    SDL_ReadU8;
    SDL_RegisterApp;
    SDL_RegisterEvents;
    SDL_ReleaseCameraFrame;
    SDL_ReleaseGPUBuffer;
    SDL_ReleaseGPUComputePipeline;
    SDL_ReleaseGPUFence;
    SDL_ReleaseGPUGraphicsPipeline;
    SDL_ReleaseGPUSampler;
    SDL_ReleaseGPUShader;
    SDL_ReleaseGPUTexture;
    SDL_ReleaseGPUTransferBuffer;
    SDL_ReleaseWindowFromGPUDevice;
    SDL_ReloadGamepadMappings;
    SDL_RemoveEventWatch;
    SDL_RemoveHintCallback;
    SDL_RemovePath;
    SDL_RemoveStoragePath;
    SDL_RemoveSurfaceAlternateImages;
    SDL_RemoveTimer;
    SDL_RenamePath;
    SDL_RenameStoragePath;
    SDL_RenderClear;
    SDL_RenderClipEnabled;
    SDL_RenderCoordinatesFromWindow;
    SDL_RenderCoordinatesToWindow;
    SDL_RenderFillRect;
    SDL_RenderFillRects;
    SDL_RenderGeometry;
    SDL_RenderGeometryRaw;
    SDL_RenderLine;
    SDL_RenderLines;
    SDL_RenderPoint;
    SDL_RenderPoints;
    SDL_RenderPresent;
    SDL_RenderReadPixels;
    SDL_RenderRect;
    SDL_RenderRects;
    SDL_RenderTexture9Grid;
    SDL_RenderTexture;
    SDL_RenderTextureRotated;
    SDL_RenderTextureTiled;
    SDL_RenderViewportSet;
    SDL_ReportAssertion;
    SDL_RequestAndroidPermission;
    SDL_ResetAssertionReport;
    SDL_ResetHint;
    SDL_ResetHints;
    SDL_ResetKeyboard;
    SDL_ResetLogPriorities;
    SDL_RestoreWindow;
    SDL_ResumeAudioDevice;
    SDL_ResumeAudioStreamDevice;
    SDL_ResumeHaptic;
    SDL_RumbleGamepad;
    SDL_RumbleGamepadTriggers;
    SDL_RumbleJoystick;
    SDL_RumbleJoystickTriggers;
    SDL_RunApp;
    SDL_RunHapticEffect;
    SDL_SaveBMP;
    SDL_SaveBMP_IO;
    SDL_ScaleSurface;
    SDL_ScreenKeyboardShown;
    SDL_ScreenSaverEnabled;
    SDL_SeekIO;
    SDL_SendAndroidBackButton;
    SDL_SendAndroidMessage;
    SDL_SendGamepadEffect;
    SDL_SendJoystickEffect;
    SDL_SendJoystickVirtualSensorData;
    SDL_SetAppMetadata;
    SDL_SetAppMetadataProperty;
    SDL_SetAssertionHandler;
    SDL_SetAtomicInt;
    SDL_SetAtomicPointer;
    SDL_SetAtomicU32;
    SDL_SetAudioDeviceGain;
    SDL_SetAudioPostmixCallback;
    SDL_SetAudioStreamFormat;
    SDL_SetAudioStreamFrequencyRatio;
    SDL_SetAudioStreamGain;
    SDL_SetAudioStreamGetCallback;
    SDL_SetAudioStreamInputChannelMap;
    SDL_SetAudioStreamOutputChannelMap;
    SDL_SetAudioStreamPutCallback;
    SDL_SetBooleanProperty;
    SDL_SetClipboardData;
    SDL_SetClipboardText;
    SDL_SetCurrentThreadPriority;
    SDL_SetCursor;
    SDL_SetEnvironmentVariable;
    SDL_SetError;
    SDL_SetEventEnabled;
    SDL_SetEventFilter;
    SDL_SetFloatProperty;
    SDL_SetGPUBlendConstants;
    SDL_SetGPUBufferName;
    SDL_SetGPUScissor;
    SDL_SetGPUStencilReference;
    SDL_SetGPUSwapchainParameters;
    SDL_SetGPUTextureName;
    SDL_SetGPUViewport;
    SDL_SetGamepadEventsEnabled;
    SDL_SetGamepadLED;
    SDL_SetGamepadMapping;
    SDL_SetGamepadPlayerIndex;
    SDL_SetGamepadSensorEnabled;
    SDL_SetHapticAutocenter;
    SDL_SetHapticGain;
    SDL_SetHint;
    SDL_SetHintWithPriority;
    SDL_SetInitialized;
    SDL_SetJoystickEventsEnabled;
    SDL_SetJoystickLED;
    SDL_SetJoystickPlayerIndex;
    SDL_SetJoystickVirtualAxis;
    SDL_SetJoystickVirtualBall;
    SDL_SetJoystickVirtualButton;
    SDL_SetJoystickVirtualHat;
    SDL_SetJoystickVirtualTouchpad;
    SDL_SetLinuxThreadPriority;
    SDL_SetLinuxThreadPriorityAndPolicy;
    SDL_SetLogOutputFunction;
    SDL_SetLogPriorities;
    SDL_SetLogPriority;
    SDL_SetLogPriorityPrefix;
    SDL_SetMainReady;
    SDL_SetMemoryFunctions;
    SDL_SetModState;
    SDL_SetNumberProperty;
    SDL_SetPaletteColors;
    SDL_SetPointerProperty;
    SDL_SetPointerPropertyWithCleanup;
    SDL_SetPrimarySelectionText;
    SDL_SetRenderClipRect;
    SDL_SetRenderColorScale;
    SDL_SetRenderDrawBlendMode;
    SDL_SetRenderDrawColor;
    SDL_SetRenderDrawColorFloat;
    SDL_SetRenderLogicalPresentation;
    SDL_SetRenderScale;
    SDL_SetRenderTarget;
    SDL_SetRenderVSync;
    SDL_SetRenderViewport;
    SDL_SetScancodeName;
    SDL_SetStringProperty;
    SDL_SetSurfaceAlphaMod;
    SDL_SetSurfaceBlendMode;
    SDL_SetSurfaceClipRect;
    SDL_SetSurfaceColorKey;
    SDL_SetSurfaceColorMod;
    SDL_SetSurfaceColorspace;
    SDL_SetSurfacePalette;
    SDL_SetSurfaceRLE;
    SDL_SetTLS;
    SDL_SetTextInputArea;
    SDL_SetTextureAlphaMod;
    SDL_SetTextureAlphaModFloat;
    SDL_SetTextureBlendMode;
    SDL_SetTextureColorMod;
    SDL_SetTextureColorModFloat;
    SDL_SetTextureScaleMode;
    SDL_SetWindowAlwaysOnTop;
    SDL_SetWindowAspectRatio;
    SDL_SetWindowBordered;
    SDL_SetWindowFocusable;
    SDL_SetWindowFullscreen;
    SDL_SetWindowFullscreenMode;
    SDL_SetWindowHitTest;
    SDL_SetWindowIcon;
    SDL_SetWindowKeyboardGrab;
    SDL_SetWindowMaximumSize;
    SDL_SetWindowMinimumSize;
    SDL_SetWindowModal;
    SDL_SetWindowMouseGrab;
    SDL_SetWindowMouseRect;
    SDL_SetWindowOpacity;
    SDL_SetWindowParent;
    SDL_SetWindowPosition;
    SDL_SetWindowRelativeMouseMode;
    SDL_SetWindowResizable;
    SDL_SetWindowShape;
    SDL_SetWindowSize;
    SDL_SetWindowSurfaceVSync;
    SDL_SetWindowTitle;
    SDL_SetWindowsMessageHook;
    SDL_SetX11EventHook;
    SDL_SetiOSAnimationCallback;
    SDL_SetiOSEventPump;
    SDL_ShouldInit;
    SDL_ShouldQuit;
    SDL_ShowAndroidToast;
    SDL_ShowCursor;
    SDL_ShowMessageBox;
    SDL_ShowOpenFileDialog;
    SDL_ShowOpenFolderDialog;
    SDL_ShowSaveFileDialog;
    SDL_ShowSimpleMessageBox;
    SDL_ShowWindow;
    SDL_ShowWindowSystemMenu;
    SDL_SignalCondition;
    SDL_SignalSemaphore;
    SDL_StartTextInput;
    SDL_StartTextInputWithProperties;
    SDL_StepUTF8;
    SDL_StopHapticEffect;
    SDL_StopHapticEffects;
    SDL_StopHapticRumble;
    SDL_StopTextInput;
    SDL_StorageReady;
    SDL_StringToGUID;
    SDL_SubmitGPUCommandBuffer;
    SDL_SubmitGPUCommandBufferAndAcquireFence;
    SDL_SurfaceHasAlternateImages;
    SDL_SurfaceHasColorKey;
    SDL_SurfaceHasRLE;
    SDL_SyncWindow;
    SDL_TellIO;
    SDL_TextInputActive;
    SDL_TimeFromWindows;
    SDL_TimeToDateTime;
    SDL_TimeToWindows;
    SDL_TryLockMutex;
    SDL_TryLockRWLockForReading;
    SDL_TryLockRWLockForWriting;
    SDL_TryLockSpinlock;
    SDL_TryWaitSemaphore;
    SDL_UCS4ToUTF8;
    SDL_UnbindAudioStream;
    SDL_UnbindAudioStreams;
    SDL_UnloadObject;
    SDL_UnlockAudioStream;
    SDL_UnlockJoysticks;
    SDL_UnlockMutex;
    SDL_UnlockProperties;
    SDL_UnlockRWLock;
    SDL_UnlockSpinlock;
    SDL_UnlockSurface;
    SDL_UnlockTexture;
    SDL_UnmapGPUTransferBuffer;
    SDL_UnregisterApp;
    SDL_UnsetEnvironmentVariable;
    SDL_UpdateGamepads;
    SDL_UpdateHapticEffect;
    SDL_UpdateJoysticks;
    SDL_UpdateNVTexture;
    SDL_UpdateSensors;
    SDL_UpdateTexture;
    SDL_UpdateWindowSurface;
    SDL_UpdateWindowSurfaceRects;
    SDL_UpdateYUVTexture;
    SDL_UploadToGPUBuffer;
    SDL_UploadToGPUTexture;
    SDL_Vulkan_CreateSurface;
    SDL_Vulkan_DestroySurface;
    SDL_Vulkan_GetInstanceExtensions;
    SDL_Vulkan_GetPresentationSupport;
    SDL_Vulkan_GetVkGetInstanceProcAddr;
    SDL_Vulkan_LoadLibrary;
    SDL_Vulkan_UnloadLibrary;
    SDL_WaitCondition;
    SDL_WaitConditionTimeout;
    SDL_WaitEvent;
    SDL_WaitEventTimeout;
    SDL_WaitForGPUFences;
    SDL_WaitForGPUIdle;
    SDL_WaitForGPUSwapchain;
    SDL_WaitProcess;
    SDL_WaitSemaphore;
    SDL_WaitSemaphoreTimeout;
    SDL_WaitThread;
    SDL_WarpMouseGlobal;
    SDL_WarpMouseInWindow;
    SDL_WasInit;
    SDL_WindowHasSurface;
    SDL_WindowSupportsGPUPresentMode;
    SDL_WindowSupportsGPUSwapchainComposition;
    SDL_WriteIO;
    SDL_WriteS16BE;
    SDL_WriteS16LE;
    SDL_WriteS32BE;
    SDL_WriteS32LE;
    SDL_WriteS64BE;
    SDL_WriteS64LE;
    SDL_WriteS8;
    SDL_WriteStorageFile;
    SDL_WriteSurfacePixel;
    SDL_WriteSurfacePixelFloat;
    SDL_WriteU16BE;
    SDL_WriteU16LE;
    SDL_WriteU32BE;
    SDL_WriteU32LE;
    SDL_WriteU64BE;
    SDL_WriteU64LE;
    SDL_WriteU8;
    SDL_abs;
    SDL_acos;
    SDL_acosf;
    SDL_aligned_alloc;
    SDL_aligned_free;
    SDL_asin;
    SDL_asinf;
    SDL_asprintf;
    SDL_atan2;
    SDL_atan2f;
    SDL_atan;
    SDL_atanf;
    SDL_atof;
    SDL_atoi;
    SDL_bsearch;
    SDL_bsearch_r;
    SDL_calloc;
    SDL_ceil;
    SDL_ceilf;
    SDL_copysign;
    SDL_copysignf;
    SDL_cos;
    SDL_cosf;
    SDL_crc16;
    SDL_crc32;
    SDL_exp;
    SDL_expf;
    SDL_fabs;
    SDL_fabsf;
    SDL_floor;
    SDL_floorf;
    SDL_fmod;
    SDL_fmodf;
    SDL_free;
    SDL_getenv;
    SDL_getenv_unsafe;
    SDL_hid_ble_scan;
    SDL_hid_close;
    SDL_hid_device_change_count;
    SDL_hid_enumerate;
    SDL_hid_exit;
    SDL_hid_free_enumeration;
    SDL_hid_get_device_info;
    SDL_hid_get_feature_report;
    SDL_hid_get_indexed_string;
    SDL_hid_get_input_report;
    SDL_hid_get_manufacturer_string;
    SDL_hid_get_product_string;
    SDL_hid_get_report_descriptor;
    SDL_hid_get_serial_number_string;
    SDL_hid_init;
    SDL_hid_open;
    SDL_hid_open_path;
    SDL_hid_read;
    SDL_hid_read_timeout;
    SDL_hid_send_feature_report;
    SDL_hid_set_nonblocking;
    SDL_hid_write;
    SDL_iconv;
    SDL_iconv_close;
    SDL_iconv_open;
    SDL_iconv_string;
    SDL_isalnum;
    SDL_isalpha;
    SDL_isblank;
    SDL_iscntrl;
    SDL_isdigit;
    SDL_isgraph;
    SDL_isinf;
    SDL_isinff;
    SDL_islower;
    SDL_isnan;
    SDL_isnanf;
    SDL_isprint;
    SDL_ispunct;
    SDL_isspace;
    SDL_isupper;
    SDL_isxdigit;
    SDL_itoa;
    SDL_lltoa;
    SDL_log10;
    SDL_log10f;
    SDL_log;
    SDL_logf;
    SDL_lround;
    SDL_lroundf;
    SDL_ltoa;
    SDL_malloc;
    SDL_memcmp;
    SDL_memcpy;
    SDL_memmove;
    SDL_memset4;
    SDL_memset;
    SDL_modf;
    SDL_modff;
    SDL_murmur3_32;
    SDL_pow;
    SDL_powf;
    SDL_qsort;
    SDL_qsort_r;
    SDL_rand;
    SDL_rand_bits;
    SDL_rand_bits_r;
    SDL_rand_r;
    SDL_randf;
    SDL_randf_r;
    SDL_realloc;
    SDL_round;
    SDL_roundf;
    SDL_scalbn;
    SDL_scalbnf;
    SDL_setenv_unsafe;
    SDL_sin;
    SDL_sinf;
    SDL_snprintf;
    SDL_sqrt;
    SDL_sqrtf;
    SDL_srand;
    SDL_sscanf;
    SDL_strcasecmp;
    SDL_strcasestr;
    SDL_strchr;
    SDL_strcmp;
    SDL_strdup;
    SDL_strlcat;
    SDL_strlcpy;
    SDL_strlen;
    SDL_strlwr;
    SDL_strncasecmp;
    SDL_strncmp;
    SDL_strndup;
    SDL_strnlen;
    SDL_strnstr;
    SDL_strpbrk;
    SDL_strrchr;
    SDL_strrev;
    SDL_strstr;
    SDL_strtod;
    SDL_strtok_r;
    SDL_strtol;
    SDL_strtoll;
    SDL_strtoul;
    SDL_strtoull;
    SDL_strupr;
    SDL_swprintf;
    SDL_tan;
    SDL_tanf;
    SDL_tolower;
    SDL_toupper;
    SDL_trunc;
    SDL_truncf;
    SDL_uitoa;
    SDL_ulltoa;
    SDL_ultoa;
    SDL_unsetenv_unsafe;
    SDL_utf8strlcpy;
    SDL_utf8strlen;
    SDL_utf8strnlen;
    SDL_vasprintf;
    SDL_vsnprintf;
    SDL_vsscanf;
    SDL_vswprintf;
    SDL_wcscasecmp;
    SDL_wcscmp;
    SDL_wcsdup;
    SDL_wcslcat;
    SDL_wcslcpy;
    SDL_wcslen;
    SDL_wcsncasecmp;
    SDL_wcsncmp;
    SDL_wcsnlen;
    SDL_wcsnstr;
    SDL_wcsstr;
    SDL_wcstol;
    SDL_StepBackUTF8;
    SDL_DelayPrecise;
    SDL_CalculateGPUTextureFormatSize;
    SDL_SetErrorV;
    SDL_GetDefaultLogOutputFunction;
    SDL_RenderDebugText;
    SDL_GetSandbox;
    SDL_CancelGPUCommandBuffer;
    SDL_SaveFile_IO;
    SDL_SaveFile;
    SDL_GetCurrentDirectory;
    SDL_IsAudioDevicePhysical;
    SDL_IsAudioDevicePlayback;
    SDL_AsyncIOFromFile;
    SDL_GetAsyncIOSize;
    SDL_ReadAsyncIO;
    SDL_WriteAsyncIO;
    SDL_CloseAsyncIO;
    SDL_CreateAsyncIOQueue;
    SDL_DestroyAsyncIOQueue;
    SDL_GetAsyncIOResult;
    SDL_WaitAsyncIOResult;
    SDL_SignalAsyncIOQueue;
    SDL_LoadFileAsync;
    SDL_ShowFileDialogWithProperties;
    SDL_IsMainThread;
    SDL_RunOnMainThread;
    SDL_SetGPUAllowedFramesInFlight;
    SDL_RenderTextureAffine;
<<<<<<< HEAD
    SDL_CreateGPUPipelineCache;
    SDL_FetchGPUPipelineCacheData;
    SDL_ReleaseGPUPipelineCache;
=======
    SDL_WaitAndAcquireGPUSwapchainTexture;
>>>>>>> 9628549c
    # extra symbols go here (don't modify this line)
  local: *;
};<|MERGE_RESOLUTION|>--- conflicted
+++ resolved
@@ -1206,13 +1206,10 @@
     SDL_RunOnMainThread;
     SDL_SetGPUAllowedFramesInFlight;
     SDL_RenderTextureAffine;
-<<<<<<< HEAD
+    SDL_WaitAndAcquireGPUSwapchainTexture;
     SDL_CreateGPUPipelineCache;
     SDL_FetchGPUPipelineCacheData;
     SDL_ReleaseGPUPipelineCache;
-=======
-    SDL_WaitAndAcquireGPUSwapchainTexture;
->>>>>>> 9628549c
     # extra symbols go here (don't modify this line)
   local: *;
 };