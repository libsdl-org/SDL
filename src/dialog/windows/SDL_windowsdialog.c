/*
  Simple DirectMedia Layer
  Copyright (C) 1997-2025 Sam Lantinga <slouken@libsdl.org>

  This software is provided 'as-is', without any express or implied
  warranty.  In no event will the authors be held liable for any damages
  arising from the use of this software.

  Permission is granted to anyone to use this software for any purpose,
  including commercial applications, and to alter it and redistribute it
  freely, subject to the following restrictions:

  1. The origin of this software must not be misrepresented; you must not
     claim that you wrote the original software. If you use this software
     in a product, an acknowledgment in the product documentation would be
     appreciated but is not required.
  2. Altered source versions must be plainly marked as such, and must not be
     misrepresented as being the original software.
  3. This notice may not be removed or altered from any source distribution.
*/
#include "SDL_internal.h"
#include "../SDL_dialog.h"
#include "../SDL_dialog_utils.h"

#include <windows.h>
#include <commdlg.h>
#include <shlobj.h>
#include <shobjidl.h>
#include "../../core/windows/SDL_windows.h"
#include "../../thread/SDL_systhread.h"

<<<<<<< HEAD
#if WINVER < _WIN32_WINNT_VISTA
typedef struct _COMDLG_FILTERSPEC
{
    LPCWSTR pszName;
    LPCWSTR pszSpec;
} COMDLG_FILTERSPEC;

typedef enum FDE_OVERWRITE_RESPONSE
{
    FDEOR_DEFAULT
    FDEOR_ACCEPT
    FDEOR_REFUSE
} FDE_OVERWRITE_RESPONSE;

typedef enum FDE_SHAREVIOLATION_RESPONSE
{
    FDESVR_DEFAULT
    FDESVR_ACCEPT
    FDESVR_REFUSE
} FDE_SHAREVIOLATION_RESPONSE;

typedef enum FDAP
{
    FDAP_BOTTOM
    FDAP_TOP
} FDAP;

typedef ULONG SFGAOF;

typedef enum GETPROPERTYSTOREFLAGS
{
    GPS_DEFAULT = 0x0,
    GPS_HANDLERPROPERTIESONLY = 0x1,
    GPS_READWRITE = 0x2,
    GPS_TEMPORARY = 0x4,
    GPS_FASTPROPERTIESONLY = 0x8,
    GPS_OPENSLOWITEM = 0x10,
    GPS_DELAYCREATION = 0x20,
    GPS_BESTEFFORT = 0x40,
    GPS_NO_OPLOCK = 0x80,
    GPS_PREFERQUERYPROPERTIES = 0x100,
    GPS_EXTRINSICPROPERTIES = 0x200,
    GPS_EXTRINSICPROPERTIESONLY = 0x400,
    GPS_VOLATILEPROPERTIES = 0x800,
    GPS_VOLATILEPROPERTIESONLY = 0x1000,
    GPS_MASK_VALID = 0x1FFF
} GETPROPERTYSTOREFLAGS;

typedef struct _tagpropertykey {
    GUID fmtid;
    DWORD pid;
} PROPERTYKEY;

#define REFPROPERTYKEY const PROPERTYKEY * const

typedef DWORD SHCONTF;

#endif // WINVER < _WIN32_WINNT_VISTA

#ifndef __IFileDialog_FWD_DEFINED__
typedef struct IFileDialog IFileDialog;
#endif
#ifndef __IShellItem_FWD_DEFINED__
typedef struct IShellItem IShellItem;
#endif
#ifndef __IFileOpenDialog_FWD_DEFINED__
typedef struct IFileOpenDialog IFileOpenDialog;
#endif
#ifndef __IFileDialogEvents_FWD_DEFINED__
typedef struct IFileDialogEvents IFileDialogEvents;
#endif
#ifndef __IShellItemArray_FWD_DEFINED__
typedef struct IShellItemArray IShellItemArray;
#endif
#ifndef __IEnumShellItems_FWD_DEFINED__
typedef struct IEnumShellItems IEnumShellItems;
#endif
#ifndef __IShellItemFilter_FWD_DEFINED__
typedef struct IShellItemFilter IShellItemFilter;
#endif
#ifndef __IFileDialog2_FWD_DEFINED__
typedef struct IFileDialog2 IFileDialog2;
#endif

#ifndef __IShellItemFilter_INTERFACE_DEFINED__
typedef struct IShellItemFilterVtbl
{
    HRESULT (__stdcall *QueryInterface)(IShellItemFilter *This, REFIID riid, void **ppvObject);
    ULONG (__stdcall *AddRef)(IShellItemFilter *This);
    ULONG (__stdcall *Release)(IShellItemFilter *This);
    HRESULT (__stdcall *IncludeItem)(IShellItemFilter *This, IShellItem *psi);
    HRESULT (__stdcall *GetEnumFlagsForItem)(IShellItemFilter *This, IShellItem *psi, SHCONTF *pgrfFlags);
} IShellItemFilterVtbl;

struct IShellItemFilter
{
    IShellItemFilterVtbl *lpVtbl;
};

#endif // #ifndef __IShellItemFilter_INTERFACE_DEFINED__

#ifndef __IFileDialogEvents_INTERFACE_DEFINED__
typedef struct IFileDialogEventsVtbl
{
    HRESULT (__stdcall *QueryInterface)(IFileDialogEvents *This, REFIID riid,  void **ppvObject);
    ULONG (__stdcall *AddRef)(IFileDialogEvents *This);
    ULONG (__stdcall *Release)(IFileDialogEvents *This);
    HRESULT (__stdcall *OnFileOk)(IFileDialogEvents *This, IFileDialog *pfd);
    HRESULT (__stdcall *OnFolderChanging)(IFileDialogEvents *This, IFileDialog *pfd, IShellItem *psiFolder);
    HRESULT (__stdcall *OnFolderChange)(IFileDialogEvents *This, IFileDialog *pfd);
    HRESULT (__stdcall *OnSelectionChange)(IFileDialogEvents *This, IFileDialog *pfd);
    HRESULT (__stdcall *OnShareViolation)(IFileDialogEvents *This, IFileDialog *pfd, IShellItem *psi, FDE_SHAREVIOLATION_RESPONSE *pResponse);
    HRESULT (__stdcall *OnTypeChange)(IFileDialogEvents *This, IFileDialog *pfd);
    HRESULT (__stdcall *OnOverwrite)(IFileDialogEvents *This, IFileDialog *pfd, IShellItem *psi, FDE_OVERWRITE_RESPONSE *pResponse);
} IFileDialogEventsVtbl;

struct IFileDialogEvents
{
    IFileDialogEventsVtbl *lpVtbl;
};

#endif // #ifndef __IFileDialogEvents_INTERFACE_DEFINED__

#ifndef __IShellItem_INTERFACE_DEFINED__
typedef enum _SIGDN {
    SIGDN_NORMALDISPLAY = 0x00000000,
    SIGDN_PARENTRELATIVEPARSING = 0x80018001,
    SIGDN_DESKTOPABSOLUTEPARSING = 0x80028000,
    SIGDN_PARENTRELATIVEEDITING = 0x80031001,
    SIGDN_DESKTOPABSOLUTEEDITING = 0x8004C000,
    SIGDN_FILESYSPATH = 0x80058000,
    SIGDN_URL = 0x80068000,
    SIGDN_PARENTRELATIVEFORADDRESSBAR = 0x8007C001,
    SIGDN_PARENTRELATIVE = 0x80080001,
    SIGDN_PARENTRELATIVEFORUI = 0x80094001
} SIGDN;

enum _SICHINTF {
    SICHINT_DISPLAY = 0x00000000,
    SICHINT_ALLFIELDS = 0x80000000,
    SICHINT_CANONICAL = 0x10000000,
    SICHINT_TEST_FILESYSPATH_IF_NOT_EQUAL = 0x20000000
};
typedef DWORD SICHINTF;

extern const IID IID_IShellItem;

typedef struct IShellItemVtbl
{
    HRESULT (__stdcall *QueryInterface)(IShellItem *This, REFIID riid, void **ppvObject);
    ULONG (__stdcall *AddRef)(IShellItem *This);
    ULONG (__stdcall *Release)(IShellItem *This);
    HRESULT (__stdcall *BindToHandler)(IShellItem *This, IBindCtx *pbc, REFGUID bhid, REFIID riid, void **ppv);
    HRESULT (__stdcall *GetParent)(IShellItem *This, IShellItem **ppsi);
    HRESULT (__stdcall *GetDisplayName)(IShellItem *This, SIGDN sigdnName, LPWSTR *ppszName);
    HRESULT (__stdcall *GetAttributes)(IShellItem *This, SFGAOF sfgaoMask, SFGAOF *psfgaoAttribs);
    HRESULT (__stdcall *Compare)(IShellItem *This, IShellItem *psi, SICHINTF hint, int *piOrder);
} IShellItemVtbl;

struct IShellItem
{
    IShellItemVtbl *lpVtbl;
};

#endif // #ifndef __IShellItem_INTERFACE_DEFINED__

#ifndef __IEnumShellItems_INTERFACE_DEFINED__
typedef struct IEnumShellItemsVtbl
{
    HRESULT (__stdcall *QueryInterface)(IEnumShellItems *This, REFIID riid, void **ppvObject);
    ULONG (__stdcall *AddRef)(IEnumShellItems *This);
    ULONG (__stdcall *Release)(IEnumShellItems *This);
    HRESULT (__stdcall *Next)(IEnumShellItems *This, ULONG celt, IShellItem **rgelt, ULONG *pceltFetched);
    HRESULT (__stdcall *Skip)(IEnumShellItems *This, ULONG celt);
    HRESULT (__stdcall *Reset)(IEnumShellItems *This);
    HRESULT (__stdcall *Clone)(IEnumShellItems *This, IEnumShellItems **ppenum);
} IEnumShellItemsVtbl;

struct IEnumShellItems
{
    IEnumShellItemsVtbl *lpVtbl;
};

#endif // #ifndef __IEnumShellItems_INTERFACE_DEFINED__

#ifndef __IShellItemArray_INTERFACE_DEFINED__
typedef enum SIATTRIBFLAGS
{
    SIATTRIBFLAGS_AND = 0x1,
    SIATTRIBFLAGS_OR = 0x2,
    SIATTRIBFLAGS_APPCOMPAT = 0x3,
    SIATTRIBFLAGS_MASK = 0x3,
    SIATTRIBFLAGS_ALLITEMS = 0x4000
}  SIATTRIBFLAGS;

typedef struct IShellItemArrayVtbl
{
    HRESULT (__stdcall *QueryInterface)(IShellItemArray *This, REFIID riid, void **ppvObject);
    ULONG (__stdcall *AddRef)(IShellItemArray *This);
    ULONG (__stdcall *Release)(IShellItemArray *This);
    HRESULT (__stdcall *BindToHandler)(IShellItemArray *This, IBindCtx *pbc, REFGUID bhid, REFIID riid, void **ppvOut);
    HRESULT (__stdcall *GetPropertyStore)(IShellItemArray *This, GETPROPERTYSTOREFLAGS flags, REFIID riid, void **ppv);
    HRESULT (__stdcall *GetPropertyDescriptionList)(IShellItemArray *This, REFPROPERTYKEY keyType, REFIID riid, void **ppv);
    HRESULT (__stdcall *GetAttributes)(IShellItemArray *This, SIATTRIBFLAGS AttribFlags, SFGAOF sfgaoMask, SFGAOF *psfgaoAttribs);
    HRESULT (__stdcall *GetCount)(IShellItemArray *This, DWORD *pdwNumItems);
    HRESULT (__stdcall *GetItemAt)(IShellItemArray *This, DWORD dwIndex, IShellItem **ppsi);
    HRESULT (__stdcall *EnumItems)(IShellItemArray *This, IEnumShellItems **ppenumShellItems);
} IShellItemArrayVtbl;

struct IShellItemArray
{
    IShellItemArrayVtbl *lpVtbl;
};

#endif // #ifndef __IShellItemArray_INTERFACE_DEFINED__

#ifndef __IFileDialog_INTERFACE_DEFINED__
enum _FILEOPENDIALOGOPTIONS
{
=======
// Flags/GUIDs defined for compatibility with pre-Vista headers
#ifndef __IFileDialog_INTERFACE_DEFINED__
enum _FILEOPENDIALOGOPTIONS {
>>>>>>> 3f196c0a
    FOS_OVERWRITEPROMPT = 0x2,
    FOS_STRICTFILETYPES = 0x4,
    FOS_NOCHANGEDIR = 0x8,
    FOS_PICKFOLDERS = 0x20,
    FOS_FORCEFILESYSTEM = 0x40,
    FOS_ALLNONSTORAGEITEMS = 0x80,
    FOS_NOVALIDATE = 0x100,
    FOS_ALLOWMULTISELECT = 0x200,
    FOS_PATHMUSTEXIST = 0x800,
    FOS_FILEMUSTEXIST = 0x1000,
    FOS_CREATEPROMPT = 0x2000,
    FOS_SHAREAWARE = 0x4000,
    FOS_NOREADONLYRETURN = 0x8000,
    FOS_NOTESTFILECREATE = 0x10000,
    FOS_HIDEMRUPLACES = 0x20000,
    FOS_HIDEPINNEDPLACES = 0x40000,
    FOS_NODEREFERENCELINKS = 0x100000,
<<<<<<< HEAD
    FOS_OKBUTTONNEEDSINTERACTION = 0x200000,
=======
>>>>>>> 3f196c0a
    FOS_DONTADDTORECENT = 0x2000000,
    FOS_FORCESHOWHIDDEN = 0x10000000,
    FOS_DEFAULTNOMINIMODE = 0x20000000,
    FOS_FORCEPREVIEWPANEON = 0x40000000,
    FOS_SUPPORTSTREAMABLEITEMS = 0x80000000
};
<<<<<<< HEAD
typedef DWORD FILEOPENDIALOGOPTIONS;

extern const IID IID_IFileDialog;

typedef struct IFileDialogVtbl
{
    HRESULT (__stdcall *QueryInterface)(IFileDialog *This, REFIID riid, void **ppvObject);
    ULONG (__stdcall *AddRef)(IFileDialog *This);
    ULONG (__stdcall *Release)(IFileDialog *This);
    HRESULT (__stdcall *Show)(IFileDialog *This, HWND hwndOwner);
    HRESULT (__stdcall *SetFileTypes)(IFileDialog *This, UINT cFileTypes, const COMDLG_FILTERSPEC *rgFilterSpec);
    HRESULT (__stdcall *SetFileTypeIndex)(IFileDialog *This, UINT iFileType);
    HRESULT (__stdcall *GetFileTypeIndex)(IFileDialog *This, UINT *piFileType);
    HRESULT (__stdcall *Advise)(IFileDialog *This, IFileDialogEvents *pfde, DWORD *pdwCookie);
    HRESULT (__stdcall *Unadvise)(IFileDialog *This, DWORD dwCookie);
    HRESULT (__stdcall *SetOptions)(IFileDialog *This, FILEOPENDIALOGOPTIONS fos);
    HRESULT (__stdcall *GetOptions)(IFileDialog *This, FILEOPENDIALOGOPTIONS *pfos);
    HRESULT (__stdcall *SetDefaultFolder)(IFileDialog *This, IShellItem *psi);
    HRESULT (__stdcall *SetFolder)(IFileDialog *This, IShellItem *psi);
    HRESULT (__stdcall *GetFolder)(IFileDialog *This, IShellItem **ppsi);
    HRESULT (__stdcall *GetCurrentSelection)(IFileDialog *This, IShellItem **ppsi);
    HRESULT (__stdcall *SetFileName)(IFileDialog *This, LPCWSTR pszName);
    HRESULT (__stdcall *GetFileName)(IFileDialog *This, LPWSTR *pszName);
    HRESULT (__stdcall *SetTitle)(IFileDialog *This, LPCWSTR pszTitle);
    HRESULT (__stdcall *SetOkButtonLabel)(IFileDialog *This, LPCWSTR pszText);
    HRESULT (__stdcall *SetFileNameLabel)(IFileDialog *This, LPCWSTR pszLabel);
    HRESULT (__stdcall *GetResult)(IFileDialog *This, IShellItem **ppsi);
    HRESULT (__stdcall *AddPlace)(IFileDialog *This, IShellItem *psi, FDAP fdap);
    HRESULT (__stdcall *SetDefaultExtension)(IFileDialog *This, LPCWSTR pszDefaultExtension);
    HRESULT (__stdcall *Close)(IFileDialog *This, HRESULT hr);
    HRESULT (__stdcall *SetClientGuid)(IFileDialog *This, REFGUID guid);
    HRESULT (__stdcall *ClearClientData)(IFileDialog *This);
    HRESULT (__stdcall *SetFilter)(IFileDialog *This, IShellItemFilter *pFilter);
} IFileDialogVtbl;

struct IFileDialog
{
    IFileDialogVtbl *lpVtbl;
};

#endif // #ifndef __IFileDialog_INTERFACE_DEFINED__

#ifndef __IFileOpenDialog_INTERFACE_DEFINED__
typedef struct IFileOpenDialogVtbl
{
    HRESULT (__stdcall *QueryInterface)(IFileOpenDialog *This, REFIID riid, void **ppvObject);
    ULONG (__stdcall *AddRef)(IFileOpenDialog *This);
    ULONG (__stdcall *Release)(IFileOpenDialog *This);
    HRESULT (__stdcall *Show)(IFileOpenDialog *This, HWND hwndOwner);
    HRESULT (__stdcall *SetFileTypes)(IFileOpenDialog *This, UINT cFileTypes, const COMDLG_FILTERSPEC *rgFilterSpec);
    HRESULT (__stdcall *SetFileTypeIndex)(IFileOpenDialog *This, UINT iFileType);
    HRESULT (__stdcall *GetFileTypeIndex)(IFileOpenDialog *This, UINT *piFileType);
    HRESULT (__stdcall *Advise)(IFileOpenDialog *This, IFileDialogEvents *pfde, DWORD *pdwCookie);
    HRESULT (__stdcall *Unadvise)(IFileOpenDialog *This, DWORD dwCookie);
    HRESULT (__stdcall *SetOptions)(IFileOpenDialog *This, FILEOPENDIALOGOPTIONS fos);
    HRESULT (__stdcall *GetOptions)(IFileOpenDialog *This, FILEOPENDIALOGOPTIONS *pfos);
    HRESULT (__stdcall *SetDefaultFolder)(IFileOpenDialog *This, IShellItem *psi);
    HRESULT (__stdcall *SetFolder)(IFileOpenDialog *This, IShellItem *psi);
    HRESULT (__stdcall *GetFolder)(IFileOpenDialog *This, IShellItem **ppsi);
    HRESULT (__stdcall *GetCurrentSelection)(IFileOpenDialog *This, IShellItem **ppsi);
    HRESULT (__stdcall *SetFileName)(IFileOpenDialog *This, LPCWSTR pszName);
    HRESULT (__stdcall *GetFileName)(IFileOpenDialog *This, LPWSTR *pszName);
    HRESULT (__stdcall *SetTitle)(IFileOpenDialog *This, LPCWSTR pszTitle);
    HRESULT (__stdcall *SetOkButtonLabel)(IFileOpenDialog *This, LPCWSTR pszText);
    HRESULT (__stdcall *SetFileNameLabel)(IFileOpenDialog *This, LPCWSTR pszLabel);
    HRESULT (__stdcall *GetResult)(IFileOpenDialog *This, IShellItem **ppsi);
    HRESULT (__stdcall *AddPlace)(IFileOpenDialog *This, IShellItem *psi, FDAP fdap);
    HRESULT (__stdcall *SetDefaultExtension)(IFileOpenDialog *This, LPCWSTR pszDefaultExtension);
    HRESULT (__stdcall *Close)(IFileOpenDialog *This, HRESULT hr);
    HRESULT (__stdcall *SetClientGuid)(IFileOpenDialog *This, REFGUID guid);
    HRESULT (__stdcall *ClearClientData)(IFileOpenDialog *This);
    HRESULT (__stdcall *SetFilter)(IFileOpenDialog *This, IShellItemFilter *pFilter);
    HRESULT (__stdcall *GetResults)(IFileOpenDialog *This, IShellItemArray **ppenum);
    HRESULT (__stdcall *GetSelectedItems)(IFileOpenDialog *This, IShellItemArray **ppsai);
} IFileOpenDialogVtbl;

struct IFileOpenDialog
{
    IFileOpenDialogVtbl *lpVtbl;
};

#endif // #ifndef __IFileOpenDialog_INTERFACE_DEFINED__

#ifndef __IFileDialog2_INTERFACE_DEFINED__
typedef struct IFileDialog2Vtbl
{
    HRESULT (__stdcall *QueryInterface)(IFileDialog2 *This, REFIID riid, void **ppvObject);
    ULONG (__stdcall *AddRef)(IFileDialog2 *This);
    ULONG (__stdcall *Release)(IFileDialog2 *This);
    HRESULT (__stdcall *Show)(IFileDialog2 *This, HWND hwndOwner);
    HRESULT (__stdcall *SetFileTypes)(IFileDialog2 *This, UINT cFileTypes, const COMDLG_FILTERSPEC *rgFilterSpec);
    HRESULT (__stdcall *SetFileTypeIndex)(IFileDialog2 *This, UINT iFileType);
    HRESULT (__stdcall *GetFileTypeIndex)(IFileDialog2 *This, UINT *piFileType);
    HRESULT (__stdcall *Advise)(IFileDialog2 *This, IFileDialogEvents *pfde, DWORD *pdwCookie);
    HRESULT (__stdcall *Unadvise)(IFileDialog2 *This, DWORD dwCookie);
    HRESULT (__stdcall *SetOptions)(IFileDialog2 *This, FILEOPENDIALOGOPTIONS fos);
    HRESULT (__stdcall *GetOptions)(IFileDialog2 *This, FILEOPENDIALOGOPTIONS *pfos);
    HRESULT (__stdcall *SetDefaultFolder)(IFileDialog2 *This, IShellItem *psi);
    HRESULT (__stdcall *SetFolder)(IFileDialog2 *This, IShellItem *psi);
    HRESULT (__stdcall *GetFolder)(IFileDialog2 *This, IShellItem **ppsi);
    HRESULT (__stdcall *GetCurrentSelection)(IFileDialog2 *This, IShellItem **ppsi);
    HRESULT (__stdcall *SetFileName)(IFileDialog2 *This, LPCWSTR pszName);
    HRESULT (__stdcall *GetFileName)(IFileDialog2 *This, LPWSTR *pszName);
    HRESULT (__stdcall *SetTitle)(IFileDialog2 *This, LPCWSTR pszTitle);
    HRESULT (__stdcall *SetOkButtonLabel)(IFileDialog2 *This, LPCWSTR pszText);
    HRESULT (__stdcall *SetFileNameLabel)(IFileDialog2 *This, LPCWSTR pszLabel);
    HRESULT (__stdcall *GetResult)(IFileDialog2 *This, IShellItem **ppsi);
    HRESULT (__stdcall *AddPlace)(IFileDialog2 *This, IShellItem *psi, FDAP fdap);
    HRESULT (__stdcall *SetDefaultExtension)(IFileDialog2 *This, LPCWSTR pszDefaultExtension);
    HRESULT (__stdcall *Close)(IFileDialog2 *This, HRESULT hr);
    HRESULT (__stdcall *SetClientGuid)(IFileDialog2 *This, REFGUID guid);
    HRESULT (__stdcall *ClearClientData)(IFileDialog2 *This);
    HRESULT (__stdcall *SetFilter)(IFileDialog2 *This, IShellItemFilter *pFilter);
    HRESULT (__stdcall *SetCancelButtonLabel)(IFileDialog2 *This, LPCWSTR pszLabel);
    HRESULT (__stdcall *SetNavigationRoot)(IFileDialog2 *This, IShellItem *psi);
} IFileDialog2Vtbl;

struct IFileDialog2
{
    IFileDialog2Vtbl *lpVtbl;
};

#endif // #ifndef __IFileDialog2_INTERFACE_DEFINED__
=======

typedef DWORD FILEOPENDIALOGOPTIONS;

typedef enum FDAP {
    FDAP_BOTTOM = 0,
    FDAP_TOP = 1
} FDAP;

/* *INDENT-OFF* */ // clang-format off
typedef struct IFileDialogVtbl
{
    HRESULT (STDMETHODCALLTYPE *QueryInterface)(IFileDialog *, REFIID, void **);
    ULONG (STDMETHODCALLTYPE *AddRef)(IFileDialog *);
    ULONG (STDMETHODCALLTYPE *Release)(IFileDialog *);
    HRESULT (STDMETHODCALLTYPE *Show)(IFileDialog *, HWND);
    HRESULT (STDMETHODCALLTYPE *SetFileTypes)(IFileDialog *, UINT, const COMDLG_FILTERSPEC *);
    HRESULT (STDMETHODCALLTYPE *SetFileTypeIndex)(IFileDialog *, UINT);
    HRESULT (STDMETHODCALLTYPE *GetFileTypeIndex)(IFileDialog *, UINT *);
    HRESULT (STDMETHODCALLTYPE *Advise)(IFileDialog *, IFileDialogEvents *, DWORD *);
    HRESULT (STDMETHODCALLTYPE *Unadvise)(IFileDialog *, DWORD);
    HRESULT (STDMETHODCALLTYPE *SetOptions)(IFileDialog *, FILEOPENDIALOGOPTIONS);
    HRESULT (STDMETHODCALLTYPE *GetOptions)(IFileDialog *, FILEOPENDIALOGOPTIONS *);
    HRESULT (STDMETHODCALLTYPE *SetDefaultFolder)(IFileDialog *, IShellItem *);
    HRESULT (STDMETHODCALLTYPE *SetFolder)(IFileDialog *, IShellItem *);
    HRESULT (STDMETHODCALLTYPE *GetFolder)(IFileDialog *, IShellItem **);
    HRESULT (STDMETHODCALLTYPE *GetCurrentSelection)(IFileDialog *, IShellItem **);
    HRESULT (STDMETHODCALLTYPE *SetFileName)(IFileDialog *, LPCWSTR);
    HRESULT (STDMETHODCALLTYPE *GetFileName)(IFileDialog *, LPWSTR *);
    HRESULT (STDMETHODCALLTYPE *SetTitle)(IFileDialog *, LPCWSTR);
    HRESULT (STDMETHODCALLTYPE *SetOkButtonLabel)(IFileDialog *, LPCWSTR);
    HRESULT (STDMETHODCALLTYPE *SetFileNameLabel)(IFileDialog *, LPCWSTR);
    HRESULT (STDMETHODCALLTYPE *GetResult)(IFileDialog *, IShellItem **);
    HRESULT (STDMETHODCALLTYPE *AddPlace)(IFileDialog *, IShellItem *, FDAP);
    HRESULT (STDMETHODCALLTYPE *SetDefaultExtension)(IFileDialog *, LPCWSTR);
    HRESULT (STDMETHODCALLTYPE *Close)(IFileDialog *, HRESULT);
    HRESULT (STDMETHODCALLTYPE *SetClientGuid)(IFileDialog *, REFGUID);
    HRESULT (STDMETHODCALLTYPE *ClearClientData)(IFileDialog *);
    HRESULT (STDMETHODCALLTYPE *SetFilter)(IFileDialog *,IShellItemFilter *);
} IFileDialogVtbl;
/* *INDENT-ON* */ // clang-format on

struct IFileDialog
{
    const struct IFileDialogVtbl *lpVtbl;
};
#endif

#ifndef __IFileDialog2_INTERFACE_DEFINED__
/* *INDENT-OFF* */ // clang-format off
typedef struct IFileDialog2Vtbl
{
    HRESULT (STDMETHODCALLTYPE *QueryInterface)(IFileDialog2 *, REFIID, void **);
    ULONG (STDMETHODCALLTYPE *AddRef)(IFileDialog2 *);
    ULONG (STDMETHODCALLTYPE *Release)(IFileDialog2 *);
    HRESULT (STDMETHODCALLTYPE *Show)(IFileDialog2 *, HWND);
    HRESULT (STDMETHODCALLTYPE *SetFileTypes)(IFileDialog2 *, UINT, const COMDLG_FILTERSPEC *);
    HRESULT (STDMETHODCALLTYPE *SetFileTypeIndex)(IFileDialog2 *, UINT);
    HRESULT (STDMETHODCALLTYPE *GetFileTypeIndex)(IFileDialog2 *, UINT *);
    HRESULT (STDMETHODCALLTYPE *Advise)(IFileDialog2 *, IFileDialogEvents *, DWORD *);
    HRESULT (STDMETHODCALLTYPE *Unadvise)(IFileDialog2 *, DWORD);
    HRESULT (STDMETHODCALLTYPE *SetOptions)(IFileDialog2 *, FILEOPENDIALOGOPTIONS);
    HRESULT (STDMETHODCALLTYPE *GetOptions)(IFileDialog2 *, FILEOPENDIALOGOPTIONS *);
    HRESULT (STDMETHODCALLTYPE *SetDefaultFolder)(IFileDialog2 *, IShellItem *);
    HRESULT (STDMETHODCALLTYPE *SetFolder)(IFileDialog2 *, IShellItem *);
    HRESULT (STDMETHODCALLTYPE *GetFolder)(IFileDialog2 *, IShellItem **);
    HRESULT (STDMETHODCALLTYPE *GetCurrentSelection)(IFileDialog2 *, IShellItem **);
    HRESULT (STDMETHODCALLTYPE *SetFileName)(IFileDialog2 *, LPCWSTR);
    HRESULT (STDMETHODCALLTYPE *GetFileName)(IFileDialog2 *, LPWSTR *);
    HRESULT (STDMETHODCALLTYPE *SetTitle)(IFileDialog2 *, LPCWSTR);
    HRESULT (STDMETHODCALLTYPE *SetOkButtonLabel)(IFileDialog2 *, LPCWSTR);
    HRESULT (STDMETHODCALLTYPE *SetFileNameLabel)(IFileDialog2 *, LPCWSTR);
    HRESULT (STDMETHODCALLTYPE *GetResult)(IFileDialog2 *, IShellItem **);
    HRESULT (STDMETHODCALLTYPE *AddPlace)(IFileDialog2 *, IShellItem *, FDAP);
    HRESULT (STDMETHODCALLTYPE *SetDefaultExtension)(IFileDialog2 *, LPCWSTR);
    HRESULT (STDMETHODCALLTYPE *Close)(IFileDialog2 *, HRESULT);
    HRESULT (STDMETHODCALLTYPE *SetClientGuid)(IFileDialog2 *, REFGUID);
    HRESULT (STDMETHODCALLTYPE *ClearClientData)(IFileDialog2 *);
    HRESULT (STDMETHODCALLTYPE *SetFilter)(IFileDialog2 *, IShellItemFilter *);
    HRESULT (STDMETHODCALLTYPE *SetCancelButtonLabel)(IFileDialog2 *, LPCWSTR);
    HRESULT (STDMETHODCALLTYPE *SetNavigationRoot)(IFileDialog2 *, IShellItem *);
} IFileDialog2Vtbl;
/* *INDENT-ON* */ // clang-format on

struct IFileDialog2
{
    const struct IFileDialog2Vtbl *lpVtbl;
};
#endif

#ifndef __IFileOpenDialog_INTERFACE_DEFINED__
/* *INDENT-OFF* */ // clang-format off
typedef struct IFileOpenDialogVtbl
{
    HRESULT (STDMETHODCALLTYPE *QueryInterface)(IFileOpenDialog *, REFIID, void **);
    ULONG (STDMETHODCALLTYPE *AddRef)(IFileOpenDialog *);
    ULONG (STDMETHODCALLTYPE *Release)(IFileOpenDialog *);
    HRESULT (STDMETHODCALLTYPE *Show)(IFileOpenDialog *, HWND);
    HRESULT (STDMETHODCALLTYPE *SetFileTypes)(IFileOpenDialog *, UINT, const COMDLG_FILTERSPEC *);
    HRESULT (STDMETHODCALLTYPE *SetFileTypeIndex)(IFileOpenDialog *, UINT);
    HRESULT (STDMETHODCALLTYPE *GetFileTypeIndex)(IFileOpenDialog *, UINT *);
    HRESULT (STDMETHODCALLTYPE *Advise)(IFileOpenDialog *, IFileDialogEvents *, DWORD *);
    HRESULT (STDMETHODCALLTYPE *Unadvise)(IFileOpenDialog *, DWORD);
    HRESULT (STDMETHODCALLTYPE *SetOptions)(IFileOpenDialog *, FILEOPENDIALOGOPTIONS);
    HRESULT (STDMETHODCALLTYPE *GetOptions)(IFileOpenDialog *, FILEOPENDIALOGOPTIONS *);
    HRESULT (STDMETHODCALLTYPE *SetDefaultFolder)(IFileOpenDialog *, IShellItem *);
    HRESULT (STDMETHODCALLTYPE *SetFolder)(IFileOpenDialog *, IShellItem *);
    HRESULT (STDMETHODCALLTYPE *GetFolder)(IFileOpenDialog *, IShellItem **);
    HRESULT (STDMETHODCALLTYPE *GetCurrentSelection)(IFileOpenDialog *, IShellItem **);
    HRESULT (STDMETHODCALLTYPE *SetFileName)(IFileOpenDialog *, LPCWSTR);
    HRESULT (STDMETHODCALLTYPE *GetFileName)(IFileOpenDialog *, LPWSTR *);
    HRESULT (STDMETHODCALLTYPE *SetTitle)(IFileOpenDialog *, LPCWSTR);
    HRESULT (STDMETHODCALLTYPE *SetOkButtonLabel)(IFileOpenDialog *, LPCWSTR);
    HRESULT (STDMETHODCALLTYPE *SetFileNameLabel)(IFileOpenDialog *, LPCWSTR);
    HRESULT (STDMETHODCALLTYPE *GetResult)(IFileOpenDialog *, IShellItem **);
    HRESULT (STDMETHODCALLTYPE *AddPlace)(IFileOpenDialog *, IShellItem *, FDAP);
    HRESULT (STDMETHODCALLTYPE *SetDefaultExtension)(IFileOpenDialog *, LPCWSTR);
    HRESULT (STDMETHODCALLTYPE *Close)(IFileOpenDialog *, HRESULT);
    HRESULT (STDMETHODCALLTYPE *SetClientGuid)(IFileOpenDialog *, REFGUID);
    HRESULT (STDMETHODCALLTYPE *ClearClientData)(IFileOpenDialog *);
    HRESULT (STDMETHODCALLTYPE *SetFilter)(IFileOpenDialog *, IShellItemFilter *);
    HRESULT (STDMETHODCALLTYPE *GetResults)(IFileOpenDialog *, IShellItemArray **);
    HRESULT (STDMETHODCALLTYPE *GetSelectedItems)(IFileOpenDialog *, IShellItemArray **);
} IFileOpenDialogVtbl;
/* *INDENT-ON* */ // clang-format on

struct IFileOpenDialog
{
    const struct IFileOpenDialogVtbl *lpVtbl;
};
#endif

/* *INDENT-OFF* */ // clang-format off
static const CLSID SDL_CLSID_FileOpenDialog = { 0xdc1c5a9c, 0xe88a, 0x4dde, { 0xa5, 0xa1, 0x60, 0xf8, 0x2a, 0x20, 0xae, 0xf7 } };
static const CLSID SDL_CLSID_FileSaveDialog = { 0xc0b4e2f3, 0xba21, 0x4773, { 0x8d, 0xba, 0x33, 0x5e, 0xc9, 0x46, 0xeb, 0x8b } };

static const IID SDL_IID_IFileDialog = { 0x42f85136, 0xdb7e, 0x439c, { 0x85, 0xf1, 0xe4, 0x07, 0x5d, 0x13, 0x5f, 0xc8 } };
static const IID SDL_IID_IFileDialog2 = { 0x61744fc7, 0x85b5, 0x4791, { 0xa9, 0xb0, 0x27, 0x22, 0x76, 0x30, 0x9b, 0x13 } };
static const IID SDL_IID_IFileOpenDialog = { 0xd57c7288, 0xd4ad, 0x4768, { 0xbe, 0x02, 0x9d, 0x96, 0x95, 0x32, 0xd9, 0x60 } };
/* *INDENT-ON* */ // clang-format on
>>>>>>> 3f196c0a

// If this number is too small, selecting too many files will give an error
#define SELECTLIST_SIZE 65536

typedef struct
{
    bool is_save;
    wchar_t *filters_str;
    int nfilters;
    char *default_file;
    SDL_Window *parent;
    DWORD flags;
    bool allow_many;
    SDL_DialogFileCallback callback;
    void *userdata;
    char *title;
    char *accept;
    char *cancel;
} winArgs;

typedef struct
{
    SDL_Window *parent;
    bool allow_many;
    SDL_DialogFileCallback callback;
    char *default_folder;
    void *userdata;
    char *title;
    char *accept;
    char *cancel;
} winFArgs;

void freeWinArgs(winArgs *args)
{
    SDL_free(args->default_file);
    SDL_free(args->filters_str);
    SDL_free(args->title);
    SDL_free(args->accept);
    SDL_free(args->cancel);

    SDL_free(args);
}

void freeWinFArgs(winFArgs *args)
{
    SDL_free(args->default_folder);
    SDL_free(args->title);
    SDL_free(args->accept);
    SDL_free(args->cancel);

    SDL_free(args);
}

/** Converts dialog.nFilterIndex to SDL-compatible value */
int getFilterIndex(int as_reported_by_windows)
{
    return as_reported_by_windows - 1;
}

char *clear_filt_names(const char *filt)
{
    char *cleared = SDL_strdup(filt);

    for (char *c = cleared; *c; c++) {
        /* 0x01 bytes are used as temporary replacement for the various 0x00
           bytes required by Win32 (one null byte between each filter, two at
           the end of the filters). Filter out these bytes from the filter names
           to avoid early-ending the filters if someone puts two consecutive
           0x01 bytes in their filter names. */
        if (*c == '\x01') {
            *c = ' ';
        }
    }

    return cleared;
}

bool windows_ShowModernFileFolderDialog(SDL_FileDialogType dialog_type, const char *default_file, SDL_Window *parent, bool allow_many, SDL_DialogFileCallback callback, void *userdata, const char *title, const char *accept, const char *cancel, wchar_t *filter_wchar, int nfilters)
{
    bool is_save = dialog_type == SDL_FILEDIALOG_SAVEFILE;
    bool is_folder = dialog_type == SDL_FILEDIALOG_OPENFOLDER;

    if (is_save) {
        // Just in case; the code relies on that
        allow_many = false;
    }

    HMODULE shell32_handle = NULL;

    typedef HRESULT(WINAPI *pfnSHCreateItemFromParsingName)(PCWSTR, IBindCtx *, REFIID, void **);
    pfnSHCreateItemFromParsingName pSHCreateItemFromParsingName = NULL;

    IFileDialog *pFileDialog = NULL;
    IFileOpenDialog *pFileOpenDialog = NULL;
    IFileDialog2 *pFileDialog2 = NULL;
    IShellItemArray *pItemArray = NULL;
    IShellItem *pItem = NULL;
    IShellItem *pFolderItem = NULL;
    LPWSTR filePath = NULL;
    COMDLG_FILTERSPEC *filter_data = NULL;
    char **files = NULL;
    wchar_t *title_w = NULL;
    wchar_t *accept_w = NULL;
    wchar_t *cancel_w = NULL;
    FILEOPENDIALOGOPTIONS pfos;

    wchar_t *default_file_w = NULL;
    wchar_t *default_folder_w = NULL;

    bool success = false;
    bool co_init = false;

<<<<<<< HEAD
    if (!WIN_IsWindows7OrGreater()) {
        goto quit;
    }

    typedef HRESULT (WINAPI *pfnSHCreateItemFromParsingName)(PCWSTR pszPath, IBindCtx *pbc, REFIID riid, void **ppv);
    static pfnSHCreateItemFromParsingName pSHCreateItemFromParsingName = NULL;
    static bool SHCreateItemFromParsingName_GetProcAddressAttempted = false;
    if (!SHCreateItemFromParsingName_GetProcAddressAttempted) {
        HMODULE lib = LoadLibraryW(L"Shell32.dll");
        if (lib) {
            pSHCreateItemFromParsingName = (pfnSHCreateItemFromParsingName) GetProcAddress(lib, "SHCreateItemFromParsingName");
            SHCreateItemFromParsingName_GetProcAddressAttempted = true;
        }
    }
=======
    // We can assume shell32 is already loaded here.
    shell32_handle = GetModuleHandle(TEXT("shell32.dll"));
    if (!shell32_handle) {
        goto quit;
    }

    pSHCreateItemFromParsingName = (pfnSHCreateItemFromParsingName)GetProcAddress(shell32_handle, "SHCreateItemFromParsingName");
>>>>>>> 3f196c0a
    if (!pSHCreateItemFromParsingName) {
        goto quit;
    }

    if (filter_wchar && nfilters > 0) {
        wchar_t *filter_ptr = filter_wchar;
        filter_data = SDL_calloc(sizeof(COMDLG_FILTERSPEC), nfilters);
        if (!filter_data) {
            goto quit;
        }

        for (int i = 0; i < nfilters; i++) {
            filter_data[i].pszName = filter_ptr;
            filter_ptr += SDL_wcslen(filter_ptr) + 1;
            filter_data[i].pszSpec = filter_ptr;
            filter_ptr += SDL_wcslen(filter_ptr) + 1;
        }

        // assert(*filter_ptr == L'\0');
    }

    if (title && (title_w = WIN_UTF8ToStringW(title)) == NULL) {
        goto quit;
    }

    if (accept && (accept_w = WIN_UTF8ToStringW(accept)) == NULL) {
        goto quit;
    }

    if (cancel && (cancel_w = WIN_UTF8ToStringW(cancel)) == NULL) {
        goto quit;
    }

    if (default_file) {
        default_folder_w = WIN_UTF8ToStringW(default_file);

        if (!default_folder_w) {
            goto quit;
        }

        for (wchar_t *chrptr = default_folder_w; *chrptr; chrptr++) {
            if (*chrptr == L'/' || *chrptr == L'\\') {
                default_file_w = chrptr;
            }
        }

        if (!default_file_w) {
            default_file_w = default_folder_w;
            default_folder_w = NULL;
        } else {
            *default_file_w = L'\0';
            default_file_w++;

            if (SDL_wcslen(default_file_w) == 0) {
                default_file_w = NULL;
            }
        }
    }

#define CHECK(op) if (!SUCCEEDED(op)) { goto quit; }

    CHECK(WIN_CoInitialize());

    co_init = true;

    CHECK(CoCreateInstance(is_save ? &SDL_CLSID_FileSaveDialog : &SDL_CLSID_FileOpenDialog, NULL, CLSCTX_INPROC_SERVER, &SDL_IID_IFileDialog, (void**)&pFileDialog));
    CHECK(pFileDialog->lpVtbl->QueryInterface(pFileDialog, &SDL_IID_IFileDialog2, (void**)&pFileDialog2));

    if (allow_many) {
        CHECK(pFileDialog->lpVtbl->QueryInterface(pFileDialog, &SDL_IID_IFileOpenDialog, (void**)&pFileOpenDialog));
    }

    CHECK(pFileDialog2->lpVtbl->GetOptions(pFileDialog2, &pfos));

    pfos |= FOS_NOCHANGEDIR;
    if (allow_many) pfos |= FOS_ALLOWMULTISELECT;
    if (is_save) pfos |= FOS_OVERWRITEPROMPT;
    if (is_folder) pfos |= FOS_PICKFOLDERS;

    CHECK(pFileDialog2->lpVtbl->SetOptions(pFileDialog2, pfos));

    if (cancel_w) {
        CHECK(pFileDialog2->lpVtbl->SetCancelButtonLabel(pFileDialog2, cancel_w));
    }

    if (accept_w) {
        CHECK(pFileDialog->lpVtbl->SetOkButtonLabel(pFileDialog, accept_w));
    }

    if (title_w) {
        CHECK(pFileDialog->lpVtbl->SetTitle(pFileDialog, title_w));
    }

    if (filter_data) {
        CHECK(pFileDialog->lpVtbl->SetFileTypes(pFileDialog, nfilters, filter_data));
    }

    // SetFolder would enforce using the same location each and every time, but
    // Windows docs recommend against it
    if (default_folder_w) {
        CHECK(pSHCreateItemFromParsingName(default_folder_w, NULL, &IID_IShellItem, (void**)&pFolderItem));
        CHECK(pFileDialog->lpVtbl->SetDefaultFolder(pFileDialog, pFolderItem));
    }

    if (default_file_w) {
        CHECK(pFileDialog->lpVtbl->SetFileName(pFileDialog, default_file_w));
    }

    if (parent) {
        HWND window = (HWND) SDL_GetPointerProperty(SDL_GetWindowProperties(parent), SDL_PROP_WINDOW_WIN32_HWND_POINTER, NULL);

        HRESULT hr = pFileDialog->lpVtbl->Show(pFileDialog, window);

        if (hr == HRESULT_FROM_WIN32(ERROR_CANCELLED)) {
            const char * const results[] = { NULL };
            UINT selected_filter;

            // This is a one-based index, not zero-based. Doc link in similar comment below
            CHECK(pFileDialog->lpVtbl->GetFileTypeIndex(pFileDialog, &selected_filter));
            callback(userdata, results, selected_filter - 1);
            success = true;
            goto quit;
        } else if (!SUCCEEDED(hr)) {
            goto quit;
        }
    } else {
        HRESULT hr = pFileDialog->lpVtbl->Show(pFileDialog, NULL);

        if (hr == HRESULT_FROM_WIN32(ERROR_CANCELLED)) {
            const char * const results[] = { NULL };
            UINT selected_filter;

            // This is a one-based index, not zero-based. Doc link in similar comment below
            CHECK(pFileDialog->lpVtbl->GetFileTypeIndex(pFileDialog, &selected_filter));
            callback(userdata, results, selected_filter - 1);
            success = true;
            goto quit;
        } else if (!SUCCEEDED(hr)) {
            goto quit;
        }
    }

    if (allow_many) {
        DWORD nResults;
        UINT selected_filter;

        CHECK(pFileOpenDialog->lpVtbl->GetResults(pFileOpenDialog, &pItemArray));
        CHECK(pFileDialog->lpVtbl->GetFileTypeIndex(pFileDialog, &selected_filter));
        CHECK(pItemArray->lpVtbl->GetCount(pItemArray, &nResults));

        files = SDL_calloc(nResults + 1, sizeof(char*));
        if (!files) {
            goto quit;
        }
        char** files_ptr = files;

        for (DWORD i = 0; i < nResults; i++) {
            CHECK(pItemArray->lpVtbl->GetItemAt(pItemArray, i, &pItem));
            CHECK(pItem->lpVtbl->GetDisplayName(pItem, SIGDN_FILESYSPATH, &filePath));

            *(files_ptr++) = WIN_StringToUTF8(filePath);

            CoTaskMemFree(filePath);
            filePath = NULL;
            pItem->lpVtbl->Release(pItem);
            pItem = NULL;
        }

        callback(userdata, (const char * const *) files, selected_filter - 1);
        success = true;
    } else {
        // This is a one-based index, not zero-based.
        // https://learn.microsoft.com/en-us/windows/win32/api/shobjidl_core/nf-shobjidl_core-ifiledialog-getfiletypeindex#parameters
        UINT selected_filter;

        CHECK(pFileDialog->lpVtbl->GetResult(pFileDialog, &pItem));
        CHECK(pFileDialog->lpVtbl->GetFileTypeIndex(pFileDialog, &selected_filter));
        CHECK(pItem->lpVtbl->GetDisplayName(pItem, SIGDN_FILESYSPATH, &filePath));

        char *file = WIN_StringToUTF8(filePath);
        if (!file) {
            goto quit;
        }
        const char * const results[] = { file, NULL };
        callback(userdata, results, selected_filter - 1);
        success = true;
        SDL_free(file);
    }

    success = true;

#undef CHECK

quit:
    if (!success) {
        WIN_SetError("dialogg");
        callback(userdata, NULL, -1);
    }

    if (co_init) {
        WIN_CoUninitialize();
    }

    if (pFileOpenDialog) {
        pFileOpenDialog->lpVtbl->Release(pFileOpenDialog);
    }

    if (pFileDialog2) {
        pFileDialog2->lpVtbl->Release(pFileDialog2);
    }

    if (pFileDialog) {
        pFileDialog->lpVtbl->Release(pFileDialog);
    }

    if (pItem) {
        pItem->lpVtbl->Release(pItem);
    }

    if (pFolderItem) {
        pFolderItem->lpVtbl->Release(pFolderItem);
    }

    if (pItemArray) {
        pItemArray->lpVtbl->Release(pItemArray);
    }

    if (filePath) {
        CoTaskMemFree(filePath);
    }

    // If both default_file_w and default_folder_w are non-NULL, then
    // default_file_w is a pointer into default_folder_w.
    if (default_folder_w) {
        SDL_free(default_folder_w);
    } else if (default_file_w) {
        SDL_free(default_file_w);
    }

    if (title_w) {
        SDL_free(title_w);
    }

    if (accept_w) {
        SDL_free(accept_w);
    }

    if (cancel_w) {
        SDL_free(cancel_w);
    }

    if (filter_data) {
        SDL_free(filter_data);
    }

    if (files) {
        for (char** files_ptr = files; *files_ptr; files_ptr++) {
            SDL_free(*files_ptr);
        }
        SDL_free(files);
    }

    return success;
}

// TODO: The new version of file dialogs
void windows_ShowFileDialog(void *ptr)
{

    winArgs *args = (winArgs *) ptr;
    bool is_save = args->is_save;
    const char *default_file = args->default_file;
    SDL_Window *parent = args->parent;
    DWORD flags = args->flags;
    bool allow_many = args->allow_many;
    SDL_DialogFileCallback callback = args->callback;
    void *userdata = args->userdata;
    const char *title = args->title;
    const char *accept = args->accept;
    const char *cancel = args->cancel;
    wchar_t *filter_wchar = args->filters_str;
    int nfilters = args->nfilters;

    if (windows_ShowModernFileFolderDialog(is_save ? SDL_FILEDIALOG_SAVEFILE : SDL_FILEDIALOG_OPENFILE, default_file, parent, allow_many, callback, userdata, title, accept, cancel, filter_wchar, nfilters)) {
        return;
    }

    /* GetOpenFileName and GetSaveFileName have the same signature
       (yes, LPOPENFILENAMEW even for the save dialog) */
    typedef BOOL (WINAPI *pfnGetAnyFileNameW)(LPOPENFILENAMEW);
    typedef DWORD (WINAPI *pfnCommDlgExtendedError)(void);
    HMODULE lib = LoadLibraryW(L"Comdlg32.dll");
    pfnGetAnyFileNameW pGetAnyFileName = NULL;
    pfnCommDlgExtendedError pCommDlgExtendedError = NULL;

    if (lib) {
        pGetAnyFileName = (pfnGetAnyFileNameW) GetProcAddress(lib, is_save ? "GetSaveFileNameW" : "GetOpenFileNameW");
        pCommDlgExtendedError = (pfnCommDlgExtendedError) GetProcAddress(lib, "CommDlgExtendedError");
    } else {
        SDL_SetError("Couldn't load Comdlg32.dll");
        callback(userdata, NULL, -1);
        return;
    }

    if (!pGetAnyFileName) {
        SDL_SetError("Couldn't load GetOpenFileName/GetSaveFileName from library");
        callback(userdata, NULL, -1);
        return;
    }

    if (!pCommDlgExtendedError) {
        SDL_SetError("Couldn't load CommDlgExtendedError from library");
        callback(userdata, NULL, -1);
        return;
    }

    HWND window = NULL;

    if (parent) {
        window = (HWND) SDL_GetPointerProperty(SDL_GetWindowProperties(parent), SDL_PROP_WINDOW_WIN32_HWND_POINTER, NULL);
    }

    wchar_t *filebuffer; // lpstrFile
    wchar_t initfolder[MAX_PATH] = L""; // lpstrInitialDir

    /* If SELECTLIST_SIZE is too large, putting filebuffer on the stack might
       cause an overflow */
    filebuffer = (wchar_t *) SDL_malloc(SELECTLIST_SIZE * sizeof(wchar_t));

    // Necessary for the return code below
    SDL_memset(filebuffer, 0, SELECTLIST_SIZE * sizeof(wchar_t));

    if (default_file) {
        /* On Windows 10, 11 and possibly others, lpstrFile can be initialized
           with a path and the dialog will start at that location, but *only if
           the path contains a filename*. If it ends with a folder (directory
           separator), it fails with 0x3002 (12290) FNERR_INVALIDFILENAME. For
           that specific case, lpstrInitialDir must be used instead, but just
           for that case, because lpstrInitialDir doesn't support file names.

           On top of that, lpstrInitialDir hides a special algorithm that
           decides which folder to actually use as starting point, which may or
           may not be the one provided, or some other unrelated folder. Also,
           the algorithm changes between platforms. Assuming the documentation
           is correct, the algorithm is there under 'lpstrInitialDir':

           https://learn.microsoft.com/en-us/windows/win32/api/commdlg/ns-commdlg-openfilenamew

           Finally, lpstrFile does not support forward slashes. lpstrInitialDir
           does, though. */

        char last_c = default_file[SDL_strlen(default_file) - 1];

        if (last_c == '\\' || last_c == '/') {
            MultiByteToWideChar(CP_UTF8, MB_ERR_INVALID_CHARS, default_file, -1, initfolder, MAX_PATH);
        } else {
            MultiByteToWideChar(CP_UTF8, MB_ERR_INVALID_CHARS, default_file, -1, filebuffer, MAX_PATH);

            for (int i = 0; i < SELECTLIST_SIZE; i++) {
                if (filebuffer[i] == L'/') {
                    filebuffer[i] = L'\\';
                }
            }
        }
    }

    wchar_t *title_w = NULL;

    if (title) {
        title_w = WIN_UTF8ToStringW(title);
        if (!title_w) {
            SDL_free(filebuffer);
            callback(userdata, NULL, -1);
            return;
        }
    }

    OPENFILENAMEW dialog;
    dialog.lStructSize = sizeof(OPENFILENAME);
    dialog.hwndOwner = window;
    dialog.hInstance = 0;
    dialog.lpstrFilter = filter_wchar;
    dialog.lpstrCustomFilter = NULL;
    dialog.nMaxCustFilter = 0;
    dialog.nFilterIndex = 0;
    dialog.lpstrFile = filebuffer;
    dialog.nMaxFile = SELECTLIST_SIZE;
    dialog.lpstrFileTitle = NULL;
    dialog.lpstrInitialDir = *initfolder ? initfolder : NULL;
    dialog.lpstrTitle = title_w;
    dialog.Flags = flags | OFN_EXPLORER | OFN_HIDEREADONLY | OFN_NOCHANGEDIR;
    dialog.nFileOffset = 0;
    dialog.nFileExtension = 0;
    dialog.lpstrDefExt = NULL;
    dialog.lCustData = 0;
    dialog.lpfnHook = NULL;
    dialog.lpTemplateName = NULL;
    // Skipped many mac-exclusive and reserved members
    dialog.FlagsEx = 0;

    BOOL result = pGetAnyFileName(&dialog);

    SDL_free(title_w);

    if (result) {
        if (!(flags & OFN_ALLOWMULTISELECT)) {
            // File is a C string stored in dialog.lpstrFile
            char *chosen_file = WIN_StringToUTF8W(dialog.lpstrFile);
            const char *opts[2] = { chosen_file, NULL };
            callback(userdata, opts, getFilterIndex(dialog.nFilterIndex));
            SDL_free(chosen_file);
        } else {
            /* File is either a C string if the user chose a single file, else
               it's a series of strings formatted like:

                   "C:\\path\\to\\folder\0filename1.ext\0filename2.ext\0\0"

               The code below will only stop on a double NULL in all cases, so
               it is important that the rest of the buffer has been zeroed. */
            char chosen_folder[MAX_PATH];
            char chosen_file[MAX_PATH];
            wchar_t *file_ptr = dialog.lpstrFile;
            size_t nfiles = 0;
            size_t chosen_folder_size;
            char **chosen_files_list = (char **) SDL_malloc(sizeof(char *) * (nfiles + 1));

            if (!chosen_files_list) {
                callback(userdata, NULL, -1);
                SDL_free(filebuffer);
                return;
            }

            chosen_files_list[nfiles] = NULL;

            if (WideCharToMultiByte(CP_UTF8, 0, file_ptr, -1, chosen_folder, MAX_PATH, NULL, NULL) == 0) {
                SDL_SetError("Path too long or invalid character in path");
                SDL_free(chosen_files_list);
                callback(userdata, NULL, -1);
                SDL_free(filebuffer);
                return;
            }

            chosen_folder_size = SDL_strlen(chosen_folder);
            SDL_strlcpy(chosen_file, chosen_folder, MAX_PATH);
            chosen_file[chosen_folder_size] = '\\';

            file_ptr += SDL_wcslen(file_ptr) + 1;

            while (*file_ptr) {
                nfiles++;
                char **new_cfl = (char **) SDL_realloc(chosen_files_list, sizeof(char *) * (nfiles + 1));

                if (!new_cfl) {
                    for (size_t i = 0; i < nfiles - 1; i++) {
                        SDL_free(chosen_files_list[i]);
                    }

                    SDL_free(chosen_files_list);
                    callback(userdata, NULL, -1);
                    SDL_free(filebuffer);
                    return;
                }

                chosen_files_list = new_cfl;
                chosen_files_list[nfiles] = NULL;

                int diff = ((int) chosen_folder_size) + 1;

                if (WideCharToMultiByte(CP_UTF8, 0, file_ptr, -1, chosen_file + diff, MAX_PATH - diff, NULL, NULL) == 0) {
                    SDL_SetError("Path too long or invalid character in path");

                    for (size_t i = 0; i < nfiles - 1; i++) {
                        SDL_free(chosen_files_list[i]);
                    }

                    SDL_free(chosen_files_list);
                    callback(userdata, NULL, -1);
                    SDL_free(filebuffer);
                    return;
                }

                file_ptr += SDL_wcslen(file_ptr) + 1;

                chosen_files_list[nfiles - 1] = SDL_strdup(chosen_file);

                if (!chosen_files_list[nfiles - 1]) {
                    for (size_t i = 0; i < nfiles - 1; i++) {
                        SDL_free(chosen_files_list[i]);
                    }

                    SDL_free(chosen_files_list);
                    callback(userdata, NULL, -1);
                    SDL_free(filebuffer);
                    return;
                }
            }

            // If the user chose only one file, it's all just one string
            if (nfiles == 0) {
                nfiles++;
                char **new_cfl = (char **) SDL_realloc(chosen_files_list, sizeof(char *) * (nfiles + 1));

                if (!new_cfl) {
                    SDL_free(chosen_files_list);
                    callback(userdata, NULL, -1);
                    SDL_free(filebuffer);
                    return;
                }

                chosen_files_list = new_cfl;
                chosen_files_list[nfiles] = NULL;
                chosen_files_list[nfiles - 1] = SDL_strdup(chosen_folder);

                if (!chosen_files_list[nfiles - 1]) {
                    SDL_free(chosen_files_list);
                    callback(userdata, NULL, -1);
                    SDL_free(filebuffer);
                    return;
                }
            }

            callback(userdata, (const char * const *) chosen_files_list, getFilterIndex(dialog.nFilterIndex));

            for (size_t i = 0; i < nfiles; i++) {
                SDL_free(chosen_files_list[i]);
            }

            SDL_free(chosen_files_list);
        }
    } else {
        DWORD error = pCommDlgExtendedError();
        // Error code 0 means the user clicked the cancel button.
        if (error == 0) {
            /* Unlike SDL's handling of errors, Windows does reset the error
               code to 0 after calling GetOpenFileName if another Windows
               function before set a different error code, so it's safe to
               check for success. */
            const char *opts[1] = { NULL };
            callback(userdata, opts, getFilterIndex(dialog.nFilterIndex));
        } else {
            SDL_SetError("Windows error, CommDlgExtendedError: %ld", pCommDlgExtendedError());
            callback(userdata, NULL, -1);
        }
    }

    SDL_free(filebuffer);
}

int windows_file_dialog_thread(void *ptr)
{
    windows_ShowFileDialog(ptr);
    freeWinArgs(ptr);
    return 0;
}

int CALLBACK browse_callback_proc(HWND hwnd, UINT uMsg, LPARAM lParam, LPARAM lpData)
{
    switch (uMsg) {
    case BFFM_INITIALIZED:
        if (lpData) {
            SendMessage(hwnd, BFFM_SETSELECTION, TRUE, lpData);
        }
        break;
    case BFFM_SELCHANGED:
        break;
    case BFFM_VALIDATEFAILED:
        break;
    default:
        break;
    }
    return 0;
}

void windows_ShowFolderDialog(void *ptr)
{
    winFArgs *args = (winFArgs *) ptr;
    SDL_Window *window = args->parent;
    SDL_DialogFileCallback callback = args->callback;
    void *userdata = args->userdata;
    HWND parent = NULL;
    int allow_many = args->allow_many;
    char *default_folder = args->default_folder;
    const char *title = args->title;
    const char *accept = args->accept;
    const char *cancel = args->cancel;

    if (windows_ShowModernFileFolderDialog(SDL_FILEDIALOG_OPENFOLDER, default_folder, window, allow_many, callback, userdata, title, accept, cancel, NULL, 0)) {
        return;
    }

    if (window) {
        parent = (HWND) SDL_GetPointerProperty(SDL_GetWindowProperties(window), SDL_PROP_WINDOW_WIN32_HWND_POINTER, NULL);
    }

    wchar_t *title_w = NULL;

    if (title) {
        title_w = WIN_UTF8ToStringW(title);
        if (!title_w) {
            callback(userdata, NULL, -1);
            return;
        }
    }

    wchar_t buffer[MAX_PATH];

    BROWSEINFOW dialog;
    dialog.hwndOwner = parent;
    dialog.pidlRoot = NULL;
    dialog.pszDisplayName = buffer;
    dialog.lpszTitle = title_w;
    dialog.ulFlags = BIF_USENEWUI;
    dialog.lpfn = browse_callback_proc;
    dialog.lParam = (LPARAM)args->default_folder;
    dialog.iImage = 0;

    LPITEMIDLIST lpItem = SHBrowseForFolderW(&dialog);

    SDL_free(title_w);

    if (lpItem != NULL) {
        SHGetPathFromIDListW(lpItem, buffer);
        char *chosen_file = WIN_StringToUTF8W(buffer);
        const char *files[2] = { chosen_file, NULL };
        callback(userdata, (const char * const *) files, -1);
        SDL_free(chosen_file);
    } else {
        const char *files[1] = { NULL };
        callback(userdata, (const char * const *) files, -1);
    }
}

int windows_folder_dialog_thread(void *ptr)
{
    windows_ShowFolderDialog(ptr);
    freeWinFArgs((winFArgs *)ptr);
    return 0;
}

wchar_t *win_get_filters(const SDL_DialogFileFilter *filters, int nfilters)
{
    wchar_t *filter_wchar = NULL;

    if (filters) {
        // '\x01' is used in place of a null byte
        // suffix needs two null bytes in case the filter list is empty
        char *filterlist = convert_filters(filters, nfilters, clear_filt_names,
                                           "", "", "\x01\x01", "", "\x01",
                                           "\x01", "*.", ";*.", "");

        if (!filterlist) {
            return NULL;
        }

        int filter_len = (int)SDL_strlen(filterlist);

        for (char *c = filterlist; *c; c++) {
            if (*c == '\x01') {
                *c = '\0';
            }
        }

        int filter_wlen = MultiByteToWideChar(CP_UTF8, 0, filterlist, filter_len, NULL, 0);
        filter_wchar = (wchar_t *)SDL_malloc(filter_wlen * sizeof(wchar_t));
        if (!filter_wchar) {
            SDL_free(filterlist);
            return NULL;
        }

        MultiByteToWideChar(CP_UTF8, 0, filterlist, filter_len, filter_wchar, filter_wlen);

        SDL_free(filterlist);
    }

    return filter_wchar;
}

static void ShowFileDialog(SDL_DialogFileCallback callback, void *userdata, SDL_Window *window, const SDL_DialogFileFilter *filters, int nfilters, const char *default_location, bool allow_many, bool is_save, const char *title, const char *accept, const char *cancel)
{
    winArgs *args;
    SDL_Thread *thread;
    wchar_t *filters_str;

    if (SDL_GetHint(SDL_HINT_FILE_DIALOG_DRIVER) != NULL) {
        SDL_SetError("File dialog driver unsupported");
        callback(userdata, NULL, -1);
        return;
    }

    args = (winArgs *)SDL_malloc(sizeof(*args));
    if (args == NULL) {
        callback(userdata, NULL, -1);
        return;
    }

    filters_str = win_get_filters(filters, nfilters);

    DWORD flags = 0;
    if (allow_many) {
        flags |= OFN_ALLOWMULTISELECT;
    }
    if (is_save) {
        flags |= OFN_OVERWRITEPROMPT;
    }

    if (!filters_str && filters) {
        callback(userdata, NULL, -1);
        SDL_free(args);
        return;
    }

    args->is_save = is_save;
    args->filters_str = filters_str;
    args->nfilters = nfilters;
    args->default_file = default_location ? SDL_strdup(default_location) : NULL;
    args->parent = window;
    args->flags = flags;
    args->allow_many = allow_many;
    args->callback = callback;
    args->userdata = userdata;
    args->title = title ? SDL_strdup(title) : NULL;
    args->accept = accept ? SDL_strdup(accept) : NULL;
    args->cancel = cancel ? SDL_strdup(cancel) : NULL;

    thread = SDL_CreateThread(windows_file_dialog_thread, "SDL_Windows_ShowFileDialog", (void *) args);

    if (thread == NULL) {
        callback(userdata, NULL, -1);
        // The thread won't have run, therefore the data won't have been freed
        freeWinArgs(args);
        return;
    }

    SDL_DetachThread(thread);
}

void ShowFolderDialog(SDL_DialogFileCallback callback, void *userdata, SDL_Window *window, const char *default_location, bool allow_many, const char *title, const char *accept, const char *cancel)
{
    winFArgs *args;
    SDL_Thread *thread;

    if (SDL_GetHint(SDL_HINT_FILE_DIALOG_DRIVER) != NULL) {
        SDL_SetError("File dialog driver unsupported");
        callback(userdata, NULL, -1);
        return;
    }

    args = (winFArgs *)SDL_malloc(sizeof(*args));
    if (args == NULL) {
        callback(userdata, NULL, -1);
        return;
    }

    args->parent = window;
    args->allow_many = allow_many;
    args->callback = callback;
    args->default_folder = default_location ? SDL_strdup(default_location) : NULL;
    args->userdata = userdata;
    args->title = title ? SDL_strdup(title) : NULL;
    args->accept = accept ? SDL_strdup(accept) : NULL;
    args->cancel = cancel ? SDL_strdup(cancel) : NULL;

    thread = SDL_CreateThread(windows_folder_dialog_thread, "SDL_Windows_ShowFolderDialog", (void *) args);

    if (thread == NULL) {
        callback(userdata, NULL, -1);
        // The thread won't have run, therefore the data won't have been freed
        freeWinFArgs(args);
        return;
    }

    SDL_DetachThread(thread);
}

void SDL_SYS_ShowFileDialogWithProperties(SDL_FileDialogType type, SDL_DialogFileCallback callback, void *userdata, SDL_PropertiesID props)
{
    /* The internal functions will start threads, and the properties may be freed as soon as this function returns.
       Save a copy of what we need before invoking the functions and starting the threads. */
    SDL_Window *window = SDL_GetPointerProperty(props, SDL_PROP_FILE_DIALOG_WINDOW_POINTER, NULL);
    SDL_DialogFileFilter *filters = SDL_GetPointerProperty(props, SDL_PROP_FILE_DIALOG_FILTERS_POINTER, NULL);
    int nfilters = (int) SDL_GetNumberProperty(props, SDL_PROP_FILE_DIALOG_NFILTERS_NUMBER, 0);
    bool allow_many = SDL_GetBooleanProperty(props, SDL_PROP_FILE_DIALOG_MANY_BOOLEAN, false);
    const char *default_location = SDL_GetStringProperty(props, SDL_PROP_FILE_DIALOG_LOCATION_STRING, NULL);
    const char *title = SDL_GetStringProperty(props, SDL_PROP_FILE_DIALOG_TITLE_STRING, NULL);
    const char *accept = SDL_GetStringProperty(props, SDL_PROP_FILE_DIALOG_ACCEPT_STRING, NULL);
    const char *cancel = SDL_GetStringProperty(props, SDL_PROP_FILE_DIALOG_CANCEL_STRING, NULL);
    bool is_save = false;

    switch (type) {
    case SDL_FILEDIALOG_SAVEFILE:
        is_save = true;
        SDL_FALLTHROUGH;
    case SDL_FILEDIALOG_OPENFILE:
        ShowFileDialog(callback, userdata, window, filters, nfilters, default_location, allow_many, is_save, title, accept, cancel);
        break;

    case SDL_FILEDIALOG_OPENFOLDER:
        ShowFolderDialog(callback, userdata, window, default_location, allow_many, title, accept, cancel);
        break;
    };
}<|MERGE_RESOLUTION|>--- conflicted
+++ resolved
@@ -29,7 +29,6 @@
 #include "../../core/windows/SDL_windows.h"
 #include "../../thread/SDL_systhread.h"
 
-<<<<<<< HEAD
 #if WINVER < _WIN32_WINNT_VISTA
 typedef struct _COMDLG_FILTERSPEC
 {
@@ -246,14 +245,10 @@
 
 #endif // #ifndef __IShellItemArray_INTERFACE_DEFINED__
 
+// Flags/GUIDs defined for compatibility with pre-Vista headers
 #ifndef __IFileDialog_INTERFACE_DEFINED__
 enum _FILEOPENDIALOGOPTIONS
 {
-=======
-// Flags/GUIDs defined for compatibility with pre-Vista headers
-#ifndef __IFileDialog_INTERFACE_DEFINED__
-enum _FILEOPENDIALOGOPTIONS {
->>>>>>> 3f196c0a
     FOS_OVERWRITEPROMPT = 0x2,
     FOS_STRICTFILETYPES = 0x4,
     FOS_NOCHANGEDIR = 0x8,
@@ -271,17 +266,14 @@
     FOS_HIDEMRUPLACES = 0x20000,
     FOS_HIDEPINNEDPLACES = 0x40000,
     FOS_NODEREFERENCELINKS = 0x100000,
-<<<<<<< HEAD
     FOS_OKBUTTONNEEDSINTERACTION = 0x200000,
-=======
->>>>>>> 3f196c0a
     FOS_DONTADDTORECENT = 0x2000000,
     FOS_FORCESHOWHIDDEN = 0x10000000,
     FOS_DEFAULTNOMINIMODE = 0x20000000,
     FOS_FORCEPREVIEWPANEON = 0x40000000,
     FOS_SUPPORTSTREAMABLEITEMS = 0x80000000
 };
-<<<<<<< HEAD
+
 typedef DWORD FILEOPENDIALOGOPTIONS;
 
 extern const IID IID_IFileDialog;
@@ -405,9 +397,6 @@
 };
 
 #endif // #ifndef __IFileDialog2_INTERFACE_DEFINED__
-=======
-
-typedef DWORD FILEOPENDIALOGOPTIONS;
 
 typedef enum FDAP {
     FDAP_BOTTOM = 0,
@@ -545,7 +534,6 @@
 static const IID SDL_IID_IFileDialog2 = { 0x61744fc7, 0x85b5, 0x4791, { 0xa9, 0xb0, 0x27, 0x22, 0x76, 0x30, 0x9b, 0x13 } };
 static const IID SDL_IID_IFileOpenDialog = { 0xd57c7288, 0xd4ad, 0x4768, { 0xbe, 0x02, 0x9d, 0x96, 0x95, 0x32, 0xd9, 0x60 } };
 /* *INDENT-ON* */ // clang-format on
->>>>>>> 3f196c0a
 
 // If this number is too small, selecting too many files will give an error
 #define SELECTLIST_SIZE 65536
@@ -658,22 +646,10 @@
     bool success = false;
     bool co_init = false;
 
-<<<<<<< HEAD
     if (!WIN_IsWindows7OrGreater()) {
         goto quit;
     }
 
-    typedef HRESULT (WINAPI *pfnSHCreateItemFromParsingName)(PCWSTR pszPath, IBindCtx *pbc, REFIID riid, void **ppv);
-    static pfnSHCreateItemFromParsingName pSHCreateItemFromParsingName = NULL;
-    static bool SHCreateItemFromParsingName_GetProcAddressAttempted = false;
-    if (!SHCreateItemFromParsingName_GetProcAddressAttempted) {
-        HMODULE lib = LoadLibraryW(L"Shell32.dll");
-        if (lib) {
-            pSHCreateItemFromParsingName = (pfnSHCreateItemFromParsingName) GetProcAddress(lib, "SHCreateItemFromParsingName");
-            SHCreateItemFromParsingName_GetProcAddressAttempted = true;
-        }
-    }
-=======
     // We can assume shell32 is already loaded here.
     shell32_handle = GetModuleHandle(TEXT("shell32.dll"));
     if (!shell32_handle) {
@@ -681,7 +657,6 @@
     }
 
     pSHCreateItemFromParsingName = (pfnSHCreateItemFromParsingName)GetProcAddress(shell32_handle, "SHCreateItemFromParsingName");
->>>>>>> 3f196c0a
     if (!pSHCreateItemFromParsingName) {
         goto quit;
     }
