--- conflicted
+++ resolved
@@ -204,11 +204,7 @@
     set(OPT_DEF_SSEMATH ON)
   endif()
 endif()
-<<<<<<< HEAD
-if(UNIX OR MINGW OR MSYS OR USE_CLANG)
-=======
 if(UNIX OR MINGW OR MSYS OR USE_CLANG OR VITA)
->>>>>>> 3a1317ed
   set(OPT_DEF_LIBC ON)
 endif()
 
